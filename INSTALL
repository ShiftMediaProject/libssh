--- conflicted
+++ resolved
@@ -7,13 +7,8 @@
 In order to build libssh, you need to install several components:
 
 - A C compiler
-<<<<<<< HEAD
-- [CMake](https://www.cmake.org) >= 2.6.0.
-- [openssl](https://www.openssl.org) >= 0.9.8
-=======
 - [CMake](https://www.cmake.org) >= 3.3.0
 - [openssl](https://www.openssl.org) >= 1.0.1
->>>>>>> 7f6b3fab
 or
 - [gcrypt](https://www.gnu.org/directory/Security/libgcrypt.html) >= 1.4
 - [libz](https://www.zlib.net) >= 1.2
