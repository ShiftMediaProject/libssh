variables:
  BUILD_IMAGES_PROJECT: libssh/build-images
  FEDORA_BUILD: buildenv-fedora
  CENTOS7_BUILD: buildenv-centos7
  TUMBLEWEED_BUILD: buildenv-tumbleweed
  MINGW_BUILD: buildenv-mingw
  DEBIAN_CROSS_BUILD: buildenv-debian-cross

# pkd tests fail on CentOS7 docker images, so we don't use -DSERVER_TESTING=ON
centos7/openssl_1.0.x/x86_64:
  image: $CI_REGISTRY/$BUILD_IMAGES_PROJECT:$CENTOS7_BUILD
  script:
  - mkdir -p obj && cd obj && cmake3
    -DCMAKE_BUILD_TYPE=RelWithDebInfo
    -DPICKY_DEVELOPER=ON
    -DWITH_SFTP=ON -DWITH_SERVER=ON -DWITH_ZLIB=ON -DWITH_PCAP=ON
    -DUNIT_TESTING=ON -DCLIENT_TESTING=ON .. &&
    make -j$(nproc) && ctest --output-on-failure
  tags:
  - shared
  except:
  - tags
  artifacts:
    expire_in: 1 week
    when: on_failure
    paths:
      - obj/

fedora/openssl_1.1.x/x86_64:
  image: $CI_REGISTRY/$BUILD_IMAGES_PROJECT:$FEDORA_BUILD
  script:
<<<<<<< HEAD
  - mkdir -p obj && cd obj && cmake -DCMAKE_BUILD_TYPE=Debug
    -DWITH_SFTP=ON -DWITH_SERVER=ON -DWITH_ZLIB=ON --DWITH_PCAP=ON
    -DPICKY_DEVELOPER=ON
    -DUNIT_TESTING=ON -DCLIENT_TESTING=ON -DSERVER_TESTING=ON .. &&
    make -j$(nproc) && ctest --output-on-failure
  tags:
  - shared
  except:
  - tags
  artifacts:
    expire_in: 1 week
    when: on_failure
    paths:
      - obj/

fedora/openssl_1.1.x/x86-64/release:
  image: $CI_REGISTRY/$BUILD_IMAGES_PROJECT:$FEDORA_BUILD
  script:
  - mkdir -p obj && cd obj && cmake -DCMAKE_BUILD_TYPE=Release
    -DWITH_SFTP=ON -DWITH_SERVER=ON -DWITH_ZLIB=ON --DWITH_PCAP=ON
    -DPICKY_DEVELOPER=ON
=======
  - mkdir -p obj && cd obj && cmake
    -DCMAKE_BUILD_TYPE=RelWithDebInfo
    -DPICKY_DEVELOPER=ON
    -DWITH_BLOWFISH_CIPHER=ON
    -DWITH_SFTP=ON -DWITH_SERVER=ON -DWITH_ZLIB=ON -DWITH_PCAP=ON
    -DWITH_DEBUG_PACKET=ON -DWITH_DEBUG_CALLTRACE=ON
>>>>>>> 79900e52
    -DUNIT_TESTING=ON -DCLIENT_TESTING=ON -DSERVER_TESTING=ON .. &&
    make -j$(nproc) && ctest --output-on-failure
  tags:
  - shared
  except:
  - tags
  artifacts:
    expire_in: 1 week
    when: on_failure
    paths:
      - obj/

<<<<<<< HEAD
# Address sanitizer doesn't mix well with LD_PRELOAD used in the testsuite
# so, this is only enabled for unit tests right now.
# TODO: add -DCLIENT_TESTING=ON -DSERVER_TESTING=ON
fedora/address-sanitizer:
=======
fedora/openssl_1.1.x/x86_64/fips:
>>>>>>> 79900e52
  image: $CI_REGISTRY/$BUILD_IMAGES_PROJECT:$FEDORA_BUILD
  script:
  - echo 1 > /etc/system-fips
  - update-crypto-policies --set FIPS
  - mkdir -p obj && cd obj && cmake
<<<<<<< HEAD
    -DCMAKE_BUILD_TYPE=AddressSanitizer
    -DWITH_SFTP=ON -DWITH_SERVER=ON -DWITH_ZLIB=ON --DWITH_PCAP=ON
    -DUNIT_TESTING=ON .. &&
=======
    -DCMAKE_BUILD_TYPE=RelWithDebInfo
    -DPICKY_DEVELOPER=ON
    -DWITH_BLOWFISH_CIPHER=ON
    -DWITH_SFTP=ON -DWITH_SERVER=ON -DWITH_ZLIB=ON -DWITH_PCAP=ON
    -DWITH_DEBUG_CRYPTO=ON -DWITH_DEBUG_PACKET=ON -DWITH_DEBUG_CALLTRACE=ON
    -DUNIT_TESTING=ON -DCLIENT_TESTING=ON -DSERVER_TESTING=ON .. &&
    make -j$(nproc) && OPENSSL_FORCE_FIPS_MODE=1 ctest --output-on-failure
  tags:
  - shared
  except:
  - tags
  artifacts:
    expire_in: 1 week
    when: on_failure
    paths:
      - obj/

fedora/openssl_1.1.x/x86_64/minimal:
  image: $CI_REGISTRY/$BUILD_IMAGES_PROJECT:$FEDORA_BUILD
  script:
  - mkdir -p obj && cd obj && cmake
    -DCMAKE_BUILD_TYPE=RelWithDebInfo
    -DPICKY_DEVELOPER=ON
    -DWITH_SFTP=OFF -DWITH_SERVER=OFF -DWITH_ZLIB=OFF -DWITH_PCAP=OFF
    -DUNIT_TESTING=ON -DCLIENT_TESTING=ON -DWITH_GEX=OFF .. &&
>>>>>>> 79900e52
    make -j$(nproc) && ctest --output-on-failure
  tags:
  - shared
  except:
  - tags
  artifacts:
    expire_in: 1 week
    when: on_failure
    paths:
      - obj/

# Address sanitizer doesn't mix well with LD_PRELOAD used in the testsuite
# so, this is only enabled for unit tests right now.
# TODO: add -DCLIENT_TESTING=ON -DSERVER_TESTING=ON
fedora/address-sanitizer:
  image: $CI_REGISTRY/$BUILD_IMAGES_PROJECT:$FEDORA_BUILD
  script:
  - mkdir -p obj && cd obj && cmake
    -DCMAKE_BUILD_TYPE=AddressSanitizer
    -DPICKY_DEVELOPER=ON
    -DWITH_SFTP=ON -DWITH_SERVER=ON -DWITH_ZLIB=ON -DWITH_PCAP=ON
    -DUNIT_TESTING=ON .. &&
    make -j$(nproc) && ctest --output-on-failure
  tags:
  - shared
  except:
  - tags
  artifacts:
    expire_in: 1 week
    when: on_failure
    paths:
      - obj/

# This is disabled as it report OpenSSL issues
# It also has ethe same issues with cwrap as AddressSanitizer
.fedora/memory-sanitizer:
  image: $CI_REGISTRY/$BUILD_IMAGES_PROJECT:$FEDORA_BUILD
  script:
  - mkdir -p obj && cd obj && cmake
    -DCMAKE_BUILD_TYPE=MemorySanitizer
    -DCMAKE_C_COMPILER=clang -DCMAKE_CXX_COMPILER=clang++
    -DPICKY_DEVELOPER=ON
    -DWITH_SFTP=ON -DWITH_SERVER=ON -DWITH_ZLIB=ON -DWITH_PCAP=ON
    -DUNIT_TESTING=ON ..
    && make -j$(nproc) && ctest --output-on-failure
  tags:
  - shared
  except:
  - tags
  artifacts:
    expire_in: 1 week
    when: on_failure
    paths:
      - obj/

fedora/undefined-sanitizer:
  image: $CI_REGISTRY/$BUILD_IMAGES_PROJECT:$FEDORA_BUILD
  script:
  - mkdir -p obj && cd obj && cmake
    -DCMAKE_BUILD_TYPE=UndefinedSanitizer
    -DPICKY_DEVELOPER=ON
    -DWITH_SFTP=ON -DWITH_SERVER=ON -DWITH_ZLIB=ON -DWITH_PCAP=ON
    -DUNIT_TESTING=ON -DCLIENT_TESTING=ON -DSERVER_TESTING=ON ..
    && make -j$(nproc) && ctest --output-on-failure
  tags:
  - shared
  except:
  - tags
  artifacts:
    expire_in: 1 week
    when: on_failure
    paths:
      - obj/

fedora/csbuild:
  image: $CI_REGISTRY/$BUILD_IMAGES_PROJECT:$FEDORA_BUILD
  script:
  - |
    if [[ -z "$CI_COMMIT_BEFORE_SHA" ]]; then
        export CI_COMMIT_BEFORE_SHA=$(git rev-parse "${CI_COMMIT_SHA}~20")
    fi

    # Check if the commit exists in this branch
    # This is not the case for a force push
    git branch --contains $CI_COMMIT_BEFORE_SHA 2>/dev/null || export CI_COMMIT_BEFORE_SHA=$(git rev-parse "${CI_COMMIT_SHA}~20")

    export CI_COMMIT_RANGE="$CI_COMMIT_BEFORE_SHA..$CI_COMMIT_SHA"

  - csbuild
    --build-dir=obj-csbuild
    --prep-cmd="rm -rf CMakeFiles CMakeCache.txt && cmake -DCMAKE_BUILD_TYPE=Debug -DPICKY_DEVELOPER=ON -DUNIT_TESTING=ON -DCLIENT_TESTING=ON -DSERVER_TESTING=ON -DFUZZ_TESTING=ON @SRCDIR@"
    --build-cmd "make clean && make -j$(nproc)"
    --git-commit-range $CI_COMMIT_RANGE
    --color
    --print-current --print-fixed
  tags:
  - shared
  except:
  - tags
  artifacts:
    expire_in: 1 week
    when: on_failure
    paths:
      - obj-csbuild/

# That is a specific runner that we cannot enable universally.
# We restrict it to builds under the $BUILD_IMAGES_PROJECT project.
freebsd/x86_64:
  image:
  script:
<<<<<<< HEAD
  - mkdir -p obj && cd obj && cmake -DCMAKE_BUILD_TYPE=Debug
    -DWITH_SFTP=ON -DWITH_SERVER=ON -DWITH_ZLIB=ON --DWITH_PCAP=ON
    -DPICKY_DEVELOPER=ON
=======
  - mkdir -p obj && cd obj && cmake
    -DCMAKE_BUILD_TYPE=RelWithDebInfo
    -DPICKY_DEVELOPER=ON
    -DWITH_SFTP=ON -DWITH_SERVER=ON -DWITH_ZLIB=ON -DWITH_PCAP=ON
>>>>>>> 79900e52
    -DUNIT_TESTING=ON .. &&
    make && ctest --output-on-failure
  tags:
  - freebsd
  except:
  - tags
  only:
  - branches@libssh/libssh-mirror
  - branches@cryptomilk/libssh-mirror
  artifacts:
    expire_in: 1 week
    when: on_failure
    paths:
      - obj/

fedora/libgcrypt/x86_64:
  image: $CI_REGISTRY/$BUILD_IMAGES_PROJECT:$FEDORA_BUILD
  script:
  - mkdir -p obj && cd obj && cmake
    -DCMAKE_BUILD_TYPE=RelWithDebInfo
    -DPICKY_DEVELOPER=ON
    -DWITH_SFTP=ON -DWITH_SERVER=ON -DWITH_ZLIB=ON -DWITH_PCAP=ON
    -DUNIT_TESTING=ON -DCLIENT_TESTING=ON -DSERVER_TESTING=ON
    -DWITH_GCRYPT=ON .. &&
    make -j$(nproc) && ctest --output-on-failure
  tags:
  - shared
  except:
  - tags
  artifacts:
    expire_in: 1 week
    when: on_failure
    paths:
      - obj/

fedora/mbedtls/x86_64:
  image: $CI_REGISTRY/$BUILD_IMAGES_PROJECT:$FEDORA_BUILD
  script:
  - mkdir -p obj && cd obj && cmake
    -DCMAKE_BUILD_TYPE=RelWithDebInfo
    -DPICKY_DEVELOPER=ON
    -DWITH_SFTP=ON -DWITH_SERVER=ON -DWITH_ZLIB=ON -DWITH_PCAP=ON
    -DUNIT_TESTING=ON -DCLIENT_TESTING=ON -DSERVER_TESTING=ON
    -DPICKY_DEVELOPER=ON
    -DWITH_MBEDTLS=ON .. &&
    make -j$(nproc) && ctest --output-on-failure
  tags:
  - shared
  except:
  - tags
  artifacts:
    expire_in: 1 week
    when: on_failure
    paths:
      - obj/

# Unit testing only, no client and pkd testing, because cwrap is not available
# for MinGW
fedora/mingw64:
  image: $CI_REGISTRY/$BUILD_IMAGES_PROJECT:$MINGW_BUILD
  script:
  - export WINEPATH=/usr/x86_64-w64-mingw32/sys-root/mingw/bin
  - export WINEDEBUG=-all
  - mkdir -p obj && cd obj && mingw64-cmake
    -DCMAKE_BUILD_TYPE=RelWithDebInfo
    -DPICKY_DEVELOPER=ON
    -DWITH_SFTP=ON -DWITH_SERVER=ON -DWITH_ZLIB=ON -DWITH_PCAP=ON
    -DUNIT_TESTING=ON .. &&
    make -j$(nproc) &&
    ctest --output-on-failure
  tags:
  - shared
  except:
  - tags
  artifacts:
    expire_in: 1 week
    when: on_failure
    paths:
      - obj/

# Unit testing only, no client and pkd testing, because cwrap is not available
# for MinGW
fedora/mingw32:
  image: $CI_REGISTRY/$BUILD_IMAGES_PROJECT:$MINGW_BUILD
  script:
  - export WINEPATH=/usr/i686-w64-mingw32/sys-root/mingw/bin
  - export WINEDEBUG=-all
  - mkdir -p obj && cd obj && mingw32-cmake
    -DCMAKE_BUILD_TYPE=RelWithDebInfo
    -DPICKY_DEVELOPER=ON
    -DWITH_SFTP=ON -DWITH_SERVER=ON -DWITH_ZLIB=ON -DWITH_PCAP=ON
    -DUNIT_TESTING=ON .. &&
    make -j$(nproc) &&
    ctest --output-on-failure
  tags:
  - shared
  except:
  - tags
  artifacts:
    expire_in: 1 week
    when: on_failure
    paths:
      - obj/

.Debian.cross.template: &Debian_cross_template
  stage: test
  image: $CI_REGISTRY/$BUILD_IMAGES_PROJECT:$DEBIAN_CROSS_BUILD
  script:
  - build=$(dpkg-architecture -qDEB_HOST_GNU_TYPE)
  - host="${CI_JOB_NAME#*.cross.}"
  - mkdir -p obj && cd obj && cmake
    -DCMAKE_C_COMPILER="$(which $host-gcc)"
    -DCMAKE_CXX_COMPILER="$(which $host-g++)"
    -DCMAKE_BUILD_TYPE=RelWithDebInfo
    -DUNIT_TESTING=ON -DWITH_SFTP=ON -DWITH_SERVER=ON -DWITH_ZLIB=ON
    -DWITH_PCAP=ON .. &&
    make -j$(nproc) &&
    ctest --output-on-failure
  tags:
  - shared
  except:
  - tags
  artifacts:
    expire_in: 1 week
    when: on_failure
    paths:
      - obj/

.Debian.cross.mips-linux-gnu:
  <<: *Debian_cross_template

tumbleweed/openssl_1.1.x/x86_64/gcc:
  image: $CI_REGISTRY/$BUILD_IMAGES_PROJECT:$TUMBLEWEED_BUILD
  script:
  - mkdir -p obj && cd obj && cmake
    -DCMAKE_BUILD_TYPE=RelWithDebInfo
    -DPICKY_DEVELOPER=ON
    -DWITH_SFTP=ON -DWITH_SERVER=ON -DWITH_ZLIB=ON -DWITH_PCAP=ON
    -DKRB5_CONFIG=/usr/lib/mit/bin/krb5-config
    -DPICKY_DEVELOPER=ON
    -DUNIT_TESTING=ON -DCLIENT_TESTING=ON -DSERVER_TESTING=ON .. &&
    make -j$(nproc) && ctest --output-on-failure
  tags:
  - shared
  except:
  - tags
  artifacts:
    expire_in: 1 week
    when: on_failure
    paths:
      - obj/

<<<<<<< HEAD
tumbleweed/openssl_1.1.x/x86-64/release:
  image: $CI_REGISTRY/$BUILD_IMAGES_PROJECT:$TUMBLEWEED_BUILD
  script:
  - mkdir -p obj && cd obj && cmake -DCMAKE_BUILD_TYPE=Release
    -DWITH_SFTP=ON -DWITH_SERVER=ON -DWITH_ZLIB=ON --DWITH_PCAP=ON
    -DKRB5_CONFIG=/usr/lib/mit/bin/krb5-config
    -DPICKY_DEVELOPER=ON
    -DUNIT_TESTING=ON -DCLIENT_TESTING=ON -DSERVER_TESTING=ON .. &&
    make -j$(nproc) && ctest --output-on-failure
  tags:
  - shared
  except:
  - tags
  artifacts:
    expire_in: 1 week
    when: on_failure
    paths:
      - obj/

tumbleweed/docs:
  image: $CI_REGISTRY/$BUILD_IMAGES_PROJECT:$TUMBLEWEED_BUILD
  script:
  - mkdir -p obj && cd obj && cmake .. && make docs
  tags:
  - shared
  except:
  - tags
  artifacts:
    expire_in: 1 week
    when: on_failure
    paths:
      - obj/

tumbleweed/openssl_1.1.x/x86:
  image: $CI_REGISTRY/$BUILD_IMAGES_PROJECT:$TUMBLEWEED_BUILD
  script:
  - mkdir -p obj && cd obj && cmake -DCMAKE_TOOLCHAIN_FILE=../cmake/Toolchain-cross-m32.cmake
    -DWITH_SFTP=ON -DWITH_SERVER=ON -DWITH_ZLIB=ON --DWITH_PCAP=ON
    -DPICKY_DEVELOPER=ON
=======
tumbleweed/openssl_1.1.x/x86/gcc:
  image: $CI_REGISTRY/$BUILD_IMAGES_PROJECT:$TUMBLEWEED_BUILD
  script:
  - mkdir -p obj && cd obj && cmake
    -DCMAKE_TOOLCHAIN_FILE=../cmake/Toolchain-cross-m32.cmake
    -DCMAKE_BUILD_TYPE=RelWithDebInfo
    -DPICKY_DEVELOPER=ON
    -DWITH_SFTP=ON -DWITH_SERVER=ON -DWITH_ZLIB=ON -DWITH_PCAP=ON
>>>>>>> 79900e52
    -DUNIT_TESTING=ON .. &&
    make -j$(nproc) && ctest --output-on-failure
  tags:
  - shared
  except:
  - tags
  artifacts:
    expire_in: 1 week
    when: on_failure
    paths:
      - obj/

tumbleweed/openssl_1.1.x/x86_64/gcc7:
  image: $CI_REGISTRY/$BUILD_IMAGES_PROJECT:$TUMBLEWEED_BUILD
  script:
  - mkdir -p obj && cd obj && cmake
    -DCMAKE_C_COMPILER=gcc-7 -DCMAKE_CXX_COMPILER=g++-7
    -DCMAKE_BUILD_TYPE=RelWithDebInfo
    -DPICKY_DEVELOPER=ON
    -DWITH_SFTP=ON -DWITH_SERVER=ON -DWITH_ZLIB=ON -DWITH_PCAP=ON
    -DKRB5_CONFIG=/usr/lib/mit/bin/krb5-config
    -DUNIT_TESTING=ON -DCLIENT_TESTING=ON -DSERVER_TESTING=ON .. &&
    make -j$(nproc) && ctest --output-on-failure
  tags:
  - shared
  except:
  - tags
  artifacts:
    expire_in: 1 week
    when: on_failure
    paths:
      - obj/

tumbleweed/openssl_1.1.x/x86/gcc7:
  image: $CI_REGISTRY/$BUILD_IMAGES_PROJECT:$TUMBLEWEED_BUILD
  script:
  - mkdir -p obj && cd obj && cmake
    -DCMAKE_TOOLCHAIN_FILE=../cmake/Toolchain-cross-m32.cmake
    -DCMAKE_C_COMPILER=gcc-7 -DCMAKE_CXX_COMPILER=g++-7
    -DCMAKE_BUILD_TYPE=RelWithDebInfo
    -DPICKY_DEVELOPER=ON
    -DWITH_SFTP=ON -DWITH_SERVER=ON -DWITH_ZLIB=ON -DWITH_PCAP=ON
    -DUNIT_TESTING=ON .. &&
    make -j$(nproc) && ctest --output-on-failure
  tags:
  - shared
  except:
  - tags
  artifacts:
    expire_in: 1 week
    when: on_failure
    paths:
      - obj/

tumbleweed/openssl_1.1.x/x86_64/clang:
  image: $CI_REGISTRY/$BUILD_IMAGES_PROJECT:$TUMBLEWEED_BUILD
  script:
<<<<<<< HEAD
  - Xvfb :1 -screen 0 1024x768x16 -ac +extension GLX +render -noreset -nolisten tcp &
  - export DISPLAY=:1
  - mkdir -p obj && cd obj && mingw64-cmake -DCMAKE_BUILD_TYPE=Debug
    -DWITH_SFTP=ON -DWITH_SERVER=ON -DWITH_ZLIB=ON --DWITH_PCAP=ON
    -DPICKY_DEVELOPER=ON
    -DUNIT_TESTING=ON .. &&
    make -j$(nproc)
  - export WINEPATH=/usr/x86_64-w64-mingw32/sys-root/mingw/bin
  - ctest --output-on-failure
=======
  - mkdir -p obj && cd obj && cmake
    -DCMAKE_BUILD_TYPE=RelWithDebInfo
    -DCMAKE_C_COMPILER=clang -DCMAKE_CXX_COMPILER=clang++
    -DPICKY_DEVELOPER=ON
    -DWITH_SFTP=ON -DWITH_SERVER=ON -DWITH_ZLIB=ON -DWITH_PCAP=ON
    -DKRB5_CONFIG=/usr/lib/mit/bin/krb5-config
    -DUNIT_TESTING=ON -DCLIENT_TESTING=ON -DSERVER_TESTING=ON .. &&
    make -j$(nproc) && ctest --output-on-failure
>>>>>>> 79900e52
  tags:
  - shared
  except:
  - tags
  artifacts:
    expire_in: 1 week
    when: on_failure
    paths:
      - obj/

tumbleweed/docs:
  image: $CI_REGISTRY/$BUILD_IMAGES_PROJECT:$TUMBLEWEED_BUILD
  script:
<<<<<<< HEAD
  - Xvfb :1 -screen 0 1024x768x16 -ac +extension GLX +render -noreset -nolisten tcp &
  - export DISPLAY=:1
  - mkdir -p obj && cd obj && mingw32-cmake -DCMAKE_BUILD_TYPE=Debug
    -DWITH_SFTP=ON -DWITH_SERVER=ON -DWITH_ZLIB=ON --DWITH_PCAP=ON
    -DPICKY_DEVELOPER=ON
    -DUNIT_TESTING=ON .. &&
    make -j$(nproc)
  - export WINEPATH=/usr/i686-w64-mingw32/sys-root/mingw/bin
  - ctest --output-on-failure
=======
  - mkdir -p obj && cd obj && cmake .. && make docs
>>>>>>> 79900e52
  tags:
  - shared
  except:
  - tags
  artifacts:
    expire_in: 1 week
    when: on_failure
    paths:
      - obj/

tumbleweed/undefined-sanitizer:
  image: $CI_REGISTRY/$BUILD_IMAGES_PROJECT:$TUMBLEWEED_BUILD
  script:
  - mkdir -p obj && cd obj && cmake
    -DCMAKE_BUILD_TYPE=UndefinedSanitizer
    -DPICKY_DEVELOPER=ON
    -DWITH_SFTP=ON -DWITH_SERVER=ON -DWITH_ZLIB=ON -DWITH_PCAP=ON
    -DUNIT_TESTING=ON -DCLIENT_TESTING=ON -DSERVER_TESTING=ON .. &&
    make -j$(nproc) && ctest --output-on-failure
  tags:
  - shared
  except:
  - tags
  artifacts:
    expire_in: 1 week
    when: on_failure
    paths:
      - obj/

tumbleweed/static-analysis:
  image: $CI_REGISTRY/$BUILD_IMAGES_PROJECT:$TUMBLEWEED_BUILD
  script:
  - export CCC_CC=clang
  - export CCC_CXX=clang++
  - mkdir -p obj && cd obj && scan-build cmake
    -DCMAKE_BUILD_TYPE=Debug
    -DCMAKE_C_COMPILER=clang -DCMAKE_CXX_COMPILER=clang++
    -DPICKY_DEVELOPER=ON
    -DWITH_SFTP=ON -DWITH_SERVER=ON -DWITH_ZLIB=ON -DWITH_PCAP=ON
    -DUNIT_TESTING=ON -DCLIENT_TESTING=ON -DSERVER_TESTING=ON .. &&
    scan-build --status-bugs -o scan make -j$(nproc)
  tags:
  - shared
  except:
  - tags
  artifacts:
    expire_in: 1 week
    when: on_failure
    paths:
      - obj/scan

visualstudio/x86_64:
  script:
  - $env:VCPKG_DEFAULT_TRIPLET="x64-windows"
  - cd obj
  - cmake
      -A x64
      -DCMAKE_TOOLCHAIN_FILE="$env:VCPKG_TOOLCHAIN_FILE"
      -DPICKY_DEVELOPER=ON
      -DWITH_SFTP=ON -DWITH_SERVER=ON -DWITH_ZLIB=ON -DWITH_PCAP=ON
      -DUNIT_TESTING=ON ..
  - cmake --build .
  - ctest --output-on-failure
  tags:
  - vs2017
  - windows
  except:
  - tags
  only:
  - branches@libssh/libssh-mirror
  - branches@ansasaki/libssh-mirror
  - branches@cryptomilk/libssh-mirror
  - branches@jjelen/libssh-mirror
  artifacts:
    expire_in: 1 week
    when: on_failure
    paths:
      - obj/

<<<<<<< HEAD
.Debian.cross.mips-linux-gnu:
  <<: *Debian_cross_template
=======
visualstudio/x86:
  script:
  - $env:VCPKG_DEFAULT_TRIPLET="x86-windows"
  - cd obj
  - cmake
      -DCMAKE_TOOLCHAIN_FILE="$env:VCPKG_TOOLCHAIN_FILE"
      -DPICKY_DEVELOPER=ON
      -DWITH_SFTP=ON -DWITH_SERVER=ON -DWITH_ZLIB=ON -DWITH_PCAP=ON
      -DUNIT_TESTING=ON ..
  - cmake --build .
  - ctest --output-on-failure
  tags:
  - vs2017
  - windows
  except:
  - tags
  only:
  - branches@libssh/libssh-mirror
  - branches@ansasaki/libssh-mirror
  - branches@cryptomilk/libssh-mirror
  - branches@jjelen/libssh-mirror
  artifacts:
    expire_in: 1 week
    when: on_failure
    paths:
      - obj/
>>>>>>> 79900e52
<|MERGE_RESOLUTION|>--- conflicted
+++ resolved
@@ -29,66 +29,30 @@
 fedora/openssl_1.1.x/x86_64:
   image: $CI_REGISTRY/$BUILD_IMAGES_PROJECT:$FEDORA_BUILD
   script:
-<<<<<<< HEAD
-  - mkdir -p obj && cd obj && cmake -DCMAKE_BUILD_TYPE=Debug
-    -DWITH_SFTP=ON -DWITH_SERVER=ON -DWITH_ZLIB=ON --DWITH_PCAP=ON
-    -DPICKY_DEVELOPER=ON
-    -DUNIT_TESTING=ON -DCLIENT_TESTING=ON -DSERVER_TESTING=ON .. &&
-    make -j$(nproc) && ctest --output-on-failure
-  tags:
-  - shared
-  except:
-  - tags
-  artifacts:
-    expire_in: 1 week
-    when: on_failure
-    paths:
-      - obj/
-
-fedora/openssl_1.1.x/x86-64/release:
-  image: $CI_REGISTRY/$BUILD_IMAGES_PROJECT:$FEDORA_BUILD
-  script:
-  - mkdir -p obj && cd obj && cmake -DCMAKE_BUILD_TYPE=Release
-    -DWITH_SFTP=ON -DWITH_SERVER=ON -DWITH_ZLIB=ON --DWITH_PCAP=ON
-    -DPICKY_DEVELOPER=ON
-=======
   - mkdir -p obj && cd obj && cmake
     -DCMAKE_BUILD_TYPE=RelWithDebInfo
     -DPICKY_DEVELOPER=ON
     -DWITH_BLOWFISH_CIPHER=ON
     -DWITH_SFTP=ON -DWITH_SERVER=ON -DWITH_ZLIB=ON -DWITH_PCAP=ON
     -DWITH_DEBUG_PACKET=ON -DWITH_DEBUG_CALLTRACE=ON
->>>>>>> 79900e52
-    -DUNIT_TESTING=ON -DCLIENT_TESTING=ON -DSERVER_TESTING=ON .. &&
-    make -j$(nproc) && ctest --output-on-failure
-  tags:
-  - shared
-  except:
-  - tags
-  artifacts:
-    expire_in: 1 week
-    when: on_failure
-    paths:
-      - obj/
-
-<<<<<<< HEAD
-# Address sanitizer doesn't mix well with LD_PRELOAD used in the testsuite
-# so, this is only enabled for unit tests right now.
-# TODO: add -DCLIENT_TESTING=ON -DSERVER_TESTING=ON
-fedora/address-sanitizer:
-=======
+    -DUNIT_TESTING=ON -DCLIENT_TESTING=ON -DSERVER_TESTING=ON .. &&
+    make -j$(nproc) && ctest --output-on-failure
+  tags:
+  - shared
+  except:
+  - tags
+  artifacts:
+    expire_in: 1 week
+    when: on_failure
+    paths:
+      - obj/
+
 fedora/openssl_1.1.x/x86_64/fips:
->>>>>>> 79900e52
   image: $CI_REGISTRY/$BUILD_IMAGES_PROJECT:$FEDORA_BUILD
   script:
   - echo 1 > /etc/system-fips
   - update-crypto-policies --set FIPS
   - mkdir -p obj && cd obj && cmake
-<<<<<<< HEAD
-    -DCMAKE_BUILD_TYPE=AddressSanitizer
-    -DWITH_SFTP=ON -DWITH_SERVER=ON -DWITH_ZLIB=ON --DWITH_PCAP=ON
-    -DUNIT_TESTING=ON .. &&
-=======
     -DCMAKE_BUILD_TYPE=RelWithDebInfo
     -DPICKY_DEVELOPER=ON
     -DWITH_BLOWFISH_CIPHER=ON
@@ -114,7 +78,6 @@
     -DPICKY_DEVELOPER=ON
     -DWITH_SFTP=OFF -DWITH_SERVER=OFF -DWITH_ZLIB=OFF -DWITH_PCAP=OFF
     -DUNIT_TESTING=ON -DCLIENT_TESTING=ON -DWITH_GEX=OFF .. &&
->>>>>>> 79900e52
     make -j$(nproc) && ctest --output-on-failure
   tags:
   - shared
@@ -225,16 +188,10 @@
 freebsd/x86_64:
   image:
   script:
-<<<<<<< HEAD
-  - mkdir -p obj && cd obj && cmake -DCMAKE_BUILD_TYPE=Debug
-    -DWITH_SFTP=ON -DWITH_SERVER=ON -DWITH_ZLIB=ON --DWITH_PCAP=ON
-    -DPICKY_DEVELOPER=ON
-=======
-  - mkdir -p obj && cd obj && cmake
-    -DCMAKE_BUILD_TYPE=RelWithDebInfo
-    -DPICKY_DEVELOPER=ON
-    -DWITH_SFTP=ON -DWITH_SERVER=ON -DWITH_ZLIB=ON -DWITH_PCAP=ON
->>>>>>> 79900e52
+  - mkdir -p obj && cd obj && cmake
+    -DCMAKE_BUILD_TYPE=RelWithDebInfo
+    -DPICKY_DEVELOPER=ON
+    -DWITH_SFTP=ON -DWITH_SERVER=ON -DWITH_ZLIB=ON -DWITH_PCAP=ON
     -DUNIT_TESTING=ON .. &&
     make && ctest --output-on-failure
   tags:
@@ -278,7 +235,6 @@
     -DPICKY_DEVELOPER=ON
     -DWITH_SFTP=ON -DWITH_SERVER=ON -DWITH_ZLIB=ON -DWITH_PCAP=ON
     -DUNIT_TESTING=ON -DCLIENT_TESTING=ON -DSERVER_TESTING=ON
-    -DPICKY_DEVELOPER=ON
     -DWITH_MBEDTLS=ON .. &&
     make -j$(nproc) && ctest --output-on-failure
   tags:
@@ -374,60 +330,18 @@
     -DPICKY_DEVELOPER=ON
     -DWITH_SFTP=ON -DWITH_SERVER=ON -DWITH_ZLIB=ON -DWITH_PCAP=ON
     -DKRB5_CONFIG=/usr/lib/mit/bin/krb5-config
-    -DPICKY_DEVELOPER=ON
-    -DUNIT_TESTING=ON -DCLIENT_TESTING=ON -DSERVER_TESTING=ON .. &&
-    make -j$(nproc) && ctest --output-on-failure
-  tags:
-  - shared
-  except:
-  - tags
-  artifacts:
-    expire_in: 1 week
-    when: on_failure
-    paths:
-      - obj/
-
-<<<<<<< HEAD
-tumbleweed/openssl_1.1.x/x86-64/release:
-  image: $CI_REGISTRY/$BUILD_IMAGES_PROJECT:$TUMBLEWEED_BUILD
-  script:
-  - mkdir -p obj && cd obj && cmake -DCMAKE_BUILD_TYPE=Release
-    -DWITH_SFTP=ON -DWITH_SERVER=ON -DWITH_ZLIB=ON --DWITH_PCAP=ON
-    -DKRB5_CONFIG=/usr/lib/mit/bin/krb5-config
-    -DPICKY_DEVELOPER=ON
-    -DUNIT_TESTING=ON -DCLIENT_TESTING=ON -DSERVER_TESTING=ON .. &&
-    make -j$(nproc) && ctest --output-on-failure
-  tags:
-  - shared
-  except:
-  - tags
-  artifacts:
-    expire_in: 1 week
-    when: on_failure
-    paths:
-      - obj/
-
-tumbleweed/docs:
-  image: $CI_REGISTRY/$BUILD_IMAGES_PROJECT:$TUMBLEWEED_BUILD
-  script:
-  - mkdir -p obj && cd obj && cmake .. && make docs
-  tags:
-  - shared
-  except:
-  - tags
-  artifacts:
-    expire_in: 1 week
-    when: on_failure
-    paths:
-      - obj/
-
-tumbleweed/openssl_1.1.x/x86:
-  image: $CI_REGISTRY/$BUILD_IMAGES_PROJECT:$TUMBLEWEED_BUILD
-  script:
-  - mkdir -p obj && cd obj && cmake -DCMAKE_TOOLCHAIN_FILE=../cmake/Toolchain-cross-m32.cmake
-    -DWITH_SFTP=ON -DWITH_SERVER=ON -DWITH_ZLIB=ON --DWITH_PCAP=ON
-    -DPICKY_DEVELOPER=ON
-=======
+    -DUNIT_TESTING=ON -DCLIENT_TESTING=ON -DSERVER_TESTING=ON .. &&
+    make -j$(nproc) && ctest --output-on-failure
+  tags:
+  - shared
+  except:
+  - tags
+  artifacts:
+    expire_in: 1 week
+    when: on_failure
+    paths:
+      - obj/
+
 tumbleweed/openssl_1.1.x/x86/gcc:
   image: $CI_REGISTRY/$BUILD_IMAGES_PROJECT:$TUMBLEWEED_BUILD
   script:
@@ -436,7 +350,6 @@
     -DCMAKE_BUILD_TYPE=RelWithDebInfo
     -DPICKY_DEVELOPER=ON
     -DWITH_SFTP=ON -DWITH_SERVER=ON -DWITH_ZLIB=ON -DWITH_PCAP=ON
->>>>>>> 79900e52
     -DUNIT_TESTING=ON .. &&
     make -j$(nproc) && ctest --output-on-failure
   tags:
@@ -494,17 +407,6 @@
 tumbleweed/openssl_1.1.x/x86_64/clang:
   image: $CI_REGISTRY/$BUILD_IMAGES_PROJECT:$TUMBLEWEED_BUILD
   script:
-<<<<<<< HEAD
-  - Xvfb :1 -screen 0 1024x768x16 -ac +extension GLX +render -noreset -nolisten tcp &
-  - export DISPLAY=:1
-  - mkdir -p obj && cd obj && mingw64-cmake -DCMAKE_BUILD_TYPE=Debug
-    -DWITH_SFTP=ON -DWITH_SERVER=ON -DWITH_ZLIB=ON --DWITH_PCAP=ON
-    -DPICKY_DEVELOPER=ON
-    -DUNIT_TESTING=ON .. &&
-    make -j$(nproc)
-  - export WINEPATH=/usr/x86_64-w64-mingw32/sys-root/mingw/bin
-  - ctest --output-on-failure
-=======
   - mkdir -p obj && cd obj && cmake
     -DCMAKE_BUILD_TYPE=RelWithDebInfo
     -DCMAKE_C_COMPILER=clang -DCMAKE_CXX_COMPILER=clang++
@@ -513,7 +415,6 @@
     -DKRB5_CONFIG=/usr/lib/mit/bin/krb5-config
     -DUNIT_TESTING=ON -DCLIENT_TESTING=ON -DSERVER_TESTING=ON .. &&
     make -j$(nproc) && ctest --output-on-failure
->>>>>>> 79900e52
   tags:
   - shared
   except:
@@ -527,19 +428,7 @@
 tumbleweed/docs:
   image: $CI_REGISTRY/$BUILD_IMAGES_PROJECT:$TUMBLEWEED_BUILD
   script:
-<<<<<<< HEAD
-  - Xvfb :1 -screen 0 1024x768x16 -ac +extension GLX +render -noreset -nolisten tcp &
-  - export DISPLAY=:1
-  - mkdir -p obj && cd obj && mingw32-cmake -DCMAKE_BUILD_TYPE=Debug
-    -DWITH_SFTP=ON -DWITH_SERVER=ON -DWITH_ZLIB=ON --DWITH_PCAP=ON
-    -DPICKY_DEVELOPER=ON
-    -DUNIT_TESTING=ON .. &&
-    make -j$(nproc)
-  - export WINEPATH=/usr/i686-w64-mingw32/sys-root/mingw/bin
-  - ctest --output-on-failure
-=======
   - mkdir -p obj && cd obj && cmake .. && make docs
->>>>>>> 79900e52
   tags:
   - shared
   except:
@@ -619,10 +508,6 @@
     paths:
       - obj/
 
-<<<<<<< HEAD
-.Debian.cross.mips-linux-gnu:
-  <<: *Debian_cross_template
-=======
 visualstudio/x86:
   script:
   - $env:VCPKG_DEFAULT_TRIPLET="x86-windows"
@@ -648,5 +533,4 @@
     expire_in: 1 week
     when: on_failure
     paths:
-      - obj/
->>>>>>> 79900e52
+      - obj/