---
variables:
  BUILD_IMAGES_PROJECT: libssh/build-images
  CENTOS7_BUILD: buildenv-centos7
  CENTOS9_BUILD: buildenv-c9s
  COVERITY_BUILD: buildenv-coverity
  FEDORA_BUILD: buildenv-fedora
  MINGW_BUILD: buildenv-mingw
<<<<<<< HEAD

# pkd tests fail on CentOS7 docker images, so we don't use -DSERVER_TESTING=ON
centos7/openssl_1.0.x/x86_64:
  image: $CI_REGISTRY/$BUILD_IMAGES_PROJECT:$CENTOS7_BUILD
  script:
  - mkdir -p obj && cd obj && cmake3
    -DCMAKE_BUILD_TYPE=RelWithDebInfo
    -DPICKY_DEVELOPER=ON
    -DWITH_SFTP=ON -DWITH_SERVER=ON -DWITH_ZLIB=ON -DWITH_PCAP=ON
    -DUNIT_TESTING=ON -DCLIENT_TESTING=ON .. &&
    make -j$(nproc) && ctest --output-on-failure
=======
  TUMBLEWEED_BUILD: buildenv-tumbleweed
  UBUNTU_BUILD: buildenv-ubuntu

stages:
  - build
  - test
  - analysis

.build:
  stage: build
  variables:
    CMAKE_DEFAULT_OPTIONS: "-DCMAKE_BUILD_TYPE=RelWithDebInfo -DPICKY_DEVELOPER=ON"
    CMAKE_BUILD_OPTIONS: "-DWITH_BLOWFISH_CIPHER=ON -DWITH_SFTP=ON -DWITH_SERVER=ON -DWITH_ZLIB=ON -DWITH_PCAP=ON -DWITH_DEBUG_CRYPTO=ON -DWITH_DEBUG_PACKET=ON -DWITH_DEBUG_CALLTRACE=ON -DWITH_DSA=ON"
    CMAKE_TEST_OPTIONS: "-DUNIT_TESTING=ON -DCLIENT_TESTING=ON -DSERVER_TESTING=ON -DWITH_BENCHMARKS=ON"
    CMAKE_OPTIONS: $CMAKE_DEFAULT_OPTIONS $CMAKE_BUILD_OPTIONS $CMAKE_TEST_OPTIONS
  before_script: &build
    - uname -a
    - cat /etc/os-release
    - mount
    - df -h
    - cat /proc/swaps
    - free -h
    - mkdir -p obj && cd obj
  script:
    - cmake $CMAKE_OPTIONS $CMAKE_ADDITIONAL_OPTIONS .. &&
      make -j$(nproc) &&
      make -j$(nproc) install
  # Do not use after_script as it does not make the targets fail
>>>>>>> 7f6b3fab
  tags:
    - shared
  except:
    - tags
  artifacts:
    expire_in: 1 week
    when: on_failure
    paths:
      - obj/

.tests:
  extends: .build
  stage: test
  # This is needed to prevent passing artifacts from previous stages
  dependencies: []
  script:
    - cmake $CMAKE_OPTIONS $CMAKE_ADDITIONAL_OPTIONS .. &&
      make -j$(nproc) &&
      ctest --output-on-failure
    # Do not use after_script as it does not make the targets fail

.fedora:
  extends: .tests
  image: $CI_REGISTRY/$BUILD_IMAGES_PROJECT:$FEDORA_BUILD
  variables:
    CMAKE_ADDITIONAL_OPTIONS: -DWITH_PKCS11_URI=ON

.tumbleweed:
  extends: .tests
  image: $CI_REGISTRY/$BUILD_IMAGES_PROJECT:$TUMBLEWEED_BUILD


###############################################################################
#                               CentOS builds                                 #
###############################################################################
# pkd tests fail on CentOS7 docker images, so we don't use -DSERVER_TESTING=ON
centos7/openssl_1.0.x/x86_64:
  image: $CI_REGISTRY/$BUILD_IMAGES_PROJECT:$CENTOS7_BUILD
  extends: .tests
  script:
<<<<<<< HEAD
  - mkdir -p obj && cd obj && cmake
    -DCMAKE_BUILD_TYPE=RelWithDebInfo
    -DPICKY_DEVELOPER=ON
    -DWITH_BLOWFISH_CIPHER=ON
    -DWITH_SFTP=ON -DWITH_SERVER=ON -DWITH_ZLIB=ON -DWITH_PCAP=ON
    -DWITH_DEBUG_CRYPTO=ON
    -DWITH_DEBUG_PACKET=ON -DWITH_DEBUG_CALLTRACE=ON
    -DUNIT_TESTING=ON -DCLIENT_TESTING=ON -DSERVER_TESTING=ON .. &&
    make -j$(nproc) && ctest --output-on-failure
  tags:
  - shared
  except:
  - tags
  artifacts:
    expire_in: 1 week
    when: on_failure
    paths:
      - obj/
=======
    - cmake3 $CMAKE_OPTIONS .. &&
      make -j$(nproc) &&
      ctest --output-on-failure
>>>>>>> 7f6b3fab

centos9s/openssl_3.0.x/x86_64:
  image: $CI_REGISTRY/$BUILD_IMAGES_PROJECT:$CENTOS9_BUILD
  extends: .tests
  script:
    - export OPENSSL_ENABLE_SHA1_SIGNATURES=1
    - cmake3 $CMAKE_OPTIONS .. &&
      make -j$(nproc) &&
      ctest --output-on-failure


###############################################################################
#                               Fedora builds                                 #
###############################################################################
fedora/build:
  extends: .build
  image: $CI_REGISTRY/$BUILD_IMAGES_PROJECT:$FEDORA_BUILD

fedora/docs:
  extends: .build
  image: $CI_REGISTRY/$BUILD_IMAGES_PROJECT:$FEDORA_BUILD
  script:
    - cmake .. && make docs

fedora/ninja:
  extends: .fedora
  image: $CI_REGISTRY/$BUILD_IMAGES_PROJECT:$FEDORA_BUILD
  script:
    - cmake -G Ninja $CMAKE_OPTIONS ../ && ninja && ninja test

fedora/openssl_3.0.x/x86_64:
  extends: .fedora

fedora/openssl_3.0.x/x86_64/fips:
  extends: .fedora
  before_script:
    - echo "# userspace fips" > /etc/system-fips
    # We do not need the kernel part, but in case we ever do:
    # mkdir -p /var/tmp/userspace-fips
    # echo 1 > /var/tmp/userspace-fips/fips_enabled
    # mount --bind /var/tmp/userspace-fips/fips_enabled \
    # /proc/sys/crypto/fips_enabled
    - update-crypto-policies --show
    - update-crypto-policies --set FIPS
    - update-crypto-policies --show
    - mkdir -p obj && cd obj && cmake
      -DCMAKE_BUILD_TYPE=RelWithDebInfo
      -DPICKY_DEVELOPER=ON
      -DWITH_BLOWFISH_CIPHER=ON
      -DWITH_SFTP=ON -DWITH_SERVER=ON -DWITH_ZLIB=ON -DWITH_PCAP=ON
      -DWITH_DEBUG_CRYPTO=ON -DWITH_DEBUG_PACKET=ON -DWITH_DEBUG_CALLTRACE=ON
      -DWITH_DSA=ON
      -DUNIT_TESTING=ON -DCLIENT_TESTING=ON -DSERVER_TESTING=ON ..
  script:
    - cmake $CMAKE_OPTIONS .. &&
      make -j$(nproc) &&
      OPENSSL_FORCE_FIPS_MODE=1 ctest --output-on-failure

fedora/openssl_3.0.x/x86_64/minimal:
  extends: .fedora
  variables:
  script:
    - cmake $CMAKE_DEFAULT_OPTIONS
      -DWITH_SFTP=OFF
      -DWITH_SERVER=OFF
      -DWITH_ZLIB=OFF
      -DWITH_PCAP=OFF
      -DWITH_DSA=OFF
      -DUNIT_TESTING=ON
      -DCLIENT_TESTING=ON
      -DWITH_GEX=OFF .. &&
      make -j$(nproc)

# Address sanitizer doesn't mix well with LD_PRELOAD used in the testsuite
# so, this is only enabled for unit tests right now.
# TODO: add -DCLIENT_TESTING=ON -DSERVER_TESTING=ON
fedora/address-sanitizer:
  extends: .fedora
  stage: analysis
  script:
    - cmake
      -DCMAKE_BUILD_TYPE=AddressSanitizer
      -DCMAKE_C_COMPILER=clang
      -DCMAKE_CXX_COMPILER=clang++
      -DPICKY_DEVELOPER=ON
      $CMAKE_BUILD_OPTIONS
      -DUNIT_TESTING=ON
      -DFUZZ_TESTING=ON .. &&
      make -j$(nproc) &&
      ctest --output-on-failure

# This is disabled as it report OpenSSL issues
# It also has the same issues with cwrap as AddressSanitizer
.fedora/memory-sanitizer:
  extends: .fedora
  stage: analysis
  script:
    - cmake
      -DCMAKE_BUILD_TYPE=MemorySanitizer
      -DCMAKE_C_COMPILER=clang
      -DCMAKE_CXX_COMPILER=clang++
      -DPICKY_DEVELOPER=ON
      $CMAKE_BUILD_OPTIONS
      -DUNIT_TESTING=ON
      -DFUZZ_TESTING=ON .. &&
      make -j$(nproc) &&
      ctest --output-on-failure

fedora/undefined-sanitizer:
<<<<<<< HEAD
  image: $CI_REGISTRY/$BUILD_IMAGES_PROJECT:$FEDORA_BUILD
  script:
  - mkdir -p obj && cd obj && cmake
    -DCMAKE_BUILD_TYPE=UndefinedSanitizer
    -DPICKY_DEVELOPER=ON
    -DWITH_SFTP=ON -DWITH_SERVER=ON -DWITH_ZLIB=ON -DWITH_PCAP=ON
    -DUNIT_TESTING=ON -DCLIENT_TESTING=ON -DSERVER_TESTING=ON ..
    && make -j$(nproc) && ctest --output-on-failure
  tags:
  - shared
  except:
  - tags
  artifacts:
    expire_in: 1 week
    when: on_failure
    paths:
      - obj/

fedora/csbuild:
  variables:
      GIT_DEPTH: "100"
  image: $CI_REGISTRY/$BUILD_IMAGES_PROJECT:$FEDORA_BUILD
  script:
  - |
    if [[ -z "$CI_COMMIT_BEFORE_SHA" ]]; then
        export CI_COMMIT_BEFORE_SHA=$(git rev-parse "${CI_COMMIT_SHA}~20")
    fi

    # Check if the commit exists in this branch
    # This is not the case for a force push
    git branch --contains $CI_COMMIT_BEFORE_SHA 2>/dev/null || export CI_COMMIT_BEFORE_SHA=$(git rev-parse "${CI_COMMIT_SHA}~20")

    export CI_COMMIT_RANGE="$CI_COMMIT_BEFORE_SHA..$CI_COMMIT_SHA"

  - csbuild
    --build-dir=obj-csbuild
    --build-cmd "rm -rf CMakeFiles CMakeCache.txt && cmake -DCMAKE_BUILD_TYPE=Debug -DPICKY_DEVELOPER=ON -DUNIT_TESTING=ON -DCLIENT_TESTING=ON -DSERVER_TESTING=ON -DFUZZ_TESTING=ON @SRCDIR@ && make clean && make -j$(nproc)"
    --git-commit-range $CI_COMMIT_RANGE
    --color
    --print-current --print-fixed
  tags:
  - shared
  except:
  - tags
  artifacts:
    expire_in: 1 week
    when: on_failure
    paths:
      - obj-csbuild/

# That is a specific runner that we cannot enable universally.
# We restrict it to builds under the $BUILD_IMAGES_PROJECT project.
freebsd/x86_64:
  image:
  script:
  - mkdir -p obj && cd obj && cmake
    -DCMAKE_BUILD_TYPE=RelWithDebInfo
    -DPICKY_DEVELOPER=ON
    -DWITH_SFTP=ON -DWITH_SERVER=ON -DWITH_ZLIB=ON -DWITH_PCAP=ON
    -DUNIT_TESTING=ON .. &&
    make && ctest --output-on-failure
  tags:
  - freebsd
  - private
  except:
  - tags
  only:
  - branches@libssh/libssh-mirror
  - branches@cryptomilk/libssh-mirror
  - branches@jjelen/libssh-mirror
  artifacts:
    expire_in: 1 week
    when: on_failure
    paths:
      - obj/

fedora/libgcrypt/x86_64:
  image: $CI_REGISTRY/$BUILD_IMAGES_PROJECT:$FEDORA_BUILD
  script:
  - mkdir -p obj && cd obj && cmake
    -DCMAKE_BUILD_TYPE=RelWithDebInfo
    -DPICKY_DEVELOPER=ON
    -DWITH_SFTP=ON -DWITH_SERVER=ON -DWITH_ZLIB=ON -DWITH_PCAP=ON
    -DUNIT_TESTING=ON -DCLIENT_TESTING=ON -DSERVER_TESTING=ON
    -DWITH_GCRYPT=ON -DWITH_DEBUG_CRYPTO=ON .. &&
    make -j$(nproc) && ctest --output-on-failure
  tags:
  - shared
  except:
  - tags
  artifacts:
    expire_in: 1 week
    when: on_failure
    paths:
      - obj/

fedora/mbedtls/x86_64:
  image: $CI_REGISTRY/$BUILD_IMAGES_PROJECT:$FEDORA_BUILD
  script:
  - mkdir -p obj && cd obj && cmake
    -DCMAKE_BUILD_TYPE=RelWithDebInfo
    -DPICKY_DEVELOPER=ON
    -DWITH_SFTP=ON -DWITH_SERVER=ON -DWITH_ZLIB=ON -DWITH_PCAP=ON
    -DUNIT_TESTING=ON -DCLIENT_TESTING=ON -DSERVER_TESTING=ON
    -DWITH_MBEDTLS=ON -DWITH_DEBUG_CRYPTO=ON .. &&
    make -j$(nproc) && ctest --output-on-failure
  tags:
  - shared
  except:
  - tags
  artifacts:
    expire_in: 1 week
    when: on_failure
    paths:
      - obj/
=======
  extends: .fedora
  stage: analysis
  script:
    - cmake
      -DCMAKE_BUILD_TYPE=UndefinedSanitizer
      -DCMAKE_C_COMPILER=clang
      -DCMAKE_CXX_COMPILER=clang++
      -DPICKY_DEVELOPER=ON
      $CMAKE_BUILD_OPTIONS
      -DUNIT_TESTING=ON
      -DFUZZ_TESTING=ON .. &&
      make -j$(nproc) &&
      ctest --output-on-failure

fedora/libgcrypt/x86_64:
  extends: .fedora
  variables:
    CMAKE_ADDITIONAL_OPTIONS: "-DWITH_GCRYPT=ON -DWITH_DEBUG_CRYPTO=ON"

fedora/mbedtls/x86_64:
  extends: .fedora
  variables:
    CMAKE_ADDITIONAL_OPTIONS: "-DWITH_MBEDTLS=ON -DWITH_DEBUG_CRYPTO=ON -DWITH_DSA=OFF"
>>>>>>> 7f6b3fab

# Unit testing only, no client and pkd testing, because cwrap is not available
# for MinGW
fedora/mingw64:
  image: $CI_REGISTRY/$BUILD_IMAGES_PROJECT:$MINGW_BUILD
  extends: .tests
  script:
    - export WINEPATH=/usr/x86_64-w64-mingw32/sys-root/mingw/bin
    - export WINEDEBUG=-all
    - mingw64-cmake $CMAKE_DEFAULT_OPTIONS
      -DWITH_SFTP=ON
      -DWITH_SERVER=ON
      -DWITH_ZLIB=ON
      -DWITH_PCAP=ON
      -DUNIT_TESTING=ON .. &&
      make -j$(nproc) &&
      ctest --output-on-failure

# Unit testing only, no client and pkd testing, because cwrap is not available
# for MinGW
fedora/mingw32:
  image: $CI_REGISTRY/$BUILD_IMAGES_PROJECT:$MINGW_BUILD
  extends: .tests
  script:
    - export WINEPATH=/usr/i686-w64-mingw32/sys-root/mingw/bin
    - export WINEDEBUG=-all
    - mingw32-cmake $CMAKE_DEFAULT_OPTIONS
      -DWITH_SFTP=ON
      -DWITH_SERVER=ON
      -DWITH_ZLIB=ON
      -DWITH_PCAP=ON
      -DUNIT_TESTING=ON .. &&
      make -j$(nproc) &&
      ctest --output-on-failure


###############################################################################
#                               Fedora csbuild                                #
###############################################################################
.csbuild:
  stage: analysis
  variables:
    GIT_DEPTH: "100"
  image: $CI_REGISTRY/$BUILD_IMAGES_PROJECT:$FEDORA_BUILD
  before_script:
    - |
      if [[ -z "$CI_COMMIT_BEFORE_SHA" ]]; then
          export CI_COMMIT_BEFORE_SHA=$(git rev-parse "${CI_COMMIT_SHA}~20")
      fi

      # Check if the commit exists in this branch
      # This is not the case for a force push
      git branch --contains $CI_COMMIT_BEFORE_SHA 2>/dev/null || export CI_COMMIT_BEFORE_SHA=$(git rev-parse "${CI_COMMIT_SHA}~20")

      export CI_COMMIT_RANGE="$CI_COMMIT_BEFORE_SHA..$CI_COMMIT_SHA"
  tags:
    - shared
  except:
    - tags
  artifacts:
    expire_in: 1 week
    when: on_failure
    paths:
      - obj-csbuild/

<<<<<<< HEAD
tumbleweed/openssl_1.1.x/x86_64/gcc:
  image: $CI_REGISTRY/$BUILD_IMAGES_PROJECT:$TUMBLEWEED_BUILD
  script:
  - mkdir -p obj && cd obj && cmake
    -DCMAKE_BUILD_TYPE=RelWithDebInfo
    -DPICKY_DEVELOPER=ON
    -DWITH_SFTP=ON -DWITH_SERVER=ON -DWITH_ZLIB=ON -DWITH_PCAP=ON
    -DKRB5_CONFIG=/usr/lib/mit/bin/krb5-config
    -DUNIT_TESTING=ON -DSERVER_TESTING=ON .. &&
    make -j$(nproc) && ctest --output-on-failure
  tags:
  - shared
  except:
  - tags
  artifacts:
    expire_in: 1 week
    when: on_failure
    paths:
      - obj/
=======
fedora/csbuild/openssl_3.0.x:
  extends: .csbuild
  script:
    - csbuild
      --build-dir=obj-csbuild
      --build-cmd "rm -rf CMakeFiles CMakeCache.txt && cmake -DCMAKE_BUILD_TYPE=Debug -DPICKY_DEVELOPER=ON -DUNIT_TESTING=ON -DCLIENT_TESTING=ON -DSERVER_TESTING=ON -DFUZZ_TESTING=ON -DWITH_DSA=ON @SRCDIR@ && make clean && make -j$(nproc)"
      --git-commit-range $CI_COMMIT_RANGE
      --color
      --print-current --print-fixed

fedora/csbuild/libgcrypt:
  extends: .csbuild
  script:
    - csbuild
      --build-dir=obj-csbuild
      --build-cmd "rm -rf CMakeFiles CMakeCache.txt && cmake -DCMAKE_BUILD_TYPE=Debug -DPICKY_DEVELOPER=ON -DUNIT_TESTING=ON -DCLIENT_TESTING=ON -DSERVER_TESTING=ON -DFUZZ_TESTING=ON -DWITH_GCRYPT=ON -DWITH_DSA=ON @SRCDIR@ && make clean && make -j$(nproc)"
      --git-commit-range $CI_COMMIT_RANGE
      --color
      --print-current --print-fixed

fedora/csbuild/mbedtls:
  extends: .csbuild
  script:
    - csbuild
      --build-dir=obj-csbuild
      --build-cmd "rm -rf CMakeFiles CMakeCache.txt && cmake -DCMAKE_BUILD_TYPE=Debug -DPICKY_DEVELOPER=ON -DUNIT_TESTING=ON -DCLIENT_TESTING=ON -DSERVER_TESTING=ON -DFUZZ_TESTING=ON -DWITH_MBEDTLS=ON @SRCDIR@ && make clean && make -j$(nproc)"
      --git-commit-range $CI_COMMIT_RANGE
      --color
      --print-current --print-fixed


###############################################################################
#                               Ubuntu builds                                 #
###############################################################################
ubuntu/openssl_1.1.x/x86_64:
  image: $CI_REGISTRY/$BUILD_IMAGES_PROJECT:$UBUNTU_BUILD
  extends: .tests


###############################################################################
#                             Tumbleweed builds                               #
###############################################################################
tumbleweed/openssl_1.1.x/x86_64/gcc:
  extends: .tumbleweed
  variables:
    CMAKE_ADDITIONAL_OPTIONS: "-DKRB5_CONFIG=/usr/lib/mit/bin/krb5-config"
>>>>>>> 7f6b3fab

tumbleweed/openssl_1.1.x/x86/gcc:
  extends: .tumbleweed
  script:
    - cmake
      -DCMAKE_TOOLCHAIN_FILE=../cmake/Toolchain-cross-m32.cmake
      $CMAKE_DEFAULT_OPTIONS
      -DWITH_SFTP=ON
      -DWITH_SERVER=ON
      -DWITH_ZLIB=ON
      -DWITH_PCAP=ON
      -DWITH_DSA=ON
      -DUNIT_TESTING=ON ..

tumbleweed/openssl_1.1.x/x86_64/gcc7:
<<<<<<< HEAD
  image: $CI_REGISTRY/$BUILD_IMAGES_PROJECT:$TUMBLEWEED_BUILD
  script:
  - mkdir -p obj && cd obj && cmake
    -DCMAKE_C_COMPILER=gcc-7 -DCMAKE_CXX_COMPILER=g++-7
    -DCMAKE_BUILD_TYPE=RelWithDebInfo
    -DPICKY_DEVELOPER=ON
    -DWITH_SFTP=ON -DWITH_SERVER=ON -DWITH_ZLIB=ON -DWITH_PCAP=ON
    -DKRB5_CONFIG=/usr/lib/mit/bin/krb5-config
    -DUNIT_TESTING=ON -DSERVER_TESTING=ON .. &&
    make -j$(nproc) && ctest --output-on-failure
  tags:
  - shared
  except:
  - tags
  artifacts:
    expire_in: 1 week
    when: on_failure
    paths:
      - obj/
=======
  extends: .tumbleweed
  variables:
    CMAKE_ADDITIONAL_OPTIONS: "-DCMAKE_C_COMPILER=gcc-7 -DCMAKE_CXX_COMPILER=g++-7 -DKRB5_CONFIG=/usr/lib/mit/bin/krb5-config"
>>>>>>> 7f6b3fab

tumbleweed/openssl_1.1.x/x86/gcc7:
  extends: .tumbleweed
  script:
    - cmake
      -DCMAKE_TOOLCHAIN_FILE=../cmake/Toolchain-cross-m32.cmake
      -DCMAKE_C_COMPILER=gcc-7 -DCMAKE_CXX_COMPILER=g++-7
      $CMAKE_DEFAULT_OPTIONS
      -DWITH_SFTP=ON -DWITH_SERVER=ON -DWITH_ZLIB=ON -DWITH_PCAP=ON
      -DWITH_DSA=ON
      -DUNIT_TESTING=ON .. &&
      make -j$(nproc) &&
      ctest --output-on-failure

tumbleweed/openssl_1.1.x/x86_64/clang:
<<<<<<< HEAD
  image: $CI_REGISTRY/$BUILD_IMAGES_PROJECT:$TUMBLEWEED_BUILD
  script:
  - mkdir -p obj && cd obj && cmake
    -DCMAKE_BUILD_TYPE=RelWithDebInfo
    -DCMAKE_C_COMPILER=clang -DCMAKE_CXX_COMPILER=clang++
    -DPICKY_DEVELOPER=ON
    -DWITH_SFTP=ON -DWITH_SERVER=ON -DWITH_ZLIB=ON -DWITH_PCAP=ON
    -DKRB5_CONFIG=/usr/lib/mit/bin/krb5-config
    -DUNIT_TESTING=ON
    -DSERVER_TESTING=ON .. &&
    make -j$(nproc) && ctest --output-on-failure
  tags:
  - shared
  except:
  - tags
  artifacts:
    expire_in: 1 week
    when: on_failure
    paths:
      - obj/

tumbleweed/docs:
  image: $CI_REGISTRY/$BUILD_IMAGES_PROJECT:$TUMBLEWEED_BUILD
  script:
  - mkdir -p obj && cd obj && cmake .. && make docs
  tags:
  - shared
  except:
  - tags
  artifacts:
    expire_in: 1 week
    when: on_failure
    paths:
      - obj/

tumbleweed/undefined-sanitizer:
  image: $CI_REGISTRY/$BUILD_IMAGES_PROJECT:$TUMBLEWEED_BUILD
  script:
  - mkdir -p obj && cd obj && cmake
    -DCMAKE_BUILD_TYPE=UndefinedSanitizer
    -DPICKY_DEVELOPER=ON
    -DWITH_SFTP=ON -DWITH_SERVER=ON -DWITH_ZLIB=ON -DWITH_PCAP=ON
    -DUNIT_TESTING=ON -DSERVER_TESTING=ON .. &&
    make -j$(nproc) && ctest --output-on-failure
  tags:
  - shared
  except:
  - tags
  artifacts:
    expire_in: 1 week
    when: on_failure
    paths:
      - obj/
=======
  extends: .tumbleweed
  variables:
    CMAKE_ADDITIONAL_OPTIONS: "-DCMAKE_C_COMPILER=clang -DCMAKE_CXX_COMPILER=clang++ -DKRB5_CONFIG=/usr/lib/mit/bin/krb5-config"
>>>>>>> 7f6b3fab

tumbleweed/static-analysis:
  extends: .tests
  stage: analysis
  image: $CI_REGISTRY/$BUILD_IMAGES_PROJECT:$TUMBLEWEED_BUILD
  script:
<<<<<<< HEAD
  - export CCC_CC=clang
  - export CCC_CXX=clang++
  - mkdir -p obj && cd obj && scan-build cmake
    -DCMAKE_BUILD_TYPE=Debug
    -DCMAKE_C_COMPILER=clang -DCMAKE_CXX_COMPILER=clang++
    -DPICKY_DEVELOPER=ON
    -DWITH_SFTP=ON -DWITH_SERVER=ON -DWITH_ZLIB=ON -DWITH_PCAP=ON
    -DUNIT_TESTING=ON -DSERVER_TESTING=ON .. &&
    scan-build --status-bugs -o scan make -j$(nproc)
  tags:
  - shared
  except:
  - tags
=======
    - export CCC_CC=clang
    - export CCC_CXX=clang++
    - scan-build cmake
      -DCMAKE_BUILD_TYPE=Debug
      -DCMAKE_C_COMPILER=clang
      -DCMAKE_CXX_COMPILER=clang++
      -DPICKY_DEVELOPER=ON
      $CMAKE_BUILD_OPTIONS
      $CMAKE_TEST_OPTIONS .. &&
      scan-build --status-bugs -o scan make -j$(nproc)
>>>>>>> 7f6b3fab
  artifacts:
    expire_in: 1 week
    when: on_failure
    paths:
      - obj/scan

<<<<<<< HEAD
###############################################################################
#                           Visual Studio builds                              #
###############################################################################
.vs:
  stage: test
  cache:
    key: vcpkg.${CI_JOB_NAME}
    paths:
      - .vcpkg
  variables:
    ErrorActionPreference: STOP
  script:
  - $env:VCPKG_DEFAULT_TRIPLET="x64-windows"
  - mkdir -p obj; if ($?) {cd obj}; if (! $?) {exit 1}
  - cmake
      -A x64
      -DCMAKE_TOOLCHAIN_FILE="$env:VCPKG_TOOLCHAIN_FILE"
=======

###############################################################################
#                               FreeBSD builds                                #
###############################################################################
# That is a specific runner that we cannot enable universally.
# We restrict it to builds under the $BUILD_IMAGES_PROJECT project.
freebsd/x86_64:
  image:
  extends: .tests
  before_script:
    - mkdir -p obj && cd obj && cmake
      -DCMAKE_BUILD_TYPE=RelWithDebInfo
>>>>>>> 7f6b3fab
      -DPICKY_DEVELOPER=ON
      -DWITH_SFTP=ON -DWITH_SERVER=ON -DWITH_ZLIB=ON -DWITH_PCAP=ON
      -DUNIT_TESTING=ON ..
  script:
    - cmake $CMAKE_DEFAULT_OPTIONS
      -DWITH_SFTP=ON
      -DWITH_SERVER=ON
      -DWITH_ZLIB=ON
      -DWITH_PCAP=ON
      -DUNIT_TESTING=ON .. &&
      make &&
      ctest --output-on-failure
  tags:
<<<<<<< HEAD
  - windows
  - shared-windows
  except:
  - tags
=======
    - private
    - freebsd
  only:
    - branches@libssh/libssh-mirror
    - branches@cryptomilk/libssh-mirror
    - branches@jjelen/libssh-mirror
    - branches@marco.fortina/libssh-mirror


###############################################################################
#                           Visual Studio builds                              #
###############################################################################
.vs:
  stage: test
  cache:
    key: vcpkg.${CI_JOB_NAME}
    paths:
      - .vcpkg
  variables:
    ErrorActionPreference: STOP
  script:
    - cmake --build .
    - ctest --output-on-failure
  tags:
    - windows
    - shared-windows
  except:
    - tags
>>>>>>> 7f6b3fab
  artifacts:
    expire_in: 1 week
    when: on_failure
    paths:
      - obj/
  before_script:
<<<<<<< HEAD
  - choco install --no-progress -y cmake
  - $env:Path += ';C:\Program Files\CMake\bin'
  - If (!(test-path .vcpkg\archives)) { mkdir -p .vcpkg\archives }
  - $env:VCPKG_DEFAULT_BINARY_CACHE="$PWD\.vcpkg\archives"
  - echo $env:VCPKG_DEFAULT_BINARY_CACHE
  - $env:VCPKG_DEFAULT_TRIPLET="$TRIPLET-windows"
  - vcpkg install cmocka
  - vcpkg install openssl
  - vcpkg install zlib
  - vcpkg integrate install
  - mkdir -p obj; if ($?) {cd obj}; if (! $?) {exit 1}
  - cmake
      -A $PLATFORM
      -DCMAKE_TOOLCHAIN_FILE=C:/vcpkg/scripts/buildsystems/vcpkg.cmake
      -DPICKY_DEVELOPER=ON
      -DWITH_SFTP=ON -DWITH_SERVER=ON -DWITH_ZLIB=ON -DWITH_PCAP=ON
      -DUNIT_TESTING=ON ..
  # The Windows runners are broken for last month
  # https://gitlab.com/gitlab-org/ci-cd/shared-runners/images/gcp/windows-containers/-/issues/40
  allow_failure: true
=======
    - choco install --no-progress -y cmake
    - $env:Path += ';C:\Program Files\CMake\bin'
    - If (!(test-path .vcpkg\archives)) { mkdir -p .vcpkg\archives }
    - $env:VCPKG_DEFAULT_BINARY_CACHE="$PWD\.vcpkg\archives"
    - echo $env:VCPKG_DEFAULT_BINARY_CACHE
    - $env:VCPKG_DEFAULT_TRIPLET="$TRIPLET-windows"
    - vcpkg install cmocka
    - vcpkg install openssl
    - vcpkg install zlib
    - vcpkg integrate install
    - mkdir -p obj; if ($?) {cd obj}; if (! $?) {exit 1}
    - cmake
        -A $PLATFORM
        -DCMAKE_TOOLCHAIN_FILE=C:/vcpkg/scripts/buildsystems/vcpkg.cmake
        -DPICKY_DEVELOPER=ON
        -DWITH_SFTP=ON -DWITH_SERVER=ON -DWITH_ZLIB=ON -DWITH_PCAP=ON
        -DUNIT_TESTING=ON ..
>>>>>>> 7f6b3fab

visualstudio/x86_64:
  extends: .vs
  variables:
    PLATFORM: "x64"
    TRIPLET: "x64"

visualstudio/x86:
  extends: .vs
  variables:
    PLATFORM: "win32"
<<<<<<< HEAD
    TRIPLET: "x86"
=======
    TRIPLET: "x86"

###############################################################################
#                                 Coverity                                    #
###############################################################################
#
# git push -o ci.variable="COVERITY_SCAN_TOKEN=XXXXXX" \
#          -o ci.variable="COVERITY_SCAN_PROJECT_NAME=XXXXXX" \
#          -o ci.variable="COVERITY_SCAN_EMAIL=XXXXXX" \
#          -f gitlab

coverity:
  stage: analysis
  image: $CI_REGISTRY/$BUILD_IMAGES_PROJECT:$COVERITY_BUILD
  script:
    - mkdir obj && cd obj
    - wget https://scan.coverity.com/download/linux64 --post-data "token=$COVERITY_SCAN_TOKEN&project=$COVERITY_SCAN_PROJECT_NAME" -O /tmp/coverity_tool.tgz
    - tar xf /tmp/coverity_tool.tgz
    - cmake -DCMAKE_BUILD_TYPE=Debug $CMAKE_BUILD_OPTIONS $CMAKE_TEST_OPTIONS ..
    - cov-analysis-linux64-*/bin/cov-build --dir cov-int make -j$(nproc)
    - tar czf cov-int.tar.gz cov-int
    - curl
      --form token=$COVERITY_SCAN_TOKEN
      --form email=$COVERITY_SCAN_EMAIL
      --form file=@cov-int.tar.gz
      --form version="`git describe --tags`"
      --form description="CI build"
      https://scan.coverity.com/builds?project=$COVERITY_SCAN_PROJECT_NAME
  tags:
    - shared
  only:
    refs:
      - master
      - schedules
    variables:
      - $COVERITY_SCAN_TOKEN != null
      - $COVERITY_SCAN_PROJECT_NAME != null
      - $COVERITY_SCAN_EMAIL != null
  artifacts:
    expire_in: 1 week
    when: on_failure
    paths:
      - obj/cov-int/*.txt
>>>>>>> 7f6b3fab
<|MERGE_RESOLUTION|>--- conflicted
+++ resolved
@@ -6,19 +6,6 @@
   COVERITY_BUILD: buildenv-coverity
   FEDORA_BUILD: buildenv-fedora
   MINGW_BUILD: buildenv-mingw
-<<<<<<< HEAD
-
-# pkd tests fail on CentOS7 docker images, so we don't use -DSERVER_TESTING=ON
-centos7/openssl_1.0.x/x86_64:
-  image: $CI_REGISTRY/$BUILD_IMAGES_PROJECT:$CENTOS7_BUILD
-  script:
-  - mkdir -p obj && cd obj && cmake3
-    -DCMAKE_BUILD_TYPE=RelWithDebInfo
-    -DPICKY_DEVELOPER=ON
-    -DWITH_SFTP=ON -DWITH_SERVER=ON -DWITH_ZLIB=ON -DWITH_PCAP=ON
-    -DUNIT_TESTING=ON -DCLIENT_TESTING=ON .. &&
-    make -j$(nproc) && ctest --output-on-failure
-=======
   TUMBLEWEED_BUILD: buildenv-tumbleweed
   UBUNTU_BUILD: buildenv-ubuntu
 
@@ -47,7 +34,6 @@
       make -j$(nproc) &&
       make -j$(nproc) install
   # Do not use after_script as it does not make the targets fail
->>>>>>> 7f6b3fab
   tags:
     - shared
   except:
@@ -88,30 +74,9 @@
   image: $CI_REGISTRY/$BUILD_IMAGES_PROJECT:$CENTOS7_BUILD
   extends: .tests
   script:
-<<<<<<< HEAD
-  - mkdir -p obj && cd obj && cmake
-    -DCMAKE_BUILD_TYPE=RelWithDebInfo
-    -DPICKY_DEVELOPER=ON
-    -DWITH_BLOWFISH_CIPHER=ON
-    -DWITH_SFTP=ON -DWITH_SERVER=ON -DWITH_ZLIB=ON -DWITH_PCAP=ON
-    -DWITH_DEBUG_CRYPTO=ON
-    -DWITH_DEBUG_PACKET=ON -DWITH_DEBUG_CALLTRACE=ON
-    -DUNIT_TESTING=ON -DCLIENT_TESTING=ON -DSERVER_TESTING=ON .. &&
-    make -j$(nproc) && ctest --output-on-failure
-  tags:
-  - shared
-  except:
-  - tags
-  artifacts:
-    expire_in: 1 week
-    when: on_failure
-    paths:
-      - obj/
-=======
     - cmake3 $CMAKE_OPTIONS .. &&
       make -j$(nproc) &&
       ctest --output-on-failure
->>>>>>> 7f6b3fab
 
 centos9s/openssl_3.0.x/x86_64:
   image: $CI_REGISTRY/$BUILD_IMAGES_PROJECT:$CENTOS9_BUILD
@@ -221,123 +186,6 @@
       ctest --output-on-failure
 
 fedora/undefined-sanitizer:
-<<<<<<< HEAD
-  image: $CI_REGISTRY/$BUILD_IMAGES_PROJECT:$FEDORA_BUILD
-  script:
-  - mkdir -p obj && cd obj && cmake
-    -DCMAKE_BUILD_TYPE=UndefinedSanitizer
-    -DPICKY_DEVELOPER=ON
-    -DWITH_SFTP=ON -DWITH_SERVER=ON -DWITH_ZLIB=ON -DWITH_PCAP=ON
-    -DUNIT_TESTING=ON -DCLIENT_TESTING=ON -DSERVER_TESTING=ON ..
-    && make -j$(nproc) && ctest --output-on-failure
-  tags:
-  - shared
-  except:
-  - tags
-  artifacts:
-    expire_in: 1 week
-    when: on_failure
-    paths:
-      - obj/
-
-fedora/csbuild:
-  variables:
-      GIT_DEPTH: "100"
-  image: $CI_REGISTRY/$BUILD_IMAGES_PROJECT:$FEDORA_BUILD
-  script:
-  - |
-    if [[ -z "$CI_COMMIT_BEFORE_SHA" ]]; then
-        export CI_COMMIT_BEFORE_SHA=$(git rev-parse "${CI_COMMIT_SHA}~20")
-    fi
-
-    # Check if the commit exists in this branch
-    # This is not the case for a force push
-    git branch --contains $CI_COMMIT_BEFORE_SHA 2>/dev/null || export CI_COMMIT_BEFORE_SHA=$(git rev-parse "${CI_COMMIT_SHA}~20")
-
-    export CI_COMMIT_RANGE="$CI_COMMIT_BEFORE_SHA..$CI_COMMIT_SHA"
-
-  - csbuild
-    --build-dir=obj-csbuild
-    --build-cmd "rm -rf CMakeFiles CMakeCache.txt && cmake -DCMAKE_BUILD_TYPE=Debug -DPICKY_DEVELOPER=ON -DUNIT_TESTING=ON -DCLIENT_TESTING=ON -DSERVER_TESTING=ON -DFUZZ_TESTING=ON @SRCDIR@ && make clean && make -j$(nproc)"
-    --git-commit-range $CI_COMMIT_RANGE
-    --color
-    --print-current --print-fixed
-  tags:
-  - shared
-  except:
-  - tags
-  artifacts:
-    expire_in: 1 week
-    when: on_failure
-    paths:
-      - obj-csbuild/
-
-# That is a specific runner that we cannot enable universally.
-# We restrict it to builds under the $BUILD_IMAGES_PROJECT project.
-freebsd/x86_64:
-  image:
-  script:
-  - mkdir -p obj && cd obj && cmake
-    -DCMAKE_BUILD_TYPE=RelWithDebInfo
-    -DPICKY_DEVELOPER=ON
-    -DWITH_SFTP=ON -DWITH_SERVER=ON -DWITH_ZLIB=ON -DWITH_PCAP=ON
-    -DUNIT_TESTING=ON .. &&
-    make && ctest --output-on-failure
-  tags:
-  - freebsd
-  - private
-  except:
-  - tags
-  only:
-  - branches@libssh/libssh-mirror
-  - branches@cryptomilk/libssh-mirror
-  - branches@jjelen/libssh-mirror
-  artifacts:
-    expire_in: 1 week
-    when: on_failure
-    paths:
-      - obj/
-
-fedora/libgcrypt/x86_64:
-  image: $CI_REGISTRY/$BUILD_IMAGES_PROJECT:$FEDORA_BUILD
-  script:
-  - mkdir -p obj && cd obj && cmake
-    -DCMAKE_BUILD_TYPE=RelWithDebInfo
-    -DPICKY_DEVELOPER=ON
-    -DWITH_SFTP=ON -DWITH_SERVER=ON -DWITH_ZLIB=ON -DWITH_PCAP=ON
-    -DUNIT_TESTING=ON -DCLIENT_TESTING=ON -DSERVER_TESTING=ON
-    -DWITH_GCRYPT=ON -DWITH_DEBUG_CRYPTO=ON .. &&
-    make -j$(nproc) && ctest --output-on-failure
-  tags:
-  - shared
-  except:
-  - tags
-  artifacts:
-    expire_in: 1 week
-    when: on_failure
-    paths:
-      - obj/
-
-fedora/mbedtls/x86_64:
-  image: $CI_REGISTRY/$BUILD_IMAGES_PROJECT:$FEDORA_BUILD
-  script:
-  - mkdir -p obj && cd obj && cmake
-    -DCMAKE_BUILD_TYPE=RelWithDebInfo
-    -DPICKY_DEVELOPER=ON
-    -DWITH_SFTP=ON -DWITH_SERVER=ON -DWITH_ZLIB=ON -DWITH_PCAP=ON
-    -DUNIT_TESTING=ON -DCLIENT_TESTING=ON -DSERVER_TESTING=ON
-    -DWITH_MBEDTLS=ON -DWITH_DEBUG_CRYPTO=ON .. &&
-    make -j$(nproc) && ctest --output-on-failure
-  tags:
-  - shared
-  except:
-  - tags
-  artifacts:
-    expire_in: 1 week
-    when: on_failure
-    paths:
-      - obj/
-=======
   extends: .fedora
   stage: analysis
   script:
@@ -361,7 +209,6 @@
   extends: .fedora
   variables:
     CMAKE_ADDITIONAL_OPTIONS: "-DWITH_MBEDTLS=ON -DWITH_DEBUG_CRYPTO=ON -DWITH_DSA=OFF"
->>>>>>> 7f6b3fab
 
 # Unit testing only, no client and pkd testing, because cwrap is not available
 # for MinGW
@@ -427,27 +274,6 @@
     paths:
       - obj-csbuild/
 
-<<<<<<< HEAD
-tumbleweed/openssl_1.1.x/x86_64/gcc:
-  image: $CI_REGISTRY/$BUILD_IMAGES_PROJECT:$TUMBLEWEED_BUILD
-  script:
-  - mkdir -p obj && cd obj && cmake
-    -DCMAKE_BUILD_TYPE=RelWithDebInfo
-    -DPICKY_DEVELOPER=ON
-    -DWITH_SFTP=ON -DWITH_SERVER=ON -DWITH_ZLIB=ON -DWITH_PCAP=ON
-    -DKRB5_CONFIG=/usr/lib/mit/bin/krb5-config
-    -DUNIT_TESTING=ON -DSERVER_TESTING=ON .. &&
-    make -j$(nproc) && ctest --output-on-failure
-  tags:
-  - shared
-  except:
-  - tags
-  artifacts:
-    expire_in: 1 week
-    when: on_failure
-    paths:
-      - obj/
-=======
 fedora/csbuild/openssl_3.0.x:
   extends: .csbuild
   script:
@@ -494,7 +320,6 @@
   extends: .tumbleweed
   variables:
     CMAKE_ADDITIONAL_OPTIONS: "-DKRB5_CONFIG=/usr/lib/mit/bin/krb5-config"
->>>>>>> 7f6b3fab
 
 tumbleweed/openssl_1.1.x/x86/gcc:
   extends: .tumbleweed
@@ -510,31 +335,9 @@
       -DUNIT_TESTING=ON ..
 
 tumbleweed/openssl_1.1.x/x86_64/gcc7:
-<<<<<<< HEAD
-  image: $CI_REGISTRY/$BUILD_IMAGES_PROJECT:$TUMBLEWEED_BUILD
-  script:
-  - mkdir -p obj && cd obj && cmake
-    -DCMAKE_C_COMPILER=gcc-7 -DCMAKE_CXX_COMPILER=g++-7
-    -DCMAKE_BUILD_TYPE=RelWithDebInfo
-    -DPICKY_DEVELOPER=ON
-    -DWITH_SFTP=ON -DWITH_SERVER=ON -DWITH_ZLIB=ON -DWITH_PCAP=ON
-    -DKRB5_CONFIG=/usr/lib/mit/bin/krb5-config
-    -DUNIT_TESTING=ON -DSERVER_TESTING=ON .. &&
-    make -j$(nproc) && ctest --output-on-failure
-  tags:
-  - shared
-  except:
-  - tags
-  artifacts:
-    expire_in: 1 week
-    when: on_failure
-    paths:
-      - obj/
-=======
   extends: .tumbleweed
   variables:
     CMAKE_ADDITIONAL_OPTIONS: "-DCMAKE_C_COMPILER=gcc-7 -DCMAKE_CXX_COMPILER=g++-7 -DKRB5_CONFIG=/usr/lib/mit/bin/krb5-config"
->>>>>>> 7f6b3fab
 
 tumbleweed/openssl_1.1.x/x86/gcc7:
   extends: .tumbleweed
@@ -550,86 +353,15 @@
       ctest --output-on-failure
 
 tumbleweed/openssl_1.1.x/x86_64/clang:
-<<<<<<< HEAD
-  image: $CI_REGISTRY/$BUILD_IMAGES_PROJECT:$TUMBLEWEED_BUILD
-  script:
-  - mkdir -p obj && cd obj && cmake
-    -DCMAKE_BUILD_TYPE=RelWithDebInfo
-    -DCMAKE_C_COMPILER=clang -DCMAKE_CXX_COMPILER=clang++
-    -DPICKY_DEVELOPER=ON
-    -DWITH_SFTP=ON -DWITH_SERVER=ON -DWITH_ZLIB=ON -DWITH_PCAP=ON
-    -DKRB5_CONFIG=/usr/lib/mit/bin/krb5-config
-    -DUNIT_TESTING=ON
-    -DSERVER_TESTING=ON .. &&
-    make -j$(nproc) && ctest --output-on-failure
-  tags:
-  - shared
-  except:
-  - tags
-  artifacts:
-    expire_in: 1 week
-    when: on_failure
-    paths:
-      - obj/
-
-tumbleweed/docs:
-  image: $CI_REGISTRY/$BUILD_IMAGES_PROJECT:$TUMBLEWEED_BUILD
-  script:
-  - mkdir -p obj && cd obj && cmake .. && make docs
-  tags:
-  - shared
-  except:
-  - tags
-  artifacts:
-    expire_in: 1 week
-    when: on_failure
-    paths:
-      - obj/
-
-tumbleweed/undefined-sanitizer:
-  image: $CI_REGISTRY/$BUILD_IMAGES_PROJECT:$TUMBLEWEED_BUILD
-  script:
-  - mkdir -p obj && cd obj && cmake
-    -DCMAKE_BUILD_TYPE=UndefinedSanitizer
-    -DPICKY_DEVELOPER=ON
-    -DWITH_SFTP=ON -DWITH_SERVER=ON -DWITH_ZLIB=ON -DWITH_PCAP=ON
-    -DUNIT_TESTING=ON -DSERVER_TESTING=ON .. &&
-    make -j$(nproc) && ctest --output-on-failure
-  tags:
-  - shared
-  except:
-  - tags
-  artifacts:
-    expire_in: 1 week
-    when: on_failure
-    paths:
-      - obj/
-=======
   extends: .tumbleweed
   variables:
     CMAKE_ADDITIONAL_OPTIONS: "-DCMAKE_C_COMPILER=clang -DCMAKE_CXX_COMPILER=clang++ -DKRB5_CONFIG=/usr/lib/mit/bin/krb5-config"
->>>>>>> 7f6b3fab
 
 tumbleweed/static-analysis:
   extends: .tests
   stage: analysis
   image: $CI_REGISTRY/$BUILD_IMAGES_PROJECT:$TUMBLEWEED_BUILD
   script:
-<<<<<<< HEAD
-  - export CCC_CC=clang
-  - export CCC_CXX=clang++
-  - mkdir -p obj && cd obj && scan-build cmake
-    -DCMAKE_BUILD_TYPE=Debug
-    -DCMAKE_C_COMPILER=clang -DCMAKE_CXX_COMPILER=clang++
-    -DPICKY_DEVELOPER=ON
-    -DWITH_SFTP=ON -DWITH_SERVER=ON -DWITH_ZLIB=ON -DWITH_PCAP=ON
-    -DUNIT_TESTING=ON -DSERVER_TESTING=ON .. &&
-    scan-build --status-bugs -o scan make -j$(nproc)
-  tags:
-  - shared
-  except:
-  - tags
-=======
     - export CCC_CC=clang
     - export CCC_CXX=clang++
     - scan-build cmake
@@ -640,32 +372,12 @@
       $CMAKE_BUILD_OPTIONS
       $CMAKE_TEST_OPTIONS .. &&
       scan-build --status-bugs -o scan make -j$(nproc)
->>>>>>> 7f6b3fab
   artifacts:
     expire_in: 1 week
     when: on_failure
     paths:
       - obj/scan
 
-<<<<<<< HEAD
-###############################################################################
-#                           Visual Studio builds                              #
-###############################################################################
-.vs:
-  stage: test
-  cache:
-    key: vcpkg.${CI_JOB_NAME}
-    paths:
-      - .vcpkg
-  variables:
-    ErrorActionPreference: STOP
-  script:
-  - $env:VCPKG_DEFAULT_TRIPLET="x64-windows"
-  - mkdir -p obj; if ($?) {cd obj}; if (! $?) {exit 1}
-  - cmake
-      -A x64
-      -DCMAKE_TOOLCHAIN_FILE="$env:VCPKG_TOOLCHAIN_FILE"
-=======
 
 ###############################################################################
 #                               FreeBSD builds                                #
@@ -678,7 +390,6 @@
   before_script:
     - mkdir -p obj && cd obj && cmake
       -DCMAKE_BUILD_TYPE=RelWithDebInfo
->>>>>>> 7f6b3fab
       -DPICKY_DEVELOPER=ON
       -DWITH_SFTP=ON -DWITH_SERVER=ON -DWITH_ZLIB=ON -DWITH_PCAP=ON
       -DUNIT_TESTING=ON ..
@@ -692,12 +403,6 @@
       make &&
       ctest --output-on-failure
   tags:
-<<<<<<< HEAD
-  - windows
-  - shared-windows
-  except:
-  - tags
-=======
     - private
     - freebsd
   only:
@@ -726,35 +431,12 @@
     - shared-windows
   except:
     - tags
->>>>>>> 7f6b3fab
   artifacts:
     expire_in: 1 week
     when: on_failure
     paths:
       - obj/
   before_script:
-<<<<<<< HEAD
-  - choco install --no-progress -y cmake
-  - $env:Path += ';C:\Program Files\CMake\bin'
-  - If (!(test-path .vcpkg\archives)) { mkdir -p .vcpkg\archives }
-  - $env:VCPKG_DEFAULT_BINARY_CACHE="$PWD\.vcpkg\archives"
-  - echo $env:VCPKG_DEFAULT_BINARY_CACHE
-  - $env:VCPKG_DEFAULT_TRIPLET="$TRIPLET-windows"
-  - vcpkg install cmocka
-  - vcpkg install openssl
-  - vcpkg install zlib
-  - vcpkg integrate install
-  - mkdir -p obj; if ($?) {cd obj}; if (! $?) {exit 1}
-  - cmake
-      -A $PLATFORM
-      -DCMAKE_TOOLCHAIN_FILE=C:/vcpkg/scripts/buildsystems/vcpkg.cmake
-      -DPICKY_DEVELOPER=ON
-      -DWITH_SFTP=ON -DWITH_SERVER=ON -DWITH_ZLIB=ON -DWITH_PCAP=ON
-      -DUNIT_TESTING=ON ..
-  # The Windows runners are broken for last month
-  # https://gitlab.com/gitlab-org/ci-cd/shared-runners/images/gcp/windows-containers/-/issues/40
-  allow_failure: true
-=======
     - choco install --no-progress -y cmake
     - $env:Path += ';C:\Program Files\CMake\bin'
     - If (!(test-path .vcpkg\archives)) { mkdir -p .vcpkg\archives }
@@ -772,7 +454,6 @@
         -DPICKY_DEVELOPER=ON
         -DWITH_SFTP=ON -DWITH_SERVER=ON -DWITH_ZLIB=ON -DWITH_PCAP=ON
         -DUNIT_TESTING=ON ..
->>>>>>> 7f6b3fab
 
 visualstudio/x86_64:
   extends: .vs
@@ -784,9 +465,6 @@
   extends: .vs
   variables:
     PLATFORM: "win32"
-<<<<<<< HEAD
-    TRIPLET: "x86"
-=======
     TRIPLET: "x86"
 
 ###############################################################################
@@ -829,5 +507,4 @@
     expire_in: 1 week
     when: on_failure
     paths:
-      - obj/cov-int/*.txt
->>>>>>> 7f6b3fab
+      - obj/cov-int/*.txt