include(CheckIncludeFile)
include(CheckIncludeFiles)
include(CheckSymbolExists)
include(CheckFunctionExists)
include(CheckLibraryExists)
include(CheckTypeSize)
include(CheckCXXSourceCompiles)
include(TestBigEndian)

set(PACKAGE ${APPLICATION_NAME})
set(VERSION ${APPLICATION_VERSION})
set(DATADIR ${DATA_INSTALL_DIR})
set(LIBDIR ${LIB_INSTALL_DIR})
set(PLUGINDIR "${PLUGIN_INSTALL_DIR}-${LIBRARY_SOVERSION}")
set(SYSCONFDIR ${SYSCONF_INSTALL_DIR})

set(BINARYDIR ${CMAKE_BINARY_DIR})
set(SOURCEDIR ${CMAKE_SOURCE_DIR})

function(COMPILER_DUMPVERSION _OUTPUT_VERSION)
    # Remove whitespaces from the argument.
    # This is needed for CC="ccache gcc" cmake ..
    string(REPLACE " " "" _C_COMPILER_ARG "${CMAKE_C_COMPILER_ARG1}")

    execute_process(
        COMMAND
            ${CMAKE_C_COMPILER} ${_C_COMPILER_ARG} -dumpversion
        OUTPUT_VARIABLE _COMPILER_VERSION
    )

    string(REGEX REPLACE "([0-9])\\.([0-9])(\\.[0-9])?" "\\1\\2"
           _COMPILER_VERSION "${_COMPILER_VERSION}")

    set(${_OUTPUT_VERSION} ${_COMPILER_VERSION} PARENT_SCOPE)
endfunction()

if(CMAKE_COMPILER_IS_GNUCC AND NOT MINGW AND NOT OS2)
    compiler_dumpversion(GNUCC_VERSION)
    if (NOT GNUCC_VERSION EQUAL 34)
        set(CMAKE_REQUIRED_FLAGS "-fvisibility=hidden")
        check_c_source_compiles(
"void __attribute__((visibility(\"default\"))) test() {}
int main(void){ return 0; }
" WITH_VISIBILITY_HIDDEN)
        set(CMAKE_REQUIRED_FLAGS "")
    endif (NOT GNUCC_VERSION EQUAL 34)
endif(CMAKE_COMPILER_IS_GNUCC AND NOT MINGW AND NOT OS2)

# HEADER FILES
check_include_file(argp.h HAVE_ARGP_H)
check_include_file(pty.h HAVE_PTY_H)
check_include_file(utmp.h HAVE_UTMP_H)
check_include_file(termios.h HAVE_TERMIOS_H)
check_include_file(unistd.h HAVE_UNISTD_H)
check_include_file(util.h HAVE_UTIL_H)
check_include_file(libutil.h HAVE_LIBUTIL_H)
check_include_file(sys/time.h HAVE_SYS_TIME_H)
check_include_file(sys/param.h HAVE_SYS_PARAM_H)
check_include_file(arpa/inet.h HAVE_ARPA_INET_H)
check_include_file(byteswap.h HAVE_BYTESWAP_H)

if (WIN32)
  check_include_files("winsock2.h;ws2tcpip.h;wspiapi.h" HAVE_WSPIAPI_H)
  if (NOT HAVE_WSPIAPI_H)
    message(STATUS "WARNING: Without wspiapi.h, this build will only work on Windows XP and newer versions")
  endif (NOT HAVE_WSPIAPI_H)
  check_include_files("winsock2.h;ws2tcpip.h" HAVE_WS2TCPIP_H)
endif (WIN32)

if (OPENSSL_FOUND)
    set(CMAKE_REQUIRED_INCLUDES ${OPENSSL_INCLUDE_DIR})
    check_include_file(openssl/des.h HAVE_OPENSSL_DES_H)
    if (NOT HAVE_OPENSSL_DES_H)
        message(FATAL_ERROR "Could not detect openssl/des.h")
    endif()

    set(CMAKE_REQUIRED_INCLUDES ${OPENSSL_INCLUDE_DIR})
    check_include_file(openssl/aes.h HAVE_OPENSSL_AES_H)
    if (NOT HAVE_OPENSSL_AES_H)
        message(FATAL_ERROR "Could not detect openssl/aes.h")
    endif()

    set(CMAKE_REQUIRED_INCLUDES ${OPENSSL_INCLUDE_DIR})
    check_include_file(openssl/blowfish.h HAVE_OPENSSL_BLOWFISH_H)

    set(CMAKE_REQUIRED_INCLUDES ${OPENSSL_INCLUDE_DIR})
    check_include_file(openssl/ecdh.h HAVE_OPENSSL_ECDH_H)

    set(CMAKE_REQUIRED_INCLUDES ${OPENSSL_INCLUDE_DIR})
    check_include_file(openssl/ec.h HAVE_OPENSSL_EC_H)

    set(CMAKE_REQUIRED_INCLUDES ${OPENSSL_INCLUDE_DIR})
    check_include_file(openssl/ecdsa.h HAVE_OPENSSL_ECDSA_H)
endif()

if (CMAKE_HAVE_PTHREAD_H)
  set(HAVE_PTHREAD_H 1)
endif (CMAKE_HAVE_PTHREAD_H)

if (NOT WITH_GCRYPT)
    if (HAVE_OPENSSL_EC_H AND HAVE_OPENSSL_ECDSA_H)
        set(HAVE_OPENSSL_ECC 1)
    endif (HAVE_OPENSSL_EC_H AND HAVE_OPENSSL_ECDSA_H)

    if (HAVE_OPENSSL_ECC)
        set(HAVE_ECC 1)
    endif (HAVE_OPENSSL_ECC)
endif (NOT WITH_GCRYPT)

# FUNCTIONS

check_function_exists(isblank HAVE_ISBLANK)
check_function_exists(strncpy HAVE_STRNCPY)
check_function_exists(strtoull HAVE_STRTOULL)

if (NOT WIN32)
  check_function_exists(vsnprintf HAVE_VSNPRINTF)
  check_function_exists(snprintf HAVE_SNPRINTF)
endif (NOT WIN32)

if (WIN32)
<<<<<<< HEAD
    check_function_exists(_strtoui64 HAVE__STRTOUI64)
    check_function_exists(strtoull HAVE_STRTOULL)
    check_function_exists(__strtoull HAVE___STRTOULL)
=======
    check_symbol_exists(vsnprintf "stdio.h" HAVE_VSNPRINTF)
    check_symbol_exists(snprintf "stdio.h" HAVE_SNPRINTF)
>>>>>>> 8a2deeb3

    check_symbol_exists(_vsnprintf_s "stdio.h" HAVE__VSNPRINTF_S)
    check_symbol_exists(_vsnprintf "stdio.h" HAVE__VSNPRINTF)
    check_symbol_exists(_snprintf "stdio.h" HAVE__SNPRINTF)
    check_symbol_exists(_snprintf_s "stdio.h" HAVE__SNPRINTF_S)

    if (HAVE_WSPIAPI_H OR HAVE_WS2TCPIP_H)
        check_symbol_exists(ntohll winsock2.h HAVE_NTOHLL)
        check_symbol_exists(htonll winsock2.h HAVE_HTONLL)

        set(CMAKE_REQUIRED_LIBRARIES ws2_32)
        check_symbol_exists(select "winsock2.h;ws2tcpip.h" HAVE_SELECT)
        check_symbol_exists(poll "winsock2.h;ws2tcpip.h" HAVE_SELECT)
        # The getaddrinfo function is defined to the WspiapiGetAddrInfo inline function
        check_symbol_exists(getaddrinfo "winsock2.h;ws2tcpip.h" HAVE_GETADDRINFO)
        set(CMAKE_REQUIRED_LIBRARIES)
    endif (HAVE_WSPIAPI_H OR HAVE_WS2TCPIP_H)

    check_function_exists(_strtoui64 HAVE__STRTOUI64)

    set(HAVE_SELECT TRUE)
else (WIN32)
    check_function_exists(poll HAVE_POLL)
    check_function_exists(select HAVE_SELECT)
    check_function_exists(getaddrinfo HAVE_GETADDRINFO)

    check_symbol_exists(ntohll arpa/inet.h HAVE_NTOHLL)
    check_symbol_exists(htonll arpa/inet.h HAVE_HTONLL)
endif (WIN32)


if (UNIX)
    if (NOT LINUX)
        # libsocket (Solaris)
        check_library_exists(socket getaddrinfo "" HAVE_LIBSOCKET)
        if (HAVE_LIBSOCKET)
            set(HAVE_GETADDRINFO TRUE)
            set(CMAKE_REQUIRED_LIBRARIES ${CMAKE_REQUIRED_LIBRARIES} socket)
        endif (HAVE_LIBSOCKET)

        # libnsl/inet_pton (Solaris)
        check_library_exists(nsl inet_pton "" HAVE_LIBNSL)
        if (HAVE_LIBNSL)
            set(CMAKE_REQUIRED_LIBRARIES ${CMAKE_REQUIRED_LIBRARIES} nsl)
        endif (HAVE_LIBNSL)

        # librt
        check_library_exists(rt nanosleep "" HAVE_LIBRT)
    endif (NOT LINUX)

    check_library_exists(rt clock_gettime "" HAVE_CLOCK_GETTIME)
    if (HAVE_LIBRT OR HAVE_CLOCK_GETTIME)
        set(CMAKE_REQUIRED_LIBRARIES ${CMAKE_REQUIRED_LIBRARIES} rt)
    endif (HAVE_LIBRT OR HAVE_CLOCK_GETTIME)

    check_library_exists(util forkpty "" HAVE_LIBUTIL)
    check_function_exists(cfmakeraw HAVE_CFMAKERAW)
    check_function_exists(__strtoull HAVE___STRTOULL)
endif (UNIX)

set(LIBSSH_REQUIRED_LIBRARIES ${CMAKE_REQUIRED_LIBRARIES} CACHE INTERNAL "libssh required system libraries")

# LIBRARIES
if (OPENSSL_FOUND)
  set(HAVE_LIBCRYPTO 1)
endif (OPENSSL_FOUND)

if (GCRYPT_FOUND)
    set(HAVE_LIBGCRYPT 1)
    if (GCRYPT_VERSION VERSION_GREATER "1.4.6")
        #set(HAVE_GCRYPT_ECC 1)
        #set(HAVE_ECC 1)
    endif (GCRYPT_VERSION VERSION_GREATER "1.4.6")
endif (GCRYPT_FOUND)

if (CMAKE_USE_PTHREADS_INIT)
    set(HAVE_PTHREAD 1)
endif (CMAKE_USE_PTHREADS_INIT)

# OPTIONS
check_c_source_compiles("
__thread int tls;

int main(void) {
    return 0;
}" HAVE_GCC_THREAD_LOCAL_STORAGE)

check_c_source_compiles("
__declspec(thread) int tls;

int main(void) {
    return 0;
}" HAVE_MSC_THREAD_LOCAL_STORAGE)

check_c_source_compiles("
#include <string.h>

int main(void)
{
    char buf[] = \"This is some content\";

    memset(buf, '\\\\0', sizeof(buf)); __asm__ volatile(\"\" : : \"r\"(&buf) : \"memory\");

    return 0;
}" HAVE_GCC_VOLATILE_MEMORY_PROTECTION)

check_c_source_compiles("
#include <stdio.h>
#define __VA_NARG__(...) (__VA_NARG_(_0, ## __VA_ARGS__, __RSEQ_N()) - 1)
#define __VA_NARG_(...) __VA_ARG_N(__VA_ARGS__)
#define __VA_ARG_N( _1, _2, _3, _4, _5, _6, _7, _8, _9,_10,N,...) N
#define __RSEQ_N() 10, 9,  8,  7,  6,  5,  4,  3,  2,  1,  0
#define myprintf(format, ...) printf((format), __VA_NARG__(__VA_ARGS__), __VA_ARGS__)
int main(void) {
    myprintf(\"%d %d %d %d\",1,2,3);
    return 0;
}" HAVE_GCC_NARG_MACRO)

check_c_source_compiles("
#include <stdio.h>
int main(void) {
    printf(\"%s\", __func__);
    return 0;
}" HAVE_COMPILER__FUNC__)

check_c_source_compiles("
#include <stdio.h>
int main(void) {
    printf(\"%s\", __FUNCTION__);
    return 0;
}" HAVE_COMPILER__FUNCTION__)


if (WITH_DEBUG_CRYPTO)
  set(DEBUG_CRYPTO 1)
endif (WITH_DEBUG_CRYPTO)

if (WITH_DEBUG_CALLTRACE)
  set(DEBUG_CALLTRACE 1)
endif (WITH_DEBUG_CALLTRACE)

if (WITH_GSSAPI AND NOT GSSAPI_FOUND)
    set(WITH_GSSAPI 0)
endif (WITH_GSSAPI AND NOT GSSAPI_FOUND)

# ENDIAN
if (NOT WIN32)
    test_big_endian(WORDS_BIGENDIAN)
endif (NOT WIN32)<|MERGE_RESOLUTION|>--- conflicted
+++ resolved
@@ -119,14 +119,8 @@
 endif (NOT WIN32)
 
 if (WIN32)
-<<<<<<< HEAD
-    check_function_exists(_strtoui64 HAVE__STRTOUI64)
-    check_function_exists(strtoull HAVE_STRTOULL)
-    check_function_exists(__strtoull HAVE___STRTOULL)
-=======
     check_symbol_exists(vsnprintf "stdio.h" HAVE_VSNPRINTF)
     check_symbol_exists(snprintf "stdio.h" HAVE_SNPRINTF)
->>>>>>> 8a2deeb3
 
     check_symbol_exists(_vsnprintf_s "stdio.h" HAVE__VSNPRINTF_S)
     check_symbol_exists(_vsnprintf "stdio.h" HAVE__VSNPRINTF)
