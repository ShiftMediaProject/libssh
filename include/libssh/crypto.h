/*
 * This file is part of the SSH Library
 *
 * Copyright (c) 2003-2009 by Aris Adamantiadis
 *
 * This library is free software; you can redistribute it and/or
 * modify it under the terms of the GNU Lesser General Public
 * License as published by the Free Software Foundation; either
 * version 2.1 of the License, or (at your option) any later version.
 *
 * This library is distributed in the hope that it will be useful,
 * but WITHOUT ANY WARRANTY; without even the implied warranty of
 * MERCHANTABILITY or FITNESS FOR A PARTICULAR PURPOSE.  See the GNU
 * Lesser General Public License for more details.
 *
 * You should have received a copy of the GNU Lesser General Public
 * License along with this library; if not, write to the Free Software
 * Foundation, Inc., 51 Franklin Street, Fifth Floor, Boston, MA 02110-1301 USA
 */

/*
 * crypto.h is an include file for internal cryptographic structures of libssh
 */

#ifndef _CRYPTO_H_
#define _CRYPTO_H_

#include "config.h"

#ifdef HAVE_LIBGCRYPT
#include <gcrypt.h>
#endif
#include "libssh/wrapper.h"

#ifdef cbc_encrypt
#undef cbc_encrypt
#endif
#ifdef cbc_decrypt
#undef cbc_decrypt
#endif

#ifdef HAVE_OPENSSL_ECDH_H
#include <openssl/ecdh.h>
#endif
#include "libssh/ecdh.h"
#include "libssh/kex.h"
#include "libssh/curve25519.h"
<<<<<<< HEAD
=======

#define DIGEST_MAX_LEN 64
>>>>>>> 2721cbc8

enum ssh_key_exchange_e {
  /* diffie-hellman-group1-sha1 */
  SSH_KEX_DH_GROUP1_SHA1=1,
  /* diffie-hellman-group14-sha1 */
  SSH_KEX_DH_GROUP14_SHA1,
  /* ecdh-sha2-nistp256 */
  SSH_KEX_ECDH_SHA2_NISTP256,
  /* curve25519-sha256@libssh.org */
  SSH_KEX_CURVE25519_SHA256_LIBSSH_ORG
};

struct ssh_crypto_struct {
    bignum e,f,x,k,y;
#ifdef HAVE_ECDH
    EC_KEY *ecdh_privkey;
    ssh_string ecdh_client_pubkey;
    ssh_string ecdh_server_pubkey;
#endif
#ifdef HAVE_CURVE25519
    ssh_curve25519_privkey curve25519_privkey;
    ssh_curve25519_pubkey curve25519_client_pubkey;
    ssh_curve25519_pubkey curve25519_server_pubkey;
#endif
    ssh_string dh_server_signature; /* information used by dh_handshake. */
    size_t digest_len; /* len of all the fields below */
    unsigned char *session_id;
    unsigned char *secret_hash; /* Secret hash is same as session id until re-kex */
    unsigned char *encryptIV;
    unsigned char *decryptIV;
    unsigned char *decryptkey;
    unsigned char *encryptkey;
    unsigned char *encryptMAC;
    unsigned char *decryptMAC;
    unsigned char hmacbuf[DIGEST_MAX_LEN];
    struct ssh_cipher_struct *in_cipher, *out_cipher; /* the cipher structures/objects */
    enum ssh_hmac_e in_hmac, out_hmac; /* the MAC algorithms used */

    ssh_string server_pubkey;
    const char *server_pubkey_type;
    int do_compress_out; /* idem */
    int do_compress_in; /* don't set them, set the option instead */
    int delayed_compress_in; /* Use of zlib@openssh.org */
    int delayed_compress_out;
    void *compress_out_ctx; /* don't touch it */
    void *compress_in_ctx; /* really, don't */
    /* kex sent by server, client, and mutually elected methods */
    struct ssh_kex_struct server_kex;
    struct ssh_kex_struct client_kex;
    char *kex_methods[SSH_KEX_METHODS];
    enum ssh_key_exchange_e kex_type;
    enum ssh_mac_e mac_type; /* Mac operations to use for key gen */
};

struct ssh_cipher_struct {
    const char *name; /* ssh name of the algorithm */
    unsigned int blocksize; /* blocksize of the algo */
    unsigned int keylen; /* length of the key structure */
#ifdef HAVE_LIBGCRYPT
    gcry_cipher_hd_t *key;
#elif defined HAVE_LIBCRYPTO
    void *key; /* a key buffer allocated for the algo */
    void *IV;
#endif
    unsigned int keysize; /* bytes of key used. != keylen */
    /* sets the new key for immediate use */
    int (*set_encrypt_key)(struct ssh_cipher_struct *cipher, void *key, void *IV);
    int (*set_decrypt_key)(struct ssh_cipher_struct *cipher, void *key, void *IV);
    void (*encrypt)(struct ssh_cipher_struct *cipher, void *in, void *out,
        unsigned long len);
    void (*decrypt)(struct ssh_cipher_struct *cipher, void *in, void *out,
        unsigned long len);
};

/* vim: set ts=2 sw=2 et cindent: */
#endif /* _CRYPTO_H_ */<|MERGE_RESOLUTION|>--- conflicted
+++ resolved
@@ -45,11 +45,8 @@
 #include "libssh/ecdh.h"
 #include "libssh/kex.h"
 #include "libssh/curve25519.h"
-<<<<<<< HEAD
-=======
 
 #define DIGEST_MAX_LEN 64
->>>>>>> 2721cbc8
 
 enum ssh_key_exchange_e {
   /* diffie-hellman-group1-sha1 */
