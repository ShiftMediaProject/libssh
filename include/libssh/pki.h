--- conflicted
+++ resolved
@@ -33,11 +33,7 @@
 #include <openssl/evp.h>
 #endif
 #include "libssh/crypto.h"
-<<<<<<< HEAD
-#if defined(HAVE_LIBCRYPTO) && defined(HAVE_OPENSSL_ED25519)
-=======
 #ifdef HAVE_LIBCRYPTO
->>>>>>> 894e07ae
 /* If using OpenSSL implementation, define the signature length which would be
  * defined in libssh/ed25519.h otherwise */
 #define ED25519_SIG_LEN 64
@@ -67,30 +63,9 @@
     mbedtls_pk_context *pk;
     mbedtls_ecdsa_context *ecdsa;
 #elif defined(HAVE_LIBCRYPTO)
-<<<<<<< HEAD
-#if OPENSSL_VERSION_NUMBER < 0x30000000L
-    DSA *dsa;
-    RSA *rsa;
-#endif /* OPENSSL_VERSION_NUMBER */
-/* TODO Change to new API when the OpenSSL will support export of uncompressed EC keys
- * https://github.com/openssl/openssl/pull/16624
- * Move into the #if above
- */
-# if defined(HAVE_OPENSSL_ECC)
-    EC_KEY *ecdsa;
-# else
-    void *ecdsa;
-# endif /* HAVE_OPENSSL_EC_H */
-    /* This holds either ENGINE key for PKCS#11 support or just key in
-     * high-level format required by OpenSSL 3.0 */
-    EVP_PKEY *key;
-#endif /* HAVE_LIBGCRYPT */
-#if defined(HAVE_LIBCRYPTO) && defined(HAVE_OPENSSL_ED25519)
-=======
     /* This holds either ENGINE key for PKCS#11 support or just key in
      * high-level format */
     EVP_PKEY *key;
->>>>>>> 894e07ae
     uint8_t *ed25519_pubkey;
     uint8_t *ed25519_privkey;
 #endif /* HAVE_LIBGCRYPT */
@@ -114,11 +89,7 @@
     ssh_string rsa_sig;
     struct mbedtls_ecdsa_sig ecdsa_sig;
 #endif /* HAVE_LIBGCRYPT */
-<<<<<<< HEAD
-#if !defined(HAVE_LIBCRYPTO) || !defined(HAVE_OPENSSL_ED25519)
-=======
 #ifndef HAVE_LIBCRYPTO
->>>>>>> 894e07ae
     ed25519_signature *ed25519_sig;
 #endif /* HAVE_LIBGCRYPT */
     ssh_string raw_sig;
