--- conflicted
+++ resolved
@@ -33,11 +33,7 @@
 #include <openssl/evp.h>
 #endif
 #include "libssh/crypto.h"
-<<<<<<< HEAD
-#ifdef HAVE_OPENSSL_ED25519
-=======
 #if defined(HAVE_LIBCRYPTO) && defined(HAVE_OPENSSL_ED25519)
->>>>>>> 7f6b3fab
 /* If using OpenSSL implementation, define the signature lenght which would be
  * defined in libssh/ed25519.h otherwise */
 #define ED25519_SIG_LEN 64
@@ -86,21 +82,14 @@
      * high-level format required by OpenSSL 3.0 */
     EVP_PKEY *key;
 #endif /* HAVE_LIBGCRYPT */
-<<<<<<< HEAD
-#ifdef HAVE_OPENSSL_ED25519
-=======
 #if defined(HAVE_LIBCRYPTO) && defined(HAVE_OPENSSL_ED25519)
->>>>>>> 7f6b3fab
     uint8_t *ed25519_pubkey;
     uint8_t *ed25519_privkey;
 #else
     ed25519_pubkey *ed25519_pubkey;
     ed25519_privkey *ed25519_privkey;
 #endif
-<<<<<<< HEAD
-=======
     ssh_string sk_application;
->>>>>>> 7f6b3fab
     void *cert;
     enum ssh_keytypes_e cert_type;
 };
@@ -117,11 +106,7 @@
     ssh_string rsa_sig;
     struct mbedtls_ecdsa_sig ecdsa_sig;
 #endif /* HAVE_LIBGCRYPT */
-<<<<<<< HEAD
-#ifndef HAVE_OPENSSL_ED25519
-=======
 #if !defined(HAVE_LIBCRYPTO) || !defined(HAVE_OPENSSL_ED25519)
->>>>>>> 7f6b3fab
     ed25519_signature *ed25519_sig;
 #endif
     ssh_string raw_sig;
