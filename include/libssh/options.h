--- conflicted
+++ resolved
@@ -33,11 +33,8 @@
                          char **place);
 int ssh_options_apply(ssh_session session);
 
-<<<<<<< HEAD
-=======
 char *ssh_options_get_algo(ssh_session session, enum ssh_kex_types_e algo);
 
->>>>>>> 894e07ae
 #ifdef __cplusplus
 }
 #endif
