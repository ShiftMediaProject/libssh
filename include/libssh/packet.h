--- conflicted
+++ resolved
@@ -80,11 +80,7 @@
         size_t start, size_t encrypted_size);
 unsigned char *ssh_packet_encrypt(ssh_session session,
                                   void *packet,
-<<<<<<< HEAD
-                                  uint32_t len);
-=======
                                   size_t len);
->>>>>>> 7f6b3fab
 int ssh_packet_hmac_verify(ssh_session session, const void *data, size_t len,
                            unsigned char *mac, enum ssh_hmac_e type);
 int ssh_packet_set_newkeys(ssh_session session,
