--- conflicted
+++ resolved
@@ -28,10 +28,7 @@
     int method;
     char *password;
     struct ssh_key_struct *pubkey;
-<<<<<<< HEAD
-=======
     char *sigtype;
->>>>>>> 7f6b3fab
     enum ssh_publickey_state_e signature_state;
     char kbdint_response;
 };
