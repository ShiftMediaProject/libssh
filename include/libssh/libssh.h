--- conflicted
+++ resolved
@@ -77,13 +77,8 @@
 
 /* libssh version */
 #define LIBSSH_VERSION_MAJOR  0
-<<<<<<< HEAD
-#define LIBSSH_VERSION_MINOR  5
-#define LIBSSH_VERSION_MICRO  5
-=======
 #define LIBSSH_VERSION_MINOR  6
 #define LIBSSH_VERSION_MICRO  0
->>>>>>> 4919771f
 
 #define LIBSSH_VERSION_INT SSH_VERSION_INT(LIBSSH_VERSION_MAJOR, \
                                            LIBSSH_VERSION_MINOR, \
