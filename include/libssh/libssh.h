--- conflicted
+++ resolved
@@ -79,11 +79,7 @@
 /* libssh version */
 #define LIBSSH_VERSION_MAJOR  0
 #define LIBSSH_VERSION_MINOR  7
-<<<<<<< HEAD
-#define LIBSSH_VERSION_MICRO  5
-=======
 #define LIBSSH_VERSION_MICRO  90
->>>>>>> d66ea0b3
 
 #define LIBSSH_VERSION_INT SSH_VERSION_INT(LIBSSH_VERSION_MAJOR, \
                                            LIBSSH_VERSION_MINOR, \
