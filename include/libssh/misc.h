/*
 * This file is part of the SSH Library
 *
 * Copyright (c) 2009 by Aris Adamantiadis
 *
 * This library is free software; you can redistribute it and/or
 * modify it under the terms of the GNU Lesser General Public
 * License as published by the Free Software Foundation; either
 * version 2.1 of the License, or (at your option) any later version.
 *
 * This library is distributed in the hope that it will be useful,
 * but WITHOUT ANY WARRANTY; without even the implied warranty of
 * MERCHANTABILITY or FITNESS FOR A PARTICULAR PURPOSE.  See the GNU
 * Lesser General Public License for more details.
 *
 * You should have received a copy of the GNU Lesser General Public
 * License along with this library; if not, write to the Free Software
 * Foundation, Inc., 51 Franklin Street, Fifth Floor, Boston, MA 02110-1301 USA
 */

#ifndef MISC_H_
#define MISC_H_

/* in misc.c */
/* gets the user home dir. */
char *ssh_get_user_home_dir(void);
char *ssh_get_local_username(void);
int ssh_file_readaccess_ok(const char *file);
int ssh_dir_writeable(const char *path);

char *ssh_path_expand_tilde(const char *d);
char *ssh_path_expand_escape(ssh_session session, const char *s);
int ssh_analyze_banner(ssh_session session, int server);
int ssh_is_ipaddr_v4(const char *str);
int ssh_is_ipaddr(const char *str);

/* list processing */

struct ssh_list {
  struct ssh_iterator *root;
  struct ssh_iterator *end;
};

struct ssh_iterator {
  struct ssh_iterator *next;
  const void *data;
};

struct ssh_timestamp {
  long seconds;
  long useconds;
};

enum ssh_quote_state_e {
    NO_QUOTE,
    SINGLE_QUOTE,
    DOUBLE_QUOTE
};

struct ssh_list *ssh_list_new(void);
void ssh_list_free(struct ssh_list *list);
struct ssh_iterator *ssh_list_get_iterator(const struct ssh_list *list);
struct ssh_iterator *ssh_list_find(const struct ssh_list *list, void *value);
size_t ssh_list_count(const struct ssh_list *list);
int ssh_list_append(struct ssh_list *list, const void *data);
int ssh_list_prepend(struct ssh_list *list, const void *data);
void ssh_list_remove(struct ssh_list *list, struct ssh_iterator *iterator);
char *ssh_lowercase(const char* str);
char *ssh_hostport(const char *host, int port);

const void *_ssh_list_pop_head(struct ssh_list *list);

#define ssh_iterator_value(type, iterator)\
  ((type)((iterator)->data))

/** @brief fetch the head element of a list and remove it from list
 * @param type type of the element to return
 * @param list the ssh_list to use
 * @return the first element of the list, or NULL if the list is empty
 */
#define ssh_list_pop_head(type, ssh_list)\
  ((type)_ssh_list_pop_head(ssh_list))

int ssh_make_milliseconds(unsigned long sec, unsigned long usec);
void ssh_timestamp_init(struct ssh_timestamp *ts);
int ssh_timeout_elapsed(struct ssh_timestamp *ts, int timeout);
int ssh_timeout_update(struct ssh_timestamp *ts, int timeout);

int ssh_match_group(const char *group, const char *object);

void uint64_inc(unsigned char *counter);

void ssh_log_hexdump(const char *descr, const unsigned char *what, size_t len);

int ssh_mkdirs(const char *pathname, mode_t mode);

int ssh_quote_file_name(const char *file_name, char *buf, size_t buf_len);
int ssh_newline_vis(const char *string, char *buf, size_t buf_len);
<<<<<<< HEAD

=======
int ssh_tmpname(char *template);

char *ssh_strreplace(const char *src, const char *pattern, const char *repl);
>>>>>>> 7f6b3fab
#endif /* MISC_H_ */<|MERGE_RESOLUTION|>--- conflicted
+++ resolved
@@ -96,11 +96,7 @@
 
 int ssh_quote_file_name(const char *file_name, char *buf, size_t buf_len);
 int ssh_newline_vis(const char *string, char *buf, size_t buf_len);
-<<<<<<< HEAD
-
-=======
 int ssh_tmpname(char *template);
 
 char *ssh_strreplace(const char *src, const char *pattern, const char *repl);
->>>>>>> 7f6b3fab
 #endif /* MISC_H_ */