/*
 * This file is part of the SSH Library
 *
 * Copyright (c) 2009 by Aris Adamantiadis
 *
 * This library is free software; you can redistribute it and/or
 * modify it under the terms of the GNU Lesser General Public
 * License as published by the Free Software Foundation; either
 * version 2.1 of the License, or (at your option) any later version.
 *
 * This library is distributed in the hope that it will be useful,
 * but WITHOUT ANY WARRANTY; without even the implied warranty of
 * MERCHANTABILITY or FITNESS FOR A PARTICULAR PURPOSE.  See the GNU
 * Lesser General Public License for more details.
 *
 * You should have received a copy of the GNU Lesser General Public
 * License along with this library; if not, write to the Free Software
 * Foundation, Inc., 51 Franklin Street, Fifth Floor, Boston, MA 02110-1301 USA
 */

#ifndef MISC_H_
#define MISC_H_

<<<<<<< HEAD
=======
#ifdef _WIN32

# ifdef _MSC_VER
#  ifndef _SSIZE_T_DEFINED
#   undef ssize_t
#   include <BaseTsd.h>
    typedef _W64 SSIZE_T ssize_t;
#   define _SSIZE_T_DEFINED
#  endif /* _SSIZE_T_DEFINED */
# endif /* _MSC_VER */

#else
#include <sys/types.h>
#include <stdbool.h>
#endif /* _WIN32 */

>>>>>>> 894e07ae
#ifdef __cplusplus
extern "C" {
#endif

/* in misc.c */
/* gets the user home dir. */
char *ssh_get_user_home_dir(void);
char *ssh_get_local_username(void);
int ssh_file_readaccess_ok(const char *file);
int ssh_dir_writeable(const char *path);

char *ssh_path_expand_tilde(const char *d);
char *ssh_path_expand_escape(ssh_session session, const char *s);
int ssh_analyze_banner(ssh_session session, int server);
int ssh_is_ipaddr_v4(const char *str);
int ssh_is_ipaddr(const char *str);

/* list processing */

struct ssh_list {
  struct ssh_iterator *root;
  struct ssh_iterator *end;
};

struct ssh_iterator {
  struct ssh_iterator *next;
  const void *data;
};

struct ssh_jump_info_struct {
    char *hostname;
    char *username;
    int port;
};

struct ssh_timestamp {
  long seconds;
  long useconds;
};

enum ssh_quote_state_e {
    NO_QUOTE,
    SINGLE_QUOTE,
    DOUBLE_QUOTE
};

struct ssh_list *ssh_list_new(void);
void ssh_list_free(struct ssh_list *list);
struct ssh_iterator *ssh_list_get_iterator(const struct ssh_list *list);
struct ssh_iterator *ssh_list_find(const struct ssh_list *list, void *value);
size_t ssh_list_count(const struct ssh_list *list);
int ssh_list_append(struct ssh_list *list, const void *data);
int ssh_list_prepend(struct ssh_list *list, const void *data);
void ssh_list_remove(struct ssh_list *list, struct ssh_iterator *iterator);
char *ssh_lowercase(const char* str);
char *ssh_hostport(const char *host, int port);

const void *_ssh_list_pop_head(struct ssh_list *list);

#define ssh_iterator_value(type, iterator)\
  ((type)((iterator)->data))

/** @brief fetch the head element of a list and remove it from list
 * @param type type of the element to return
 * @param ssh_list the ssh_list to use
 * @return the first element of the list, or NULL if the list is empty
 */
#define ssh_list_pop_head(type, ssh_list)\
  ((type)_ssh_list_pop_head(ssh_list))

#define SSH_LIST_FREE(x) \
    do { if ((x) != NULL) { ssh_list_free(x); (x) = NULL; } } while(0)

int ssh_make_milliseconds(unsigned long sec, unsigned long usec);
void ssh_timestamp_init(struct ssh_timestamp *ts);
int ssh_timeout_elapsed(struct ssh_timestamp *ts, int timeout);
int ssh_timeout_update(struct ssh_timestamp *ts, int timeout);

void uint64_inc(unsigned char *counter);

void ssh_log_hexdump(const char *descr, const unsigned char *what, size_t len);

int ssh_mkdirs(const char *pathname, mode_t mode);

int ssh_quote_file_name(const char *file_name, char *buf, size_t buf_len);
int ssh_newline_vis(const char *string, char *buf, size_t buf_len);
int ssh_tmpname(char *name);

char *ssh_strreplace(const char *src, const char *pattern, const char *repl);

<<<<<<< HEAD
int ssh_check_hostname_syntax(const char *hostname);
=======
ssize_t ssh_readn(int fd, void *buf, size_t nbytes);
ssize_t ssh_writen(int fd, const void *buf, size_t nbytes);

int ssh_check_hostname_syntax(const char *hostname);
int ssh_check_username_syntax(const char *username);

void ssh_proxyjumps_free(struct ssh_list *proxy_jump_list);
bool ssh_libssh_proxy_jumps(void);
>>>>>>> 894e07ae

#ifdef __cplusplus
}
#endif

#endif /* MISC_H_ */<|MERGE_RESOLUTION|>--- conflicted
+++ resolved
@@ -21,8 +21,6 @@
 #ifndef MISC_H_
 #define MISC_H_
 
-<<<<<<< HEAD
-=======
 #ifdef _WIN32
 
 # ifdef _MSC_VER
@@ -39,7 +37,6 @@
 #include <stdbool.h>
 #endif /* _WIN32 */
 
->>>>>>> 894e07ae
 #ifdef __cplusplus
 extern "C" {
 #endif
@@ -130,9 +127,6 @@
 
 char *ssh_strreplace(const char *src, const char *pattern, const char *repl);
 
-<<<<<<< HEAD
-int ssh_check_hostname_syntax(const char *hostname);
-=======
 ssize_t ssh_readn(int fd, void *buf, size_t nbytes);
 ssize_t ssh_writen(int fd, const void *buf, size_t nbytes);
 
@@ -141,7 +135,6 @@
 
 void ssh_proxyjumps_free(struct ssh_list *proxy_jump_list);
 bool ssh_libssh_proxy_jumps(void);
->>>>>>> 894e07ae
 
 #ifdef __cplusplus
 }
