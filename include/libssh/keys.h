/*
 * This file is part of the SSH Library
 *
 * Copyright (c) 2009 by Aris Adamantiadis
 *
 * This library is free software; you can redistribute it and/or
 * modify it under the terms of the GNU Lesser General Public
 * License as published by the Free Software Foundation; either
 * version 2.1 of the License, or (at your option) any later version.
 *
 * This library is distributed in the hope that it will be useful,
 * but WITHOUT ANY WARRANTY; without even the implied warranty of
 * MERCHANTABILITY or FITNESS FOR A PARTICULAR PURPOSE.  See the GNU
 * Lesser General Public License for more details.
 *
 * You should have received a copy of the GNU Lesser General Public
 * License along with this library; if not, write to the Free Software
 * Foundation, Inc., 51 Franklin Street, Fifth Floor, Boston, MA 02110-1301 USA
 */

#ifndef KEYS_H_
#define KEYS_H_

#include "config.h"
#include "libssh/libssh.h"
#include "libssh/wrapper.h"

struct ssh_public_key_struct {
    int type;
    const char *type_c; /* Don't free it ! it is static */
#if defined(HAVE_LIBGCRYPT)
    gcry_sexp_t dsa_pub;
    gcry_sexp_t rsa_pub;
#elif defined(HAVE_LIBCRYPTO)
<<<<<<< HEAD
    DSA *dsa_pub;
    RSA *rsa_pub;
=======
#if OPENSSL_VERSION_NUMBER < 0x30000000L
    DSA *dsa_pub;
    RSA *rsa_pub;
#else /* OPENSSL_VERSION_NUMBER */
    EVP_PKEY *key_pub;
#endif
>>>>>>> 7f6b3fab
#elif defined(HAVE_LIBMBEDCRYPTO)
    mbedtls_pk_context *rsa_pub;
    void *dsa_pub;
#endif
};

struct ssh_private_key_struct {
    int type;
#if defined(HAVE_LIBGCRYPT)
    gcry_sexp_t dsa_priv;
    gcry_sexp_t rsa_priv;
#elif defined(HAVE_LIBCRYPTO)
<<<<<<< HEAD
    DSA *dsa_priv;
    RSA *rsa_priv;
=======
#if OPENSSL_VERSION_NUMBER < 0x30000000L
    DSA *dsa_priv;
    RSA *rsa_priv;
#else
    EVP_PKEY *key_priv;
#endif /* OPENSSL_VERSION_NUMBER */
>>>>>>> 7f6b3fab
#elif defined(HAVE_LIBMBEDCRYPTO)
    mbedtls_pk_context *rsa_priv;
    void *dsa_priv;
#endif
};

const char *ssh_type_to_char(int type);
int ssh_type_from_name(const char *name);

ssh_public_key publickey_from_string(ssh_session session, ssh_string pubkey_s);

#endif /* KEYS_H_ */<|MERGE_RESOLUTION|>--- conflicted
+++ resolved
@@ -32,17 +32,12 @@
     gcry_sexp_t dsa_pub;
     gcry_sexp_t rsa_pub;
 #elif defined(HAVE_LIBCRYPTO)
-<<<<<<< HEAD
-    DSA *dsa_pub;
-    RSA *rsa_pub;
-=======
 #if OPENSSL_VERSION_NUMBER < 0x30000000L
     DSA *dsa_pub;
     RSA *rsa_pub;
 #else /* OPENSSL_VERSION_NUMBER */
     EVP_PKEY *key_pub;
 #endif
->>>>>>> 7f6b3fab
 #elif defined(HAVE_LIBMBEDCRYPTO)
     mbedtls_pk_context *rsa_pub;
     void *dsa_pub;
@@ -55,17 +50,12 @@
     gcry_sexp_t dsa_priv;
     gcry_sexp_t rsa_priv;
 #elif defined(HAVE_LIBCRYPTO)
-<<<<<<< HEAD
-    DSA *dsa_priv;
-    RSA *rsa_priv;
-=======
 #if OPENSSL_VERSION_NUMBER < 0x30000000L
     DSA *dsa_priv;
     RSA *rsa_priv;
 #else
     EVP_PKEY *key_priv;
 #endif /* OPENSSL_VERSION_NUMBER */
->>>>>>> 7f6b3fab
 #elif defined(HAVE_LIBMBEDCRYPTO)
     mbedtls_pk_context *rsa_priv;
     void *dsa_priv;
