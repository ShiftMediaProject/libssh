--- conflicted
+++ resolved
@@ -131,28 +131,14 @@
                          size_t input_len);
 
 /* SSH Signing Functions */
-<<<<<<< HEAD
-#define pki_do_sign(key, hash, hlen) \
-    pki_do_sign_hash(key, hash, hlen, SSH_DIGEST_AUTO)
-=======
 ssh_signature pki_do_sign(const ssh_key privkey,
                           const unsigned char *input,
                           size_t input_len,
                           enum ssh_digest_e hash_type);
->>>>>>> 79900e52
 ssh_signature pki_do_sign_hash(const ssh_key privkey,
                                const unsigned char *hash,
                                size_t hlen,
                                enum ssh_digest_e hash_type);
-<<<<<<< HEAD
-#define pki_do_sign_sessionid(key, hash, hlen) \
-    pki_do_sign_sessionid_hash(key, hash, hlen, SSH_DIGEST_AUTO)
-ssh_signature pki_do_sign_sessionid_hash(const ssh_key key,
-                                        const unsigned char *hash,
-                                        size_t hlen,
-                                        enum ssh_digest_e hash_type);
-=======
->>>>>>> 79900e52
 int pki_ed25519_sign(const ssh_key privkey, ssh_signature sig,
         const unsigned char *hash, size_t hlen);
 int pki_ed25519_verify(const ssh_key pubkey, ssh_signature sig,
