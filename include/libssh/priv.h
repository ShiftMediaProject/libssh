/*
 * This file is part of the SSH Library
 *
 * Copyright (c) 2003-2009 by Aris Adamantiadis
 *
 * This library is free software; you can redistribute it and/or
 * modify it under the terms of the GNU Lesser General Public
 * License as published by the Free Software Foundation; either
 * version 2.1 of the License, or (at your option) any later version.
 *
 * This library is distributed in the hope that it will be useful,
 * but WITHOUT ANY WARRANTY; without even the implied warranty of
 * MERCHANTABILITY or FITNESS FOR A PARTICULAR PURPOSE.  See the GNU
 * Lesser General Public License for more details.
 *
 * You should have received a copy of the GNU Lesser General Public
 * License along with this library; if not, write to the Free Software
 * Foundation, Inc., 51 Franklin Street, Fifth Floor, Boston, MA 02110-1301 USA
 */

/*
 * priv.h file
 * This include file contains everything you shouldn't deal with in
 * user programs. Consider that anything in this file might change
 * without notice; libssh.h file will keep backward compatibility
 * on binary & source
 */

#ifndef _LIBSSH_PRIV_H
#define _LIBSSH_PRIV_H

#include <limits.h>
#include <stdint.h>
#include <stdlib.h>
#include <string.h>
#include <stdbool.h>

#if !defined(HAVE_STRTOULL)
# if defined(HAVE___STRTOULL)
#  define strtoull __strtoull
# elif defined(HAVE__STRTOUI64)
#  define strtoull _strtoui64
# elif defined(__hpux) && defined(__LP64__)
#  define strtoull strtoul
# else
#  error "no strtoull function found"
# endif
#endif /* !defined(HAVE_STRTOULL) */

<<<<<<< HEAD
=======
#ifdef HAVE_TERMIOS_H
#include <termios.h>
#endif

>>>>>>> 894e07ae
#ifdef __cplusplus
extern "C" {
#endif

#if !defined(HAVE_STRNDUP)
char *strndup(const char *s, size_t n);
#endif /* ! HAVE_STRNDUP */

#ifdef HAVE_BYTESWAP_H
#include <byteswap.h>
#endif

#ifdef HAVE_ARPA_INET_H
#include <arpa/inet.h>
#endif

#ifndef bswap_32
#define bswap_32(x) \
    ((((x) & 0xff000000) >> 24) | (((x) & 0x00ff0000) >>  8) | \
     (((x) & 0x0000ff00) <<  8) | (((x) & 0x000000ff) << 24))
#endif

#ifdef _WIN32

# ifndef PRIu64
#  if __WORDSIZE == 64
#   define PRIu64 "lu"
#  else
#   define PRIu64 "llu"
#  endif /* __WORDSIZE */
# endif /* PRIu64 */

# ifndef PRIu32
#  define PRIu32 "u"
# endif /* PRIu32 */

# ifndef PRIx64
#  if __WORDSIZE == 64
#   define PRIx64 "lx"
#  else
#   define PRIx64 "llx"
#  endif /* __WORDSIZE */
# endif /* PRIx64 */

# ifndef PRIx32
#  define PRIx32 "x"
# endif /* PRIx32 */

# ifdef _MSC_VER
#  include <stdio.h>
#  include <stdarg.h> /* va_copy define check */

/* On Microsoft compilers define inline to __inline on all others use inline */
#  undef inline
#  define inline __inline

#  ifndef va_copy
#   define va_copy(dest, src) (dest = src)
#  endif

#  define strcasecmp _stricmp
#  define strncasecmp _strnicmp
#  if ! defined(HAVE_ISBLANK)
#   define isblank(ch) ((ch) == ' ' || (ch) == '\t' || (ch) == '\n' || (ch) == '\r')
#  endif

#  define usleep(X) Sleep(((X)+1000)/1000)

#  undef strtok_r
#  define strtok_r strtok_s

#  if defined(HAVE__SNPRINTF_S)
#   undef snprintf
#   define snprintf(d, n, ...) _snprintf_s((d), (n), _TRUNCATE, __VA_ARGS__)
#  else /* HAVE__SNPRINTF_S */
#   if defined(HAVE__SNPRINTF)
#     undef snprintf
#     define snprintf _snprintf
#   else /* HAVE__SNPRINTF */
#    if !defined(HAVE_SNPRINTF)
#     error "no snprintf compatible function found"
#    endif /* HAVE_SNPRINTF */
#   endif /* HAVE__SNPRINTF */
#  endif /* HAVE__SNPRINTF_S */

#  if defined(HAVE__VSNPRINTF_S)
#   undef vsnprintf
#   define vsnprintf(s, n, f, v) _vsnprintf_s((s), (n), _TRUNCATE, (f), (v))
#  else /* HAVE__VSNPRINTF_S */
#   if defined(HAVE__VSNPRINTF)
#    undef vsnprintf
#    define vsnprintf _vsnprintf
#   else
#    if !defined(HAVE_VSNPRINTF)
#     error "No vsnprintf compatible function found"
#    endif /* HAVE_VSNPRINTF */
#   endif /* HAVE__VSNPRINTF */
#  endif /* HAVE__VSNPRINTF_S */

#  ifndef _SSIZE_T_DEFINED
#   undef ssize_t
#   include <BaseTsd.h>
    typedef _W64 SSIZE_T ssize_t;
#   define _SSIZE_T_DEFINED
#  endif /* _SSIZE_T_DEFINED */

# endif /* _MSC_VER */

struct timeval;
int ssh_gettimeofday(struct timeval *__p, void *__t);

#define gettimeofday ssh_gettimeofday

#define _XCLOSESOCKET closesocket

# ifdef HAVE_IO_H
#  include <io.h>
#  undef open
#  define open _open
#  undef close
#  define close _close
#  undef read
#  define read _read
#  undef write
#  define write _write
#  undef unlink
#  define unlink _unlink
# endif /* HAVE_IO_H */

#else /* _WIN32 */

#include <unistd.h>

#define _XCLOSESOCKET close

#endif /* _WIN32 */

#include "libssh/libssh.h"
#include "libssh/callbacks.h"

/* some constants */
#ifndef PATH_MAX
#ifdef MAX_PATH
#define PATH_MAX MAX_PATH
#else
#define PATH_MAX 4096
#endif
#endif

#ifndef MAX_PACKET_LEN
#define MAX_PACKET_LEN 262144
#endif
#ifndef ERROR_BUFFERLEN
#define ERROR_BUFFERLEN 1024
#endif

#ifndef CLIENT_BANNER_SSH2
#define CLIENT_BANNER_SSH2 "SSH-2.0-libssh_" SSH_STRINGIFY(LIBSSH_VERSION)
#endif /* CLIENT_BANNER_SSH2 */

#ifndef KBDINT_MAX_PROMPT
#define KBDINT_MAX_PROMPT 256 /* more than openssh's :) */
#endif
#ifndef MAX_BUF_SIZE
#define MAX_BUF_SIZE 4096
#endif

#ifndef HAVE_COMPILER__FUNC__
# ifdef HAVE_COMPILER__FUNCTION__
#  define __func__ __FUNCTION__
# else
#  error "Your system must provide a __func__ macro"
# endif
#endif

#if defined(HAVE_GCC_THREAD_LOCAL_STORAGE)
# define LIBSSH_THREAD __thread
#elif defined(HAVE_MSC_THREAD_LOCAL_STORAGE)
# define LIBSSH_THREAD __declspec(thread)
#else
# define LIBSSH_THREAD
#endif

/*
 * This makes sure that the compiler doesn't optimize out the code
 *
 * Use it in a macro where the provided variable is 'x'.
 */
#if defined(HAVE_GCC_VOLATILE_MEMORY_PROTECTION)
# define LIBSSH_MEM_PROTECTION __asm__ volatile("" : : "r"(&(x)) : "memory")
#else
# define LIBSSH_MEM_PROTECTION
#endif

/* forward declarations */
struct ssh_common_struct;
struct ssh_kex_struct;

enum ssh_digest_e {
    SSH_DIGEST_AUTO=0,
    SSH_DIGEST_SHA1=1,
    SSH_DIGEST_SHA256,
    SSH_DIGEST_SHA384,
    SSH_DIGEST_SHA512,
};

int ssh_get_key_params(ssh_session session,
                       ssh_key *privkey,
                       enum ssh_digest_e *digest);

/* LOGGING */
void ssh_log_function(int verbosity,
                      const char *function,
                      const char *buffer);
#define SSH_LOG(priority, ...) \
    _ssh_log(priority, __func__, __VA_ARGS__)

/* LEGACY */
void ssh_log_common(struct ssh_common_struct *common,
                    int verbosity,
                    const char *function,
                    const char *format, ...) PRINTF_ATTRIBUTE(4, 5);

void _ssh_remove_legacy_log_cb(void);

/* log.c */
void _ssh_reset_log_cb(void);

/* ERROR HANDLING */

/* error handling structure */
struct error_struct {
    int error_code;
    char error_buffer[ERROR_BUFFERLEN];
};

#define ssh_set_error(error, code, ...) \
    _ssh_set_error(error, code, __func__, __VA_ARGS__)
void _ssh_set_error(void *error,
                    int code,
                    const char *function,
                    const char *descr, ...) PRINTF_ATTRIBUTE(4, 5);

#define ssh_set_error_oom(error) \
    _ssh_set_error_oom(error, __func__)
void _ssh_set_error_oom(void *error, const char *function);

#define ssh_set_error_invalid(error) \
    _ssh_set_error_invalid(error, __func__)
void _ssh_set_error_invalid(void *error, const char *function);

void ssh_reset_error(void *error);

/* server.c */
#ifdef WITH_SERVER
int ssh_auth_reply_default(ssh_session session,int partial);
int ssh_auth_reply_success(ssh_session session, int partial);
#endif
/* client.c */

int ssh_send_banner(ssh_session session, int is_server);
void ssh_session_socket_close(ssh_session session);

/* connect.c */
socket_t ssh_connect_host_nonblocking(ssh_session session, const char *host,
		const char *bind_addr, int port);

/* in base64.c */
ssh_buffer base64_to_bin(const char *source);
uint8_t *bin_to_base64(const uint8_t *source, size_t len);

/* gzip.c */
int compress_buffer(ssh_session session,ssh_buffer buf);
int decompress_buffer(ssh_session session,ssh_buffer buf, size_t maxlen);

/* match.c */
int match_pattern_list(const char *string, const char *pattern,
    size_t len, int dolower);
int match_hostname(const char *host, const char *pattern, unsigned int len);
#ifndef _WIN32
int match_cidr_address_list(const char *address,
                            const char *addrlist,
                            int sa_family);
#endif
int match_group(const char *group, const char *object);

/* connector.c */
int ssh_connector_set_event(ssh_connector connector, ssh_event event);
int ssh_connector_remove_event(ssh_connector connector);

#ifndef MIN
#define MIN(a,b) ((a) < (b) ? (a) : (b))
#endif

#ifndef MAX
#define MAX(a,b) ((a) > (b) ? (a) : (b))
#endif

/** Free memory space */
#define SAFE_FREE(x) do { if ((x) != NULL) {free(x); x=NULL;} } while(0)

/** Zero a structure */
#define ZERO_STRUCT(x) memset((char *)&(x), 0, sizeof(x))

/** Zero a structure given a pointer to the structure */
#define ZERO_STRUCTP(x) do { if ((x) != NULL) memset((char *)(x), 0, sizeof(*(x))); } while(0)

/** Get the size of an array */
#define ARRAY_SIZE(a) (sizeof(a)/sizeof(a[0]))

#ifndef HAVE_EXPLICIT_BZERO
void explicit_bzero(void *s, size_t n);
#endif /* !HAVE_EXPLICIT_BZERO */

/**
 * This is a hack to fix warnings. The idea is to use this everywhere that we
 * get the "discarding const" warning by the compiler. That doesn't actually
 * fix the real issue, but marks the place and you can search the code for
 * discard_const.
 *
 * Please use this macro only when there is no other way to fix the warning.
 * We should use this function in only in a very few places.
 *
 * Also, please call this via the discard_const_p() macro interface, as that
 * makes the return type safe.
 */
#define discard_const(ptr) ((void *)((uintptr_t)(ptr)))

/**
 * Type-safe version of discard_const
 */
#define discard_const_p(type, ptr) ((type *)discard_const(ptr))

/**
 * Get the argument count of variadic arguments
 */
/*
 * Since MSVC 2010 there is a bug in passing __VA_ARGS__ to subsequent
 * macros as a single token, which results in:
 *    warning C4003: not enough actual parameters for macro '_VA_ARG_N'
 *  and incorrect behavior. This fixes issue.
 */
#define VA_APPLY_VARIADIC_MACRO(macro, tuple) macro tuple

#define __VA_NARG__(...) \
        (__VA_NARG_(__VA_ARGS__, __RSEQ_N()))
#define __VA_NARG_(...) \
        VA_APPLY_VARIADIC_MACRO(__VA_ARG_N, (__VA_ARGS__))
#define __VA_ARG_N( \
         _1, _2, _3, _4, _5, _6, _7, _8, _9,_10, \
        _11,_12,_13,_14,_15,_16,_17,_18,_19,_20, \
        _21,_22,_23,_24,_25,_26,_27,_28,_29,_30, \
        _31,_32,_33,_34,_35,_36,_37,_38,_39,_40, \
        _41,_42,_43,_44,_45,_46,_47,_48,_49,_50, \
        _51,_52,_53,_54,_55,_56,_57,_58,_59,_60, \
        _61,_62,_63,N,...) N
#define __RSEQ_N() \
        63, 62, 61, 60,                         \
        59, 58, 57, 56, 55, 54, 53, 52, 51, 50, \
        49, 48, 47, 46, 45, 44, 43, 42, 41, 40, \
        39, 38, 37, 36, 35, 34, 33, 32, 31, 30, \
        29, 28, 27, 26, 25, 24, 23, 22, 21, 20, \
        19, 18, 17, 16, 15, 14, 13, 12, 11, 10, \
         9,  8,  7,  6,  5,  4,  3,  2,  1,  0

#define CLOSE_SOCKET(s) do { if ((s) != SSH_INVALID_SOCKET) { _XCLOSESOCKET(s); (s) = SSH_INVALID_SOCKET;} } while(0)

#ifndef HAVE_HTONLL
# ifdef WORDS_BIGENDIAN
#  define htonll(x) (x)
# else
#  define htonll(x) \
    (((uint64_t)htonl((x) & 0xFFFFFFFF) << 32) | htonl((x) >> 32))
# endif
#endif

#ifndef HAVE_NTOHLL
# ifdef WORDS_BIGENDIAN
#  define ntohll(x) (x)
# else
#  define ntohll(x) \
    (((uint64_t)ntohl((x) & 0xFFFFFFFF) << 32) | ntohl((x) >> 32))
# endif
#endif

#ifndef FALL_THROUGH
# ifdef HAVE_FALLTHROUGH_ATTRIBUTE
#  define FALL_THROUGH __attribute__ ((fallthrough))
# else /* HAVE_FALLTHROUGH_ATTRIBUTE */
#  define FALL_THROUGH
# endif /* HAVE_FALLTHROUGH_ATTRIBUTE */
#endif /* FALL_THROUGH */

#ifndef __attr_unused__
# ifdef HAVE_UNUSED_ATTRIBUTE
#  define __attr_unused__ __attribute__((unused))
# else /* HAVE_UNUSED_ATTRIBUTE */
#  define __attr_unused__
# endif /* HAVE_UNUSED_ATTRIBUTE */
#endif /* __attr_unused__ */

#ifndef UNUSED_PARAM
#define UNUSED_PARAM(param) param __attr_unused__
#endif /* UNUSED_PARAM */

#ifndef UNUSED_VAR
#define UNUSED_VAR(var) __attr_unused__ var
#endif /* UNUSED_VAR */

void ssh_agent_state_free(void *data);

bool is_ssh_initialized(void);

#define SSH_ERRNO_MSG_MAX   1024
char *ssh_strerror(int err_num, char *buf, size_t buflen);

<<<<<<< HEAD
=======
/** 55 defined options (5 bytes each) + terminator */
#define SSH_TTY_MODES_MAX_BUFSIZE   (55 * 5 + 1)
int encode_current_tty_opts(unsigned char *buf, size_t buflen);

>>>>>>> 894e07ae
#ifdef __cplusplus
}
#endif

#endif /* _LIBSSH_PRIV_H */<|MERGE_RESOLUTION|>--- conflicted
+++ resolved
@@ -47,13 +47,10 @@
 # endif
 #endif /* !defined(HAVE_STRTOULL) */
 
-<<<<<<< HEAD
-=======
 #ifdef HAVE_TERMIOS_H
 #include <termios.h>
 #endif
 
->>>>>>> 894e07ae
 #ifdef __cplusplus
 extern "C" {
 #endif
@@ -470,13 +467,10 @@
 #define SSH_ERRNO_MSG_MAX   1024
 char *ssh_strerror(int err_num, char *buf, size_t buflen);
 
-<<<<<<< HEAD
-=======
 /** 55 defined options (5 bytes each) + terminator */
 #define SSH_TTY_MODES_MAX_BUFSIZE   (55 * 5 + 1)
 int encode_current_tty_opts(unsigned char *buf, size_t buflen);
 
->>>>>>> 894e07ae
 #ifdef __cplusplus
 }
 #endif
