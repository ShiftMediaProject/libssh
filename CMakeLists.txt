--- conflicted
+++ resolved
@@ -10,11 +10,7 @@
 include(DefineCMakeDefaults)
 include(DefineCompilerFlags)
 
-<<<<<<< HEAD
-project(libssh VERSION 0.9.6 LANGUAGES C)
-=======
 project(libssh VERSION 0.10.0 LANGUAGES C)
->>>>>>> 7f6b3fab
 
 # global needed variable
 set(APPLICATION_NAME ${PROJECT_NAME})
@@ -26,11 +22,7 @@
 #     Increment AGE. Set REVISION to 0
 #   If the source code was changed, but there were no interface changes:
 #     Increment REVISION.
-<<<<<<< HEAD
-set(LIBRARY_VERSION "4.8.7")
-=======
 set(LIBRARY_VERSION "4.9.0")
->>>>>>> 7f6b3fab
 set(LIBRARY_SOVERSION "4")
 
 # where to look first for cmake modules, before ${CMAKE_ROOT}/Modules/ is checked
@@ -66,11 +58,7 @@
       message(FATAL_ERROR "Could not find mbedTLS")
     endif (NOT MBEDTLS_FOUND)
 else (WITH_GCRYPT)
-<<<<<<< HEAD
-  find_package(OpenSSL)
-=======
   find_package(OpenSSL 1.0.1)
->>>>>>> 7f6b3fab
   if (OPENSSL_FOUND)
     # On CMake < 3.16, OPENSSL_CRYPTO_LIBRARIES is usually a synonym for OPENSSL_CRYPTO_LIBRARY, but is not defined
     # when building on Windows outside of Cygwin. We provide the synonym here, if FindOpenSSL didn't define it already.
