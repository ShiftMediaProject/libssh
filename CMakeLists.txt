project(libssh C)

# Required cmake version
cmake_minimum_required(VERSION 2.8.5)

# global needed variables
set(APPLICATION_NAME ${PROJECT_NAME})

set(APPLICATION_VERSION_MAJOR "0")
<<<<<<< HEAD
set(APPLICATION_VERSION_MINOR "6")
set(APPLICATION_VERSION_PATCH "5")
=======
set(APPLICATION_VERSION_MINOR "7")
set(APPLICATION_VERSION_PATCH "0")
>>>>>>> 2721cbc8

set(APPLICATION_VERSION "${APPLICATION_VERSION_MAJOR}.${APPLICATION_VERSION_MINOR}.${APPLICATION_VERSION_PATCH}")

# SOVERSION scheme: CURRENT.AGE.REVISION
#   If there was an incompatible interface change:
#     Increment CURRENT. Set AGE and REVISION to 0
#   If there was a compatible interface change:
#     Increment AGE. Set REVISION to 0
#   If the source code was changed, but there were no interface changes:
#     Increment REVISION.
<<<<<<< HEAD
set(LIBRARY_VERSION "4.5.1")
=======
set(LIBRARY_VERSION "4.4.0")
>>>>>>> 2721cbc8
set(LIBRARY_SOVERSION "4")

# where to look first for cmake modules, before ${CMAKE_ROOT}/Modules/ is checked
set(CMAKE_MODULE_PATH
  ${CMAKE_SOURCE_DIR}/cmake/Modules
)

# add definitions
include(DefineCMakeDefaults)
include(DefinePlatformDefaults)
include(DefineCompilerFlags)
include(DefineInstallationPaths)
include(DefineOptions.cmake)
include(CPackConfig.cmake)

# disallow in-source build
include(MacroEnsureOutOfSourceBuild)
macro_ensure_out_of_source_build("${PROJECT_NAME} requires an out of source build. Please create a separate build directory and run 'cmake /path/to/${PROJECT_NAME} [options]' there.")

# search for libraries
if (WITH_ZLIB)
    find_package(ZLIB REQUIRED)
endif (WITH_ZLIB)

if (WITH_GCRYPT)
  find_package(GCrypt 1.5.0 REQUIRED)
  if (NOT GCRYPT_FOUND)
    message(FATAL_ERROR "Could not find GCrypt")
  endif (NOT GCRYPT_FOUND)
else (WITH_GCRYPT)
  find_package(OpenSSL)
  if (NOT OPENSSL_FOUND)
    find_package(GCrypt)
    if (NOT GCRYPT_FOUND)
      message(FATAL_ERROR "Could not find OpenSSL or GCrypt")
    endif (NOT GCRYPT_FOUND)
  endif (NOT OPENSSL_FOUND)
endif(WITH_GCRYPT)

# Find out if we have threading available
set(CMAKE_THREAD_PREFER_PTHREADS ON)
find_package(Threads)

if (WITH_GSSAPI)
    find_package(GSSAPI)
endif (WITH_GSSAPI)

if (WITH_NACL)
    find_package(NaCl)
    if (NOT NACL_FOUND)
        set(WITH_NACL OFF)
    endif (NOT NACL_FOUND)
endif (WITH_NACL)

# config.h checks
include(ConfigureChecks.cmake)
configure_file(config.h.cmake ${CMAKE_CURRENT_BINARY_DIR}/config.h)

# check subdirectories
add_subdirectory(doc)
add_subdirectory(include)
add_subdirectory(src)

# pkg-config file
configure_file(libssh.pc.cmake ${CMAKE_CURRENT_BINARY_DIR}/libssh.pc)
configure_file(libssh_threads.pc.cmake ${CMAKE_CURRENT_BINARY_DIR}/libssh_threads.pc)
install(
  FILES
    ${CMAKE_CURRENT_BINARY_DIR}/libssh.pc
    ${CMAKE_CURRENT_BINARY_DIR}/libssh_threads.pc
  DESTINATION
    ${LIB_INSTALL_DIR}/pkgconfig
  COMPONENT
    pkgconfig
)

# cmake config files
set(LIBSSH_LIBRARY_NAME ${CMAKE_SHARED_LIBRARY_PREFIX}ssh${CMAKE_SHARED_LIBRARY_SUFFIX})
set(LIBSSH_THREADS_LIBRARY_NAME ${CMAKE_SHARED_LIBRARY_PREFIX}ssh${CMAKE_SHARED_LIBRARY_SUFFIX})

configure_file(${PROJECT_NAME}-config.cmake.in ${CMAKE_CURRENT_BINARY_DIR}/${PROJECT_NAME}-config.cmake @ONLY)
configure_file(${PROJECT_NAME}-config-version.cmake.in ${CMAKE_CURRENT_BINARY_DIR}/${PROJECT_NAME}-config-version.cmake @ONLY)
install(
    FILES
        ${CMAKE_CURRENT_BINARY_DIR}/${PROJECT_NAME}-config.cmake
        ${CMAKE_CURRENT_BINARY_DIR}/${PROJECT_NAME}-config-version.cmake
    DESTINATION
        ${CMAKE_INSTALL_DIR}/${PROJECT_NAME}
    COMPONENT
        devel
)


# in tree build settings
configure_file(libssh-build-tree-settings.cmake.in ${CMAKE_CURRENT_BINARY_DIR}/libssh-build-tree-settings.cmake @ONLY)

if (WITH_EXAMPLES)
    add_subdirectory(examples)
endif (WITH_EXAMPLES)

if (WITH_TESTING)
  find_package(CMocka REQUIRED)
  include(AddCMockaTest)
  add_subdirectory(tests)
endif (WITH_TESTING)


message(STATUS "********************************************")
message(STATUS "********** ${PROJECT_NAME} build options : **********")

message(STATUS "zlib support: ${WITH_ZLIB}")
message(STATUS "libgcrypt support: ${WITH_GCRYPT}")
message(STATUS "libnacl support: ${WITH_NACL}")
message(STATUS "SSH-1 support: ${WITH_SSH1}")
message(STATUS "SFTP support: ${WITH_SFTP}")
message(STATUS "Server support : ${WITH_SERVER}")
message(STATUS "GSSAPI support : ${WITH_GSSAPI}")
message(STATUS "Pcap debugging support : ${WITH_PCAP}")
message(STATUS "With static library: ${WITH_STATIC_LIB}")
message(STATUS "Unit testing: ${WITH_TESTING}")
message(STATUS "Client code Unit testing: ${WITH_CLIENT_TESTING}")
if (WITH_INTERNAL_DOC)
    message(STATUS "Internal documentation generation")
else (WITH_INTERNAL_DOC)
    message(STATUS "Public API documentation generation")
endif (WITH_INTERNAL_DOC)
message(STATUS "Benchmarks: ${WITH_BENCHMARKS}")
message(STATUS "********************************************")
<|MERGE_RESOLUTION|>--- conflicted
+++ resolved
@@ -7,13 +7,8 @@
 set(APPLICATION_NAME ${PROJECT_NAME})
 
 set(APPLICATION_VERSION_MAJOR "0")
-<<<<<<< HEAD
-set(APPLICATION_VERSION_MINOR "6")
-set(APPLICATION_VERSION_PATCH "5")
-=======
 set(APPLICATION_VERSION_MINOR "7")
 set(APPLICATION_VERSION_PATCH "0")
->>>>>>> 2721cbc8
 
 set(APPLICATION_VERSION "${APPLICATION_VERSION_MAJOR}.${APPLICATION_VERSION_MINOR}.${APPLICATION_VERSION_PATCH}")
 
@@ -24,11 +19,7 @@
 #     Increment AGE. Set REVISION to 0
 #   If the source code was changed, but there were no interface changes:
 #     Increment REVISION.
-<<<<<<< HEAD
-set(LIBRARY_VERSION "4.5.1")
-=======
 set(LIBRARY_VERSION "4.4.0")
->>>>>>> 2721cbc8
 set(LIBRARY_SOVERSION "4")
 
 # where to look first for cmake modules, before ${CMAKE_ROOT}/Modules/ is checked
