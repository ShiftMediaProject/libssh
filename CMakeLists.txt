--- conflicted
+++ resolved
@@ -9,11 +9,7 @@
 include(DefineCMakeDefaults)
 include(DefineCompilerFlags)
 
-<<<<<<< HEAD
-project(libssh VERSION 0.10.6 LANGUAGES C)
-=======
 project(libssh VERSION 0.11.00 LANGUAGES C CXX)
->>>>>>> 894e07ae
 
 # global needed variable
 set(APPLICATION_NAME ${PROJECT_NAME})
@@ -25,11 +21,7 @@
 #     Increment AGE. Set REVISION to 0
 #   If the source code was changed, but there were no interface changes:
 #     Increment REVISION.
-<<<<<<< HEAD
-set(LIBRARY_VERSION "4.9.6")
-=======
 set(LIBRARY_VERSION "4.10.0")
->>>>>>> 894e07ae
 set(LIBRARY_SOVERSION "4")
 
 # where to look first for cmake modules, before ${CMAKE_ROOT}/Modules/ is checked
@@ -83,11 +75,6 @@
     endif (NOT NACL_FOUND)
 endif (WITH_NACL)
 
-<<<<<<< HEAD
-find_package(Argp)
-
-=======
->>>>>>> 894e07ae
 # Disable symbol versioning in non UNIX platforms
 if (UNIX)
     find_package(ABIMap 0.3.1)
