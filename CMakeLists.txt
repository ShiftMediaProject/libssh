cmake_minimum_required(VERSION 3.2.0)
cmake_policy(SET CMP0048 NEW)

project(libssh VERSION 0.8.0 LANGUAGES C)

# global needed variable
set(APPLICATION_NAME ${PROJECT_NAME})

<<<<<<< HEAD
set(APPLICATION_VERSION_MAJOR "0")
set(APPLICATION_VERSION_MINOR "7")
set(APPLICATION_VERSION_PATCH "5")

set(APPLICATION_VERSION "${APPLICATION_VERSION_MAJOR}.${APPLICATION_VERSION_MINOR}.${APPLICATION_VERSION_PATCH}")

=======
>>>>>>> d66ea0b3
# SOVERSION scheme: CURRENT.AGE.REVISION
#   If there was an incompatible interface change:
#     Increment CURRENT. Set AGE and REVISION to 0
#   If there was a compatible interface change:
#     Increment AGE. Set REVISION to 0
#   If the source code was changed, but there were no interface changes:
#     Increment REVISION.
<<<<<<< HEAD
set(LIBRARY_VERSION "4.4.2")
=======
set(LIBRARY_VERSION "4.5.0")
>>>>>>> d66ea0b3
set(LIBRARY_SOVERSION "4")

# where to look first for cmake modules, before ${CMAKE_ROOT}/Modules/ is checked
set(CMAKE_MODULE_PATH
  ${CMAKE_CURRENT_SOURCE_DIR}/cmake/Modules
)

# add definitions
include(DefineCMakeDefaults)
include(DefinePlatformDefaults)
include(DefineCompilerFlags)
include(DefineInstallationPaths)
include(DefineOptions.cmake)
include(CPackConfig.cmake)

# disallow in-source build
include(MacroEnsureOutOfSourceBuild)
macro_ensure_out_of_source_build("${PROJECT_NAME} requires an out of source build. Please create a separate build directory and run 'cmake /path/to/${PROJECT_NAME} [options]' there.")

# search for libraries
if (WITH_ZLIB)
    find_package(ZLIB REQUIRED)
endif (WITH_ZLIB)

if (WITH_GCRYPT)
  find_package(GCrypt 1.5.0 REQUIRED)
  if (NOT GCRYPT_FOUND)
    message(FATAL_ERROR "Could not find GCrypt")
  endif (NOT GCRYPT_FOUND)
elseif(WITH_MBEDTLS)
    find_package(MbedTLS REQUIRED)
    if (NOT MBEDTLS_FOUND)
      message(FATAL_ERROR "Could not find mbedTLS")
    endif (NOT MBEDTLS_FOUND)
else (WITH_GCRYPT)
  find_package(OpenSSL)
  if (NOT OPENSSL_FOUND)
    find_package(GCrypt)
    if (NOT GCRYPT_FOUND)
      find_package(MbedTLS)
      if (NOT MBEDTLS_FOUND)
        message(FATAL_ERROR "Could not find OpenSSL, GCrypt or mbedTLS")
      endif (NOT MBEDTLS_FOUND)
    endif (NOT GCRYPT_FOUND)
  endif (NOT OPENSSL_FOUND)
endif(WITH_GCRYPT)

# Find out if we have threading available
set(CMAKE_THREAD_PREFER_PTHREADS ON)
set(THREADS_PREFER_PTHREAD_FLAG ON)
find_package(Threads)

if (WITH_GSSAPI)
    find_package(GSSAPI)
endif (WITH_GSSAPI)

if (WITH_NACL)
    find_package(NaCl)
    if (NOT NACL_FOUND)
        set(WITH_NACL OFF)
    endif (NOT NACL_FOUND)
endif (WITH_NACL)

if (BSD OR SOLARIS OR OSX)
    find_package(Argp)
endif (BSD OR SOLARIS OR OSX)

# Disable symbol versioning in non UNIX platforms
if (UNIX)
    find_package(ABIMap)
else (UNIX)
    set(WITH_SYMBOL_VERSIONING OFF)
endif (UNIX)

# config.h checks
include(ConfigureChecks.cmake)
configure_file(config.h.cmake ${CMAKE_CURRENT_BINARY_DIR}/config.h)

# check subdirectories
add_subdirectory(doc)
add_subdirectory(include)
add_subdirectory(src)

# pkg-config file
<<<<<<< HEAD
if (CMAKE_GENERATOR MATCHES "Makefiles")
=======
if (UNIX)
>>>>>>> d66ea0b3
configure_file(libssh.pc.cmake ${CMAKE_CURRENT_BINARY_DIR}/libssh.pc)
install(
  FILES
    ${CMAKE_CURRENT_BINARY_DIR}/libssh.pc
  DESTINATION
    ${LIB_INSTALL_DIR}/pkgconfig
  COMPONENT
    pkgconfig
)
endif (UNIX)

    if (LIBSSH_THREADS)
        configure_file(libssh_threads.pc.cmake ${CMAKE_CURRENT_BINARY_DIR}/libssh_threads.pc)
        install(
          FILES
            ${CMAKE_CURRENT_BINARY_DIR}/libssh_threads.pc
          DESTINATION
            ${LIB_INSTALL_DIR}/pkgconfig
          COMPONENT
            pkgconfig
        )
    endif (LIBSSH_THREADS)
endif (CMAKE_GENERATOR MATCHES "Makefiles")

# cmake config files
set(LIBSSH_LIBRARY_NAME ${CMAKE_SHARED_LIBRARY_PREFIX}ssh${CMAKE_SHARED_LIBRARY_SUFFIX})

configure_file(${PROJECT_NAME}-config.cmake.in ${CMAKE_CURRENT_BINARY_DIR}/${PROJECT_NAME}-config.cmake @ONLY)
configure_file(${PROJECT_NAME}-config-version.cmake.in ${CMAKE_CURRENT_BINARY_DIR}/${PROJECT_NAME}-config-version.cmake @ONLY)
install(
    FILES
        ${CMAKE_CURRENT_BINARY_DIR}/${PROJECT_NAME}-config.cmake
        ${CMAKE_CURRENT_BINARY_DIR}/${PROJECT_NAME}-config-version.cmake
    DESTINATION
        ${CMAKE_INSTALL_DIR}/${PROJECT_NAME}
    COMPONENT
        devel
)


# in tree build settings
configure_file(libssh-build-tree-settings.cmake.in ${CMAKE_CURRENT_BINARY_DIR}/libssh-build-tree-settings.cmake @ONLY)

if (WITH_EXAMPLES)
    add_subdirectory(examples)
endif (WITH_EXAMPLES)

if (UNIT_TESTING)
  find_package(CMocka REQUIRED)
  include(AddCMockaTest)
  add_subdirectory(tests)
endif (UNIT_TESTING)

### SOURCE PACKAGE
if (WITH_SYMBOL_VERSIONING AND ABIMAP_FOUND)
    # Get the current ABI version from source
    get_filename_component(current_abi_path
                           "${CMAKE_SOURCE_DIR}/src/ABI/current"
                           ABSOLUTE)

    # Check if the ABI version should be updated
    file(READ ${current_abi_path} CURRENT_ABI_CONTENT)
    string(STRIP "${CURRENT_ABI_CONTENT}" CURRENT_ABI_VERSION)

    if (LIBRARY_VERSION VERSION_GREATER CURRENT_ABI_VERSION)
        set(UPDATE_ABI TRUE)
    endif ()

    if (UPDATE_ABI)
        message(STATUS "Library version bumped to ${LIBRARY_VERSION}: Updating ABI")

        # Get the list of header files
        get_file_list("${PROJECT_NAME}_header_list"
                      DIRECTORIES "${CMAKE_SOURCE_DIR}/include/libssh"
                      FILES_PATTERNS "*.h")

        # Extract the symbols marked as "LIBSSH_API" from the header files
        extract_symbols(${PROJECT_NAME}.symbols
                        HEADERS_LIST_FILE "${PROJECT_NAME}_header_list"
                        FILTER_PATTERN "LIBSSH_API"
                        COPY_TO "${CMAKE_SOURCE_DIR}/src/ABI/${PROJECT_NAME}-${LIBRARY_VERSION}.symbols")

        if (WITH_ABI_BREAK)
            set(ALLOW_ABI_BREAK "BREAK_ABI")
        endif()

        # Target we can depend on in 'make dist'
        set(_SYMBOL_TARGET "${PROJECT_NAME}.map")

        # Set the path to the current map file
        set(MAP_PATH "${CMAKE_SOURCE_DIR}/src/${_SYMBOL_TARGET}")

        # Generate the symbol version map file
        generate_map_file(${_SYMBOL_TARGET}
                          SYMBOLS "${PROJECT_NAME}.symbols"
                          RELEASE_NAME_VERSION ${PROJECT_NAME}_${LIBRARY_VERSION}
                          CURRENT_MAP ${MAP_PATH}
                          COPY_TO ${MAP_PATH}
                          FINAL
                          ${ALLOW_ABI_BREAK})

        # Write the current version to the source
        file(WRITE ${current_abi_path} ${LIBRARY_VERSION})
    endif(UPDATE_ABI)
endif (WITH_SYMBOL_VERSIONING AND ABIMAP_FOUND)

add_custom_target(dist COMMAND ${CMAKE_MAKE_PROGRAM} package_source DEPENDS ${_SYMBOL_TARGET})

message(STATUS "********************************************")
message(STATUS "********** ${PROJECT_NAME} build options : **********")

message(STATUS "zlib support: ${WITH_ZLIB}")
message(STATUS "libgcrypt support: ${WITH_GCRYPT}")
message(STATUS "libmbedTLS support: ${WITH_MBEDTLS}")
message(STATUS "libnacl support: ${WITH_NACL}")
message(STATUS "SFTP support: ${WITH_SFTP}")
message(STATUS "Server support : ${WITH_SERVER}")
message(STATUS "GSSAPI support : ${WITH_GSSAPI}")
message(STATUS "Pcap debugging support : ${WITH_PCAP}")
message(STATUS "With static library: ${WITH_STATIC_LIB}")
message(STATUS "Unit testing: ${UNIT_TESTING}")
message(STATUS "Client code testing: ${CLIENT_TESTING}")
set(_SERVER_TESTING OFF)
if (WITH_SERVER)
    set(_SERVER_TESTING ${SERVER_TESTING})
endif()
message(STATUS "Server code testing: ${_SERVER_TESTING}")
if (WITH_INTERNAL_DOC)
    message(STATUS "Internal documentation generation")
else (WITH_INTERNAL_DOC)
    message(STATUS "Public API documentation generation")
endif (WITH_INTERNAL_DOC)
message(STATUS "Benchmarks: ${WITH_BENCHMARKS}")
message(STATUS "Symbol versioning: ${WITH_SYMBOL_VERSIONING}")
message(STATUS "Allow ABI break: ${WITH_ABI_BREAK}")
message(STATUS "Release is final: ${WITH_FINAL}")
message(STATUS "********************************************")
<|MERGE_RESOLUTION|>--- conflicted
+++ resolved
@@ -6,15 +6,6 @@
 # global needed variable
 set(APPLICATION_NAME ${PROJECT_NAME})
 
-<<<<<<< HEAD
-set(APPLICATION_VERSION_MAJOR "0")
-set(APPLICATION_VERSION_MINOR "7")
-set(APPLICATION_VERSION_PATCH "5")
-
-set(APPLICATION_VERSION "${APPLICATION_VERSION_MAJOR}.${APPLICATION_VERSION_MINOR}.${APPLICATION_VERSION_PATCH}")
-
-=======
->>>>>>> d66ea0b3
 # SOVERSION scheme: CURRENT.AGE.REVISION
 #   If there was an incompatible interface change:
 #     Increment CURRENT. Set AGE and REVISION to 0
@@ -22,11 +13,7 @@
 #     Increment AGE. Set REVISION to 0
 #   If the source code was changed, but there were no interface changes:
 #     Increment REVISION.
-<<<<<<< HEAD
-set(LIBRARY_VERSION "4.4.2")
-=======
 set(LIBRARY_VERSION "4.5.0")
->>>>>>> d66ea0b3
 set(LIBRARY_SOVERSION "4")
 
 # where to look first for cmake modules, before ${CMAKE_ROOT}/Modules/ is checked
@@ -111,11 +98,7 @@
 add_subdirectory(src)
 
 # pkg-config file
-<<<<<<< HEAD
-if (CMAKE_GENERATOR MATCHES "Makefiles")
-=======
 if (UNIX)
->>>>>>> d66ea0b3
 configure_file(libssh.pc.cmake ${CMAKE_CURRENT_BINARY_DIR}/libssh.pc)
 install(
   FILES
