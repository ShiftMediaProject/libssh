--- conflicted
+++ resolved
@@ -24,11 +24,7 @@
 #include <stdlib.h>
 #include <stdio.h>
 #include <string.h>
-<<<<<<< HEAD
-#if !WIN32
-=======
 #ifdef HAVE_SYS_TIME_H
->>>>>>> 31912939
 #include <sys/time.h>
 #endif
 
