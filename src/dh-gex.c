--- conflicted
+++ resolved
@@ -108,10 +108,7 @@
     bignum pmin1 = NULL, one = NULL;
     bignum_CTX ctx = bignum_ctx_new();
     bignum modulus = NULL, generator = NULL;
-<<<<<<< HEAD
-=======
 #if !defined(HAVE_LIBCRYPTO) || OPENSSL_VERSION_NUMBER < 0x30000000L
->>>>>>> 7f6b3fab
     const_bignum pubkey;
 #else
     bignum pubkey = NULL;
@@ -382,11 +379,7 @@
  */
 static bool invn_chance(size_t n)
 {
-<<<<<<< HEAD
-    uint32_t nounce = 0;
-=======
     size_t nounce = 0;
->>>>>>> 7f6b3fab
     int ok;
 
     ok = ssh_get_random(&nounce, sizeof(nounce), 0);
