/*
 * channels1.c - Support for SSH-1 type channels
 *
 * This file is part of the SSH Library
 *
 * Copyright (c) 2003-2008 by Aris Adamantiadis
 * Copyright (c) 2009      by Andreas Schneider <asn@cryptomilk.org>
 *
 * The SSH Library is free software; you can redistribute it and/or modify
 * it under the terms of the GNU Lesser General Public License as published by
 * the Free Software Foundation; either version 2.1 of the License, or (at your
 * option) any later version.
 *
 * The SSH Library is distributed in the hope that it will be useful, but
 * WITHOUT ANY WARRANTY; without even the implied warranty of MERCHANTABILITY
 * or FITNESS FOR A PARTICULAR PURPOSE.  See the GNU Lesser General Public
 * License for more details.
 *
 * You should have received a copy of the GNU Lesser General Public License
 * along with the SSH Library; see the file COPYING.  If not, write to
 * the Free Software Foundation, Inc., 59 Temple Place - Suite 330, Boston,
 * MA 02111-1307, USA.
 */

#include <string.h>
#include <stdlib.h>
#include <stdio.h>
#ifndef _WIN32
#include <arpa/inet.h>
#endif
#ifdef HAVE_UNISTD_H
#include <unistd.h>
#endif

#include "libssh/priv.h"
#include "libssh/ssh1.h"
#include "libssh/buffer.h"
#include "libssh/packet.h"
#include "libssh/channels.h"
#include "libssh/session.h"
#include "libssh/misc.h"

#ifdef WITH_SSH1

/*
 * This is a big hack. In fact, SSH1 doesn't make a clever use of channels.
 * The whole packets concerning shells are sent outside of a channel.
 * Thus, an inside limitation of this behavior is that you can't only
 * request one shell.
 * The question is still how they managed to embed two "channel" into one
 * protocol.
 */

int channel_open_session1(ssh_channel chan) {
  ssh_session session;

  if (chan == NULL) {
    return -1;
  }
  session = chan->session;

  /*
   * We guess we are requesting an *exec* channel. It can only have one exec
   * channel. So we abort with an error if we need more than one.
   */
  if (session->exec_channel_opened) {
    ssh_set_error(session, SSH_REQUEST_DENIED,
        "SSH1 supports only one execution channel. "
        "One has already been opened");
    return -1;
  }
  session->exec_channel_opened = 1;
  chan->request_state = SSH_CHANNEL_REQ_STATE_ACCEPTED;
  chan->state = SSH_CHANNEL_STATE_OPEN;
  chan->local_maxpacket = 32000;
  chan->local_window = 64000;
  SSH_LOG(SSH_LOG_PACKET, "Opened a SSH1 channel session");

  return 0;
}

/*  10 SSH_CMSG_REQUEST_PTY
 *
 *  string       TERM environment variable value (e.g. vt100)
 *  32-bit int   terminal height, rows (e.g., 24)
 *  32-bit int   terminal width, columns (e.g., 80)
 *  32-bit int   terminal width, pixels (0 if no graphics) (e.g., 480)
 *  32-bit int   terminal height, pixels (0 if no graphics) (e.g., 640)
 *  n bytes      tty modes encoded in binary
 *  Some day, someone should have a look at that nasty tty encoded. It's
 *  much simplier under ssh2. I just hope the defaults values are ok ...
 */

int channel_request_pty_size1(ssh_channel channel, const char *terminal, int col,
    int row) {
  ssh_session session;
  ssh_string str = NULL;

  if (channel == NULL) {
    return SSH_ERROR;
  }
  session = channel->session;

  if(channel->request_state != SSH_CHANNEL_REQ_STATE_NONE){
    ssh_set_error(session,SSH_REQUEST_DENIED,"Wrong request state");
    return SSH_ERROR;
  }
  str = ssh_string_from_char(terminal);
  if (str == NULL) {
    ssh_set_error_oom(session);
    return -1;
  }

  if (buffer_add_u8(session->out_buffer, SSH_CMSG_REQUEST_PTY) < 0 ||
      buffer_add_ssh_string(session->out_buffer, str) < 0) {
    ssh_string_free(str);
    return -1;
  }
  ssh_string_free(str);

  if (buffer_add_u32(session->out_buffer, ntohl(row)) < 0 ||
      buffer_add_u32(session->out_buffer, ntohl(col)) < 0 ||
      buffer_add_u32(session->out_buffer, 0) < 0 || /* x */
      buffer_add_u32(session->out_buffer, 0) < 0 || /* y */
      buffer_add_u8(session->out_buffer, 0) < 0) { /* tty things */
    return -1;
  }

  SSH_LOG(SSH_LOG_FUNCTIONS, "Opening a ssh1 pty");
  channel->request_state = SSH_CHANNEL_REQ_STATE_PENDING;
  if (packet_send(session) == SSH_ERROR) {
    return -1;
  }

  while (channel->request_state == SSH_CHANNEL_REQ_STATE_PENDING) {
      ssh_handle_packets(session, SSH_TIMEOUT_INFINITE);
  }

  switch(channel->request_state){
    case SSH_CHANNEL_REQ_STATE_ERROR:
    case SSH_CHANNEL_REQ_STATE_PENDING:
    case SSH_CHANNEL_REQ_STATE_NONE:
      channel->request_state=SSH_CHANNEL_REQ_STATE_NONE;
      return SSH_ERROR;
    case SSH_CHANNEL_REQ_STATE_ACCEPTED:
      channel->request_state=SSH_CHANNEL_REQ_STATE_NONE;
      SSH_LOG(SSH_LOG_RARE, "PTY: Success");
      return SSH_OK;
    case SSH_CHANNEL_REQ_STATE_DENIED:
      channel->request_state=SSH_CHANNEL_REQ_STATE_NONE;
      ssh_set_error(session, SSH_REQUEST_DENIED,
          "Server denied PTY allocation");
      SSH_LOG(SSH_LOG_RARE, "PTY: denied\n");
      return SSH_ERROR;
  }
  // Not reached
  return SSH_ERROR;
}

int channel_change_pty_size1(ssh_channel channel, int cols, int rows) {
  ssh_session session;

  if (channel == NULL) {
    return SSH_ERROR;
  }
  session = channel->session;

  if(channel->request_state != SSH_CHANNEL_REQ_STATE_NONE){
    ssh_set_error(session,SSH_REQUEST_DENIED,"Wrong request state");
    return SSH_ERROR;
  }
  if (buffer_add_u8(session->out_buffer, SSH_CMSG_WINDOW_SIZE) < 0 ||
      buffer_add_u32(session->out_buffer, ntohl(rows)) < 0 ||
      buffer_add_u32(session->out_buffer, ntohl(cols)) < 0 ||
      buffer_add_u32(session->out_buffer, 0) < 0 ||
      buffer_add_u32(session->out_buffer, 0) < 0) {
    return SSH_ERROR;
  }
  channel->request_state=SSH_CHANNEL_REQ_STATE_PENDING;
  if (packet_send(session) == SSH_ERROR) {
    return SSH_ERROR;
  }

  SSH_LOG(SSH_LOG_PROTOCOL, "Change pty size send");
  while(channel->request_state==SSH_CHANNEL_REQ_STATE_PENDING){
    ssh_handle_packets(session, SSH_TIMEOUT_INFINITE);
  }
  switch(channel->request_state){
    case SSH_CHANNEL_REQ_STATE_ERROR:
    case SSH_CHANNEL_REQ_STATE_PENDING:
    case SSH_CHANNEL_REQ_STATE_NONE:
      channel->request_state=SSH_CHANNEL_REQ_STATE_NONE;
      return SSH_ERROR;
    case SSH_CHANNEL_REQ_STATE_ACCEPTED:
      channel->request_state=SSH_CHANNEL_REQ_STATE_NONE;
      SSH_LOG(SSH_LOG_PROTOCOL, "pty size changed");
      return SSH_OK;
    case SSH_CHANNEL_REQ_STATE_DENIED:
      channel->request_state=SSH_CHANNEL_REQ_STATE_NONE;
      SSH_LOG(SSH_LOG_RARE, "pty size change denied");
      ssh_set_error(session, SSH_REQUEST_DENIED, "pty size change denied");
      return SSH_ERROR;
  }
  // Not reached
  return SSH_ERROR;

}

int channel_request_shell1(ssh_channel channel) {
  ssh_session session;

  if (channel == NULL) {
    return -1;
  }
  session = channel->session;

  if (buffer_add_u8(session->out_buffer,SSH_CMSG_EXEC_SHELL) < 0) {
    return -1;
  }

  if (packet_send(session) == SSH_ERROR) {
    return -1;
  }

  SSH_LOG(SSH_LOG_RARE, "Launched a shell");

  return 0;
}

int channel_request_exec1(ssh_channel channel, const char *cmd) {
  ssh_session session;
  ssh_string command = NULL;

  if (channel == NULL) {
    return -1;
  }
  session = channel->session;

  command = ssh_string_from_char(cmd);
  if (command == NULL) {
    return -1;
  }

  if (buffer_add_u8(session->out_buffer, SSH_CMSG_EXEC_CMD) < 0 ||
      buffer_add_ssh_string(session->out_buffer, command) < 0) {
    ssh_string_free(command);
    return -1;
  }
  ssh_string_free(command);

  if(packet_send(session) == SSH_ERROR) {
    return -1;
  }

  SSH_LOG(SSH_LOG_RARE, "Executing %s ...", cmd);

  return 0;
}

SSH_PACKET_CALLBACK(ssh_packet_data1){
    ssh_channel channel = ssh_get_channel1(session);
    ssh_string str = NULL;
    int is_stderr=(type==SSH_SMSG_STDOUT_DATA ? 0 : 1);
    (void)user;

    if (channel == NULL) {
      return SSH_PACKET_NOT_USED;
    }

    str = buffer_get_ssh_string(packet);
    if (str == NULL) {
      SSH_LOG(SSH_LOG_FUNCTIONS, "Invalid data packet !\n");
      return SSH_PACKET_USED;
    }

<<<<<<< HEAD
    ssh_log(session, SSH_LOG_PROTOCOL,
=======
    SSH_LOG(SSH_LOG_PROTOCOL,
>>>>>>> 4919771f
        "Adding %" PRIdS " bytes data in %d",
        ssh_string_len(str), is_stderr);

    if (channel_default_bufferize(channel, ssh_string_data(str), ssh_string_len(str),
          is_stderr) < 0) {
      ssh_string_free(str);
      return SSH_PACKET_USED;
    }
    ssh_string_free(str);

    return SSH_PACKET_USED;
}

SSH_PACKET_CALLBACK(ssh_packet_close1){
  ssh_channel channel = ssh_get_channel1(session);
  uint32_t status;
<<<<<<< HEAD
=======
  int rc;
>>>>>>> 4919771f

  (void)type;
  (void)user;

  if (channel == NULL) {
    return SSH_PACKET_NOT_USED;
  }

  buffer_get_u32(packet, &status);
  /*
   * It's much more than a channel closing. spec says it's the last
   * message sent by server (strange)
   */

  /* actually status is lost somewhere */
  channel->state = SSH_CHANNEL_STATE_CLOSED;
  channel->remote_eof = 1;

  rc = buffer_add_u8(session->out_buffer, SSH_CMSG_EXIT_CONFIRMATION);
  if (rc < 0) {
    return SSH_PACKET_NOT_USED;
  }
  packet_send(session);

  return SSH_PACKET_USED;
}

SSH_PACKET_CALLBACK(ssh_packet_exist_status1){
  ssh_channel channel = ssh_get_channel1(session);
  uint32_t status;
  (void)type;
  (void)user;

  if (channel == NULL) {
    return SSH_PACKET_NOT_USED;
  }

  buffer_get_u32(packet, &status);
  channel->state = SSH_CHANNEL_STATE_CLOSED;
  channel->remote_eof = 1;
  channel->exit_status = ntohl(status);

  return SSH_PACKET_USED;
}


int channel_write1(ssh_channel channel, const void *data, int len) {
  ssh_session session;
  int origlen = len;
  int effectivelen;
  const unsigned char *ptr=data;

  if (channel == NULL) {
    return -1;
  }
  session = channel->session;

  while (len > 0) {
    if (buffer_add_u8(session->out_buffer, SSH_CMSG_STDIN_DATA) < 0) {
      return -1;
    }

    effectivelen = len > 32000 ? 32000 : len;

    if (buffer_add_u32(session->out_buffer, htonl(effectivelen)) < 0 ||
        buffer_add_data(session->out_buffer, ptr, effectivelen) < 0) {
      return -1;
    }

    ptr += effectivelen;
    len -= effectivelen;

    if (packet_send(session) == SSH_ERROR) {
      return -1;
    }
    ssh_handle_packets(session, SSH_TIMEOUT_NONBLOCKING);
  }
  if (ssh_blocking_flush(session,SSH_TIMEOUT_USER) == SSH_ERROR)
      return -1;
  return origlen;
}

ssh_channel ssh_get_channel1(ssh_session session){
  struct ssh_iterator *it;

  if (session == NULL) {
    return NULL;
  }

  /* With SSH1, the channel is always the first one */
  if(session->channels != NULL){
    it = ssh_list_get_iterator(session->channels);
    if(it)
      return ssh_iterator_value(ssh_channel, it);
  }
  return NULL;
}
#endif /* WITH_SSH1 */
/* vim: set ts=2 sw=2 et cindent: */<|MERGE_RESOLUTION|>--- conflicted
+++ resolved
@@ -273,11 +273,7 @@
       return SSH_PACKET_USED;
     }
 
-<<<<<<< HEAD
-    ssh_log(session, SSH_LOG_PROTOCOL,
-=======
     SSH_LOG(SSH_LOG_PROTOCOL,
->>>>>>> 4919771f
         "Adding %" PRIdS " bytes data in %d",
         ssh_string_len(str), is_stderr);
 
@@ -294,10 +290,7 @@
 SSH_PACKET_CALLBACK(ssh_packet_close1){
   ssh_channel channel = ssh_get_channel1(session);
   uint32_t status;
-<<<<<<< HEAD
-=======
   int rc;
->>>>>>> 4919771f
 
   (void)type;
   (void)user;
