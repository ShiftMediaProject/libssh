--- conflicted
+++ resolved
@@ -268,13 +268,9 @@
  * @param  events       Poll events that will be monitored for the socket. i.e.
  *                      POLLIN, POLLPRI, POLLOUT
  * @param  cb           Function to be called if any of the events are set.
-<<<<<<< HEAD
- *
-=======
  *                      The prototype of cb is:
  *                      int (*ssh_poll_callback)(ssh_poll_handle p, socket_t fd,
  *                                                 int revents, void *userdata);
->>>>>>> 4919771f
  * @param  userdata     Userdata to be passed to the callback function. NULL if
  *                      not needed.
  *
@@ -455,15 +451,11 @@
   if (ctx->polls_allocated > 0) {
     while (ctx->polls_used > 0){
       ssh_poll_handle p = ctx->pollptrs[0];
-<<<<<<< HEAD
-      ssh_poll_ctx_remove(ctx, p);
-=======
       /*
        * The free function calls ssh_poll_ctx_remove() and decrements
        * ctx->polls_used
        */
       ssh_poll_free(p);
->>>>>>> 4919771f
     }
 
     SAFE_FREE(ctx->pollptrs);
@@ -624,13 +616,9 @@
       p = ctx->pollptrs[i];
       fd = ctx->pollfds[i].fd;
       revents = ctx->pollfds[i].revents;
-<<<<<<< HEAD
-
-=======
       /* avoid having any event caught during callback */
       ctx->pollfds[i].events = 0;
       p->lock = 1;
->>>>>>> 4919771f
       if (p->cb && (ret = p->cb(p, fd, revents, p->cb_data)) < 0) {
         if (ret == -2) {
             return -1;
