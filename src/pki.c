--- conflicted
+++ resolved
@@ -367,12 +367,9 @@
             ECDSA_SIG_free(sig->ecdsa_sig);
 #endif
             break;
-<<<<<<< HEAD
-=======
         case SSH_KEYTYPE_ED25519:
             SAFE_FREE(sig->ed25519_sig);
             break;
->>>>>>> 2721cbc8
         case SSH_KEYTYPE_UNKNOWN:
             break;
     }
@@ -1219,11 +1216,7 @@
  *
  * @param[in] key       The key to hash
  *
-<<<<<<< HEAD
- * @param[out] b64_key  A pointer to store the allocated base64 hashed key. You
-=======
  * @param[out] b64_key  A pointer to store the allocated base64 encoded key. You
->>>>>>> 2721cbc8
  *                      need to free the buffer.
  *
  * @return              SSH_OK on success, SSH_ERROR on error.
@@ -1518,43 +1511,6 @@
         unsigned char ehash[EVP_DIGEST_LEN] = {0};
         uint32_t elen;
         EVPCTX ctx;
-<<<<<<< HEAD
-
-        ctx = evp_init(privkey->ecdsa_nid);
-        if (ctx == NULL) {
-            ssh_string_free(session_id);
-            return NULL;
-        }
-
-        evp_update(ctx, session_id, ssh_string_len(session_id) + 4);
-        evp_update(ctx, buffer_get_rest(sigbuf), buffer_get_rest_len(sigbuf));
-        evp_final(ctx, ehash, &elen);
-
-#ifdef DEBUG_CRYPTO
-        ssh_print_hexa("Hash being signed", ehash, elen);
-#endif
-
-        sig = pki_do_sign(privkey, ehash, elen);
-#endif
-    } else {
-        unsigned char hash[SHA_DIGEST_LEN] = {0};
-        SHACTX ctx;
-
-        ctx = sha1_init();
-        if (ctx == NULL) {
-            ssh_string_free(session_id);
-            return NULL;
-        }
-
-        sha1_update(ctx, session_id, ssh_string_len(session_id) + 4);
-        sha1_update(ctx, buffer_get_rest(sigbuf), buffer_get_rest_len(sigbuf));
-        sha1_final(hash, ctx);
-
-#ifdef DEBUG_CRYPTO
-        ssh_print_hexa("Hash being signed", hash, SHA_DIGEST_LEN);
-#endif
-
-=======
 
         ctx = evp_init(privkey->ecdsa_nid);
         if (ctx == NULL) {
@@ -1614,7 +1570,6 @@
         ssh_print_hexa("Hash being signed", hash, SHA_DIGEST_LEN);
 #endif
 
->>>>>>> 2721cbc8
         sig = pki_do_sign(privkey, hash, SHA_DIGEST_LEN);
     }
     ssh_string_free(session_id);
@@ -1720,8 +1675,6 @@
             return NULL;
         }
 #endif
-<<<<<<< HEAD
-=======
     } else if (privkey->type == SSH_KEYTYPE_ED25519) {
         sig = ssh_signature_new();
         if (sig == NULL){
@@ -1739,7 +1692,6 @@
             ssh_signature_free(sig);
             sig = NULL;
         }
->>>>>>> 2721cbc8
     } else {
         unsigned char hash[SHA_DIGEST_LEN] = {0};
         SHACTX ctx;
