/*
 * pki.c
 * This file is part of the SSH Library
 *
 * Copyright (c) 2010 by Aris Adamantiadis
 * Copyright (c) 2011-2013 Andreas Schneider <asn@cryptomilk.org>
 *
 * The SSH Library is free software; you can redistribute it and/or modify
 * it under the terms of the GNU Lesser General Public License as published by
 * the Free Software Foundation; either version 2.1 of the License, or (at your
 * option) any later version.
 *
 * The SSH Library is distributed in the hope that it will be useful, but
 * WITHOUT ANY WARRANTY; without even the implied warranty of MERCHANTABILITY
 * or FITNESS FOR A PARTICULAR PURPOSE.  See the GNU Lesser General Public
 * License for more details.
 *
 * You should have received a copy of the GNU Lesser General Public License
 * along with the SSH Library; see the file COPYING.  If not, write to
 * the Free Software Foundation, Inc., 59 Temple Place - Suite 330, Boston,
 * MA 02111-1307, USA.
 */

/**
 * @defgroup libssh_pki The SSH Public Key Infrastructure
 * @ingroup libssh
 *
 * Functions for the creation, importation and manipulation of public and
 * private keys in the context of the SSH protocol
 *
 * @{
 */

#include "config.h"

#include <errno.h>
#include <ctype.h>
#include <stdio.h>
#include <fcntl.h>
#include <sys/stat.h>
#include <sys/types.h>

#ifdef _WIN32
# ifdef HAVE_IO_H
#  include <io.h>
#  undef open
#  define open _open
#  undef close
#  define close _close
#  undef read
#  define read _read
#  undef unlink
#  define unlink _unlink
# endif /* HAVE_IO_H */
#endif

#include "libssh/libssh.h"
#include "libssh/session.h"
#include "libssh/priv.h"
#include "libssh/pki.h"
#include "libssh/pki_priv.h"
#include "libssh/keys.h"
#include "libssh/buffer.h"
#include "libssh/misc.h"
#include "libssh/agent.h"

enum ssh_keytypes_e pki_privatekey_type_from_string(const char *privkey)
{
    char *start = NULL;

    start = strstr(privkey, DSA_HEADER_BEGIN);
    if (start != NULL) {
        return SSH_KEYTYPE_DSS;
    }

    start = strstr(privkey, RSA_HEADER_BEGIN);
    if (start != NULL) {
        return SSH_KEYTYPE_RSA;
    }

    start = strstr(privkey, ECDSA_HEADER_BEGIN);
    if (start != 0) {
        /* We don't know what the curve is at this point, so we don't actually
         * know the type. We figure out the actual curve and fix things up in
         * pki_private_key_from_base64 */
        return SSH_KEYTYPE_ECDSA_P256;
    }

    return SSH_KEYTYPE_UNKNOWN;
}

/**
 * @brief returns the ECDSA key name ("ecdsa-sha2-nistp256" for example)
 *
 * @param[in] key the ssh_key whose ECDSA name to get
 *
 * @returns the ECDSA key name ("ecdsa-sha2-nistp256" for example)
 *
 * @returns "unknown" if the ECDSA key name is not known
 */
const char *ssh_pki_key_ecdsa_name(const ssh_key key)
{
    if (key == NULL) {
        return NULL;
    }

#ifdef HAVE_ECC /* FIXME Better ECC check needed */
    return pki_key_ecdsa_nid_to_name(key->ecdsa_nid);
#else
    return NULL;
#endif
}

/**
 * @brief creates a new empty SSH key
 * @returns an empty ssh_key handle, or NULL on error.
 */
ssh_key ssh_key_new (void) {
  ssh_key ptr = malloc (sizeof (struct ssh_key_struct));
  if (ptr == NULL) {
      return NULL;
  }
  ZERO_STRUCTP(ptr);
  return ptr;
}

ssh_key ssh_key_dup(const ssh_key key)
{
    if (key == NULL) {
        return NULL;
    }

    return pki_key_dup(key, 0);
}

/**
 * @brief clean up the key and deallocate all existing keys
 * @param[in] key ssh_key to clean
 */
void ssh_key_clean (ssh_key key){
    if(key == NULL)
        return;
#ifdef HAVE_LIBGCRYPT
    if(key->dsa) gcry_sexp_release(key->dsa);
    if(key->rsa) gcry_sexp_release(key->rsa);
    if(key->ecdsa) gcry_sexp_release(key->ecdsa);
#elif defined HAVE_LIBCRYPTO
    if(key->dsa) DSA_free(key->dsa);
    if(key->rsa) RSA_free(key->rsa);
#ifdef HAVE_OPENSSL_ECC
    if(key->ecdsa) EC_KEY_free(key->ecdsa);
#endif /* HAVE_OPENSSL_ECC */
#elif defined HAVE_LIBMBEDCRYPTO
    if (key->rsa != NULL) {
        mbedtls_pk_free(key->rsa);
        SAFE_FREE(key->rsa);
    }

    if (key->ecdsa != NULL) {
        mbedtls_ecdsa_free(key->ecdsa);
        SAFE_FREE(key->ecdsa);
    }
#endif
    if (key->ed25519_privkey != NULL){
        explicit_bzero(key->ed25519_privkey, sizeof(ed25519_privkey));
        SAFE_FREE(key->ed25519_privkey);
    }
    SAFE_FREE(key->ed25519_pubkey);
    if (key->cert != NULL) {
        ssh_buffer_free(key->cert);
    }
    key->cert_type = SSH_KEYTYPE_UNKNOWN;
    key->flags=SSH_KEY_FLAG_EMPTY;
    key->type=SSH_KEYTYPE_UNKNOWN;
    key->ecdsa_nid = 0;
    key->type_c=NULL;
    key->dsa = NULL;
    key->rsa = NULL;
    key->ecdsa = NULL;
}

/**
 * @brief deallocate a SSH key
 * @param[in] key ssh_key handle to free
 */
void ssh_key_free (ssh_key key){
    if(key){
        ssh_key_clean(key);
        SAFE_FREE(key);
    }
}

/**
 * @brief returns the type of a ssh key
 * @param[in] key the ssh_key handle
 * @returns one of SSH_KEYTYPE_RSA, SSH_KEYTYPE_DSS,
 *          SSH_KEYTYPE_ECDSA_P256, SSH_KEYTYPE_ECDSA_P384,
 *          SSH_KEYTYPE_ECDSA_P521, SSH_KEYTYPE_ED25519, SSH_KEYTYPE_DSS_CERT01,
 *          SSH_KEYTYPE_RSA_CERT01, SSH_KEYTYPE_ECDSA_P256_CERT01,
 *          SSH_KEYTYPE_ECDSA_P384_CERT01, SSH_KEYTYPE_ECDSA_P521_CERT01, or
 *          SSH_KEYTYPE_ED25519_CERT01.
 * @returns SSH_KEYTYPE_UNKNOWN if the type is unknown
 */
enum ssh_keytypes_e ssh_key_type(const ssh_key key){
    if (key == NULL) {
        return SSH_KEYTYPE_UNKNOWN;
    }
    return key->type;
}

/**
 * @brief Convert a signature type to a string.
 *
 * @param[in]  type     The algorithm type to convert.
 *
 * @return              A string for the keytype or NULL if unknown.
 */
const char *
ssh_key_signature_to_char(enum ssh_keytypes_e type,
                          enum ssh_digest_e hash_type)
{
<<<<<<< HEAD
    if (type != SSH_KEYTYPE_RSA) {
        return ssh_key_type_to_char(type);
    }

    switch (hash_type) {
    case SSH_DIGEST_SHA256:
        return "rsa-sha2-256";
    case SSH_DIGEST_SHA512:
        return "rsa-sha2-512";
    case SSH_DIGEST_SHA1:
    case SSH_DIGEST_AUTO:
        return "ssh-rsa";
    default:
        return NULL;
=======
    switch (type) {
    case SSH_KEYTYPE_RSA:
        switch (hash_type) {
        case SSH_DIGEST_SHA256:
            return "rsa-sha2-256";
        case SSH_DIGEST_SHA512:
            return "rsa-sha2-512";
        case SSH_DIGEST_SHA1:
        case SSH_DIGEST_AUTO:
            return "ssh-rsa";
        default:
            return NULL;
        }
        break;
    case SSH_KEYTYPE_RSA_CERT01:
        switch (hash_type) {
        case SSH_DIGEST_SHA256:
            return "rsa-sha2-256-cert-v01@openssh.com";
        case SSH_DIGEST_SHA512:
            return "rsa-sha2-512-cert-v01@openssh.com";
        case SSH_DIGEST_SHA1:
        case SSH_DIGEST_AUTO:
            return "ssh-rsa-cert-v01@openssh.com";
        default:
            return NULL;
        }
        break;
    default:
        return ssh_key_type_to_char(type);
>>>>>>> 79900e52
    }

    /* We should never reach this */
    return NULL;
}

/**
 * @brief Convert a key type to a string.
 *
 * @param[in]  type     The type to convert.
 *
 * @return              A string for the keytype or NULL if unknown.
 */
const char *ssh_key_type_to_char(enum ssh_keytypes_e type) {
  switch (type) {
    case SSH_KEYTYPE_DSS:
      return "ssh-dss";
    case SSH_KEYTYPE_RSA:
      return "ssh-rsa";
    case SSH_KEYTYPE_ECDSA:
      return "ssh-ecdsa"; /* deprecated. invalid value */
    case SSH_KEYTYPE_ECDSA_P256:
      return "ecdsa-sha2-nistp256";
    case SSH_KEYTYPE_ECDSA_P384:
      return "ecdsa-sha2-nistp384";
    case SSH_KEYTYPE_ECDSA_P521:
      return "ecdsa-sha2-nistp521";
    case SSH_KEYTYPE_ED25519:
      return "ssh-ed25519";
    case SSH_KEYTYPE_DSS_CERT01:
      return "ssh-dss-cert-v01@openssh.com";
    case SSH_KEYTYPE_RSA_CERT01:
      return "ssh-rsa-cert-v01@openssh.com";
    case SSH_KEYTYPE_ECDSA_P256_CERT01:
      return "ecdsa-sha2-nistp256-cert-v01@openssh.com";
    case SSH_KEYTYPE_ECDSA_P384_CERT01:
      return "ecdsa-sha2-nistp384-cert-v01@openssh.com";
    case SSH_KEYTYPE_ECDSA_P521_CERT01:
      return "ecdsa-sha2-nistp521-cert-v01@openssh.com";
    case SSH_KEYTYPE_ED25519_CERT01:
      return "ssh-ed25519-cert-v01@openssh.com";
    case SSH_KEYTYPE_RSA1:
    case SSH_KEYTYPE_UNKNOWN:
      return NULL;
  }

  /* We should never reach this */
  return NULL;
}

static enum ssh_digest_e ssh_key_hash_from_name(const char *name)
{
    if (name == NULL) {
        /* TODO we should rather fail */
        return SSH_DIGEST_AUTO;
    }

    if (strcmp(name, "ssh-rsa") == 0) {
        return SSH_DIGEST_SHA1;
<<<<<<< HEAD
=======
    } else if (strcmp(name, "ssh-dss") == 0) {
        return SSH_DIGEST_SHA1;
>>>>>>> 79900e52
    } else if (strcmp(name, "rsa-sha2-256") == 0) {
        return SSH_DIGEST_SHA256;
    } else if (strcmp(name, "rsa-sha2-512") == 0) {
        return SSH_DIGEST_SHA512;
<<<<<<< HEAD
    }

    /* we do not care for others now */
=======
    } else if (strcmp(name, "ecdsa-sha2-nistp256") == 0) {
        return SSH_DIGEST_SHA256;
    } else if (strcmp(name, "ecdsa-sha2-nistp384") == 0) {
        return SSH_DIGEST_SHA384;
    } else if (strcmp(name, "ecdsa-sha2-nistp521") == 0) {
        return SSH_DIGEST_SHA512;
    } else if (strcmp(name, "ssh-ed25519") == 0) {
        return SSH_DIGEST_AUTO;
    }

    SSH_LOG(SSH_LOG_WARN, "Unknown signature name %s", name);

    /* TODO we should rather fail */
>>>>>>> 79900e52
    return SSH_DIGEST_AUTO;
}

/**
 * @brief Checks the given key against the configured allowed
 * public key algorithm types
 *
 * @param[in] session The SSH session
 * @param[in] type    The key algorithm to check
 * @returns           1 if the key algorithm is allowed, 0 otherwise
 */
int ssh_key_algorithm_allowed(ssh_session session, const char *type)
{
    const char *allowed_list;

<<<<<<< HEAD
    allowed_list = session->opts.pubkey_accepted_types;
    if (allowed_list == NULL) {
        allowed_list = ssh_kex_get_default_methods(SSH_HOSTKEYS);
=======
    if (session->client) {
        allowed_list = session->opts.pubkey_accepted_types;
        if (allowed_list == NULL) {
            if (ssh_fips_mode()) {
                allowed_list = ssh_kex_get_fips_methods(SSH_HOSTKEYS);
            } else {
                allowed_list = ssh_kex_get_default_methods(SSH_HOSTKEYS);
            }
        }
    }
#ifdef WITH_SERVER
    else if (session->server) {
        allowed_list = session->opts.wanted_methods[SSH_HOSTKEYS];
        if (allowed_list == NULL) {
            SSH_LOG(SSH_LOG_WARN, "Session invalid: no host key available");
            return 0;
        }
    }
#endif
    else {
        SSH_LOG(SSH_LOG_WARN, "Session invalid: not set as client nor server");
        return 0;
>>>>>>> 79900e52
    }

    SSH_LOG(SSH_LOG_DEBUG, "Checking %s with list <%s>", type, allowed_list);
    return ssh_match_group(allowed_list, type);
}

/**
 * @brief Convert a key type to a hash type. This is usually unambiguous
 * for all the key types, unless the SHA2 extension (RFC 8332) is
 * negotiated during key exchange.
 *
 * @param[in]  session  SSH Session.
 *
 * @param[in]  type     The type to convert.
 *
 * @return              A hash type to be used.
 */
enum ssh_digest_e ssh_key_type_to_hash(ssh_session session,
                                       enum ssh_keytypes_e type)
{
    switch (type) {
<<<<<<< HEAD
=======
    case SSH_KEYTYPE_DSS_CERT01:
    case SSH_KEYTYPE_DSS:
        return SSH_DIGEST_SHA1;
    case SSH_KEYTYPE_RSA_CERT01:
        /* If we are talking to an old OpenSSH version which does not support
         * SHA2 in certificates */
        if ((session->openssh > 0) &&
            (session->openssh < SSH_VERSION_INT(7, 2, 0)))
        {
            SSH_LOG(SSH_LOG_DEBUG,
                    "We are talking to an old OpenSSH (%x); "
                    "returning SSH_DIGEST_SHA1",
                    session->openssh);

            return SSH_DIGEST_SHA1;
        }
        FALL_THROUGH;
>>>>>>> 79900e52
    case SSH_KEYTYPE_RSA:
        if (ssh_key_algorithm_allowed(session, "rsa-sha2-512") &&
            (session->extensions & SSH_EXT_SIG_RSA_SHA512)) {
            return SSH_DIGEST_SHA512;
        }

        if (ssh_key_algorithm_allowed(session, "rsa-sha2-256") &&
            (session->extensions & SSH_EXT_SIG_RSA_SHA256)) {
            return SSH_DIGEST_SHA256;
        }

        /* Default algorithm for RSA is SHA1 */
        return SSH_DIGEST_SHA1;

<<<<<<< HEAD
    default:
        /* Other key types use the default value (not used) */
        return SSH_DIGEST_AUTO;
=======
    case SSH_KEYTYPE_ECDSA_P256_CERT01:
    case SSH_KEYTYPE_ECDSA_P256:
        return SSH_DIGEST_SHA256;
    case SSH_KEYTYPE_ECDSA_P384_CERT01:
    case SSH_KEYTYPE_ECDSA_P384:
        return SSH_DIGEST_SHA384;
    case SSH_KEYTYPE_ECDSA_P521_CERT01:
    case SSH_KEYTYPE_ECDSA_P521:
        return SSH_DIGEST_SHA512;
    case SSH_KEYTYPE_ED25519_CERT01:
    case SSH_KEYTYPE_ED25519:
        return SSH_DIGEST_AUTO;
    case SSH_KEYTYPE_RSA1:
    case SSH_KEYTYPE_ECDSA:
    case SSH_KEYTYPE_UNKNOWN:
    default:
        SSH_LOG(SSH_LOG_WARN, "Digest algorithm to be used with key type %u "
                "is not defined", type);
>>>>>>> 79900e52
    }

    /* We should never reach this */
    return SSH_DIGEST_AUTO;
}

/**
 * @brief Gets signature algorithm name to be used with the given
 *        key type.
 *
 * @param[in]  session  SSH session.
 * @param[in]  type     The algorithm type to convert.
 *
 * @return              A string for the keytype or NULL if unknown.
 */
const char *
ssh_key_get_signature_algorithm(ssh_session session,
                                enum ssh_keytypes_e type)
{
    enum ssh_digest_e hash_type;

<<<<<<< HEAD
=======
    if (type == SSH_KEYTYPE_RSA_CERT01) {
        /* If we are talking to an old OpenSSH version which does not support
         * rsa-sha2-{256,512}-cert-v01@openssh.com */
        if ((session->openssh > 0) &&
            (session->openssh < SSH_VERSION_INT(7, 8, 0)))
        {
            SSH_LOG(SSH_LOG_DEBUG,
                    "We are talking to an old OpenSSH (%x); "
                    "using old cert format",
                    session->openssh);

            return "ssh-rsa-cert-v01@openssh.com";
        }
    }

>>>>>>> 79900e52
    hash_type = ssh_key_type_to_hash(session, type);

    return ssh_key_signature_to_char(type, hash_type);
}

/**
 * @brief Convert a ssh key algorithm name to a ssh key algorithm type.
 *
 * @param[in] name      The name to convert.
 *
 * @return              The enum ssh key algorithm type.
 */
enum ssh_keytypes_e ssh_key_type_from_signature_name(const char *name) {
    if (name == NULL) {
        return SSH_KEYTYPE_UNKNOWN;
    }

    if ((strcmp(name, "rsa-sha2-256") == 0) ||
        (strcmp(name, "rsa-sha2-512") == 0)) {
        return SSH_KEYTYPE_RSA;
    }

    /* Otherwise the key type matches the signature type */
    return ssh_key_type_from_name(name);
}

/**
 * @brief Convert a ssh key name to a ssh key type.
 *
 * @param[in] name      The name to convert.
 *
 * @return              The enum ssh key type.
 */
enum ssh_keytypes_e ssh_key_type_from_name(const char *name) {
    if (name == NULL) {
        return SSH_KEYTYPE_UNKNOWN;
    }

    if (strcmp(name, "rsa") == 0) {
        return SSH_KEYTYPE_RSA;
    } else if (strcmp(name, "dsa") == 0) {
        return SSH_KEYTYPE_DSS;
    } else if (strcmp(name, "ssh-rsa") == 0) {
        return SSH_KEYTYPE_RSA;
    } else if (strcmp(name, "ssh-dss") == 0) {
        return SSH_KEYTYPE_DSS;
    } else if (strcmp(name, "ssh-ecdsa") == 0
            || strcmp(name, "ecdsa") == 0
            || strcmp(name, "ecdsa-sha2-nistp256") == 0) {
        return SSH_KEYTYPE_ECDSA_P256;
    } else if (strcmp(name, "ecdsa-sha2-nistp384") == 0) {
        return SSH_KEYTYPE_ECDSA_P384;
    } else if (strcmp(name, "ecdsa-sha2-nistp521") == 0) {
        return SSH_KEYTYPE_ECDSA_P521;
    } else if (strcmp(name, "ssh-ed25519") == 0){
        return SSH_KEYTYPE_ED25519;
    } else if (strcmp(name, "ssh-dss-cert-v01@openssh.com") == 0) {
        return SSH_KEYTYPE_DSS_CERT01;
    } else if (strcmp(name, "ssh-rsa-cert-v01@openssh.com") == 0) {
        return SSH_KEYTYPE_RSA_CERT01;
    } else if (strcmp(name, "ecdsa-sha2-nistp256-cert-v01@openssh.com") == 0) {
        return SSH_KEYTYPE_ECDSA_P256_CERT01;
    } else if (strcmp(name, "ecdsa-sha2-nistp384-cert-v01@openssh.com") == 0) {
        return SSH_KEYTYPE_ECDSA_P384_CERT01;
    } else if (strcmp(name, "ecdsa-sha2-nistp521-cert-v01@openssh.com") == 0) {
        return SSH_KEYTYPE_ECDSA_P521_CERT01;
    } else if (strcmp(name, "ssh-ed25519-cert-v01@openssh.com") == 0) {
        return SSH_KEYTYPE_ED25519_CERT01;
    }

    return SSH_KEYTYPE_UNKNOWN;
}

/**
 * @brief Get the pubic key type corresponding to a certificate type.
 *
 * @param[in] type   The certificate or public key type.
 *
 * @return           The matching public key type.
 */
enum ssh_keytypes_e ssh_key_type_plain(enum ssh_keytypes_e type) {
    switch (type) {
        case SSH_KEYTYPE_DSS_CERT01:
            return SSH_KEYTYPE_DSS;
        case SSH_KEYTYPE_RSA_CERT01:
            return SSH_KEYTYPE_RSA;
        case SSH_KEYTYPE_ECDSA_P256_CERT01:
            return SSH_KEYTYPE_ECDSA_P256;
        case SSH_KEYTYPE_ECDSA_P384_CERT01:
            return SSH_KEYTYPE_ECDSA_P384;
        case SSH_KEYTYPE_ECDSA_P521_CERT01:
            return SSH_KEYTYPE_ECDSA_P521;
        case SSH_KEYTYPE_ED25519_CERT01:
            return SSH_KEYTYPE_ED25519;
        default:
            return type;
    }
}

/**
 * @brief Check if the key has/is a public key.
 *
 * @param[in] k         The key to check.
 *
 * @return              1 if it is a public key, 0 if not.
 */
int ssh_key_is_public(const ssh_key k) {
    if (k == NULL) {
        return 0;
    }

    return (k->flags & SSH_KEY_FLAG_PUBLIC) == SSH_KEY_FLAG_PUBLIC;
}

/**
 * @brief Check if the key is a private key.
 *
 * @param[in] k         The key to check.
 *
 * @return              1 if it is a private key, 0 if not.
 */
int ssh_key_is_private(const ssh_key k) {
    if (k == NULL) {
        return 0;
    }

    return (k->flags & SSH_KEY_FLAG_PRIVATE) == SSH_KEY_FLAG_PRIVATE;
}

/**
 * @brief Compare keys if they are equal.
 *
 * @param[in] k1        The first key to compare.
 *
 * @param[in] k2        The second key to compare.
 *
 * @param[in] what      What part or type of the key do you want to compare.
 *
 * @return              0 if equal, 1 if not.
 */
int ssh_key_cmp(const ssh_key k1,
                const ssh_key k2,
                enum ssh_keycmp_e what)
{
    if (k1 == NULL || k2 == NULL) {
        return 1;
    }

    if (k1->type != k2->type) {
        SSH_LOG(SSH_LOG_WARN, "key types don't match!");
        return 1;
    }

    if (what == SSH_KEY_CMP_PRIVATE) {
        if (!ssh_key_is_private(k1) ||
            !ssh_key_is_private(k2)) {
            return 1;
        }
    }

    if (k1->type == SSH_KEYTYPE_ED25519) {
        return pki_ed25519_key_cmp(k1, k2, what);
    }

    return pki_key_compare(k1, k2, what);
}

ssh_signature ssh_signature_new(void)
{
    struct ssh_signature_struct *sig;

    sig = malloc(sizeof(struct ssh_signature_struct));
    if (sig == NULL) {
        return NULL;
    }
    ZERO_STRUCTP(sig);

    return sig;
}

void ssh_signature_free(ssh_signature sig)
{
    if (sig == NULL) {
        return;
    }

    switch(sig->type) {
        case SSH_KEYTYPE_DSS:
#ifdef HAVE_LIBGCRYPT
            gcry_sexp_release(sig->dsa_sig);
#endif
            break;
        case SSH_KEYTYPE_RSA:
#ifdef HAVE_LIBGCRYPT
            gcry_sexp_release(sig->rsa_sig);
#elif defined HAVE_LIBMBEDCRYPTO
            SAFE_FREE(sig->rsa_sig);
#endif
            break;
        case SSH_KEYTYPE_ECDSA_P256:
        case SSH_KEYTYPE_ECDSA_P384:
        case SSH_KEYTYPE_ECDSA_P521:
#ifdef HAVE_GCRYPT_ECC
            gcry_sexp_release(sig->ecdsa_sig);
#elif defined HAVE_LIBMBEDCRYPTO
            bignum_safe_free(sig->ecdsa_sig.r);
            bignum_safe_free(sig->ecdsa_sig.s);
#endif
            break;
        case SSH_KEYTYPE_ED25519:
            SAFE_FREE(sig->ed25519_sig);
            break;
        case SSH_KEYTYPE_DSS_CERT01:
        case SSH_KEYTYPE_RSA_CERT01:
        case SSH_KEYTYPE_ECDSA_P256_CERT01:
        case SSH_KEYTYPE_ECDSA_P384_CERT01:
        case SSH_KEYTYPE_ECDSA_P521_CERT01:
        case SSH_KEYTYPE_ED25519_CERT01:
        case SSH_KEYTYPE_RSA1:
        case SSH_KEYTYPE_ECDSA:
        case SSH_KEYTYPE_UNKNOWN:
            break;
    }

    /* Explicitly zero the signature content before free */
    ssh_string_burn(sig->raw_sig);
    ssh_string_free(sig->raw_sig);
    SAFE_FREE(sig);
}

/**
 * @brief import a base64 formated key from a memory c-string
 *
 * @param[in]  b64_key  The c-string holding the base64 encoded key
 *
 * @param[in]  passphrase The passphrase to decrypt the key, or NULL
 *
 * @param[in]  auth_fn  An auth function you may want to use or NULL.
 *
 * @param[in]  auth_data Private data passed to the auth function.
 *
 * @param[out] pkey     A pointer where the allocated key can be stored. You
 *                      need to free the memory.
 *
 * @return  SSH_ERROR in case of error, SSH_OK otherwise.
 *
 * @see ssh_key_free()
 */
int ssh_pki_import_privkey_base64(const char *b64_key,
                                  const char *passphrase,
                                  ssh_auth_callback auth_fn,
                                  void *auth_data,
                                  ssh_key *pkey)
{
    ssh_key key;
    int cmp;

    if (b64_key == NULL || pkey == NULL) {
        return SSH_ERROR;
    }

    if (b64_key == NULL || !*b64_key) {
        return SSH_ERROR;
    }

    SSH_LOG(SSH_LOG_INFO,
            "Trying to decode privkey passphrase=%s",
            passphrase ? "true" : "false");

    /* Test for OpenSSH key format first */
    cmp = strncmp(b64_key, OPENSSH_HEADER_BEGIN, strlen(OPENSSH_HEADER_BEGIN));
    if (cmp == 0) {
        key = ssh_pki_openssh_privkey_import(b64_key,
                                             passphrase,
                                             auth_fn,
                                             auth_data);
    } else {
        /* fallback on PEM decoder */
        key = pki_private_key_from_base64(b64_key,
                                          passphrase,
                                          auth_fn,
                                          auth_data);
    }
    if (key == NULL) {
        return SSH_ERROR;
    }

    *pkey = key;

    return SSH_OK;
}
 /**
 * @brief Convert a private key to a pem base64 encoded key, or OpenSSH format for
 *        keytype ssh-ed25519
 *
 * @param[in]  privkey  The private key to export.
 *
 * @param[in]  passphrase The passphrase to use to encrypt the key with or
 *             NULL. An empty string means no passphrase.
 *
 * @param[in]  auth_fn  An auth function you may want to use or NULL.
 *
 * @param[in]  auth_data Private data passed to the auth function.
 *
 * @param[out] b64_key  A pointer to store the allocated base64 encoded key. You
 *                      need to free the buffer.
 *
 * @return     SSH_OK on success, SSH_ERROR on error.
 */
int ssh_pki_export_privkey_base64(const ssh_key privkey,
                                  const char *passphrase,
                                  ssh_auth_callback auth_fn,
                                  void *auth_data,
                                  char **b64_key)
{
    ssh_string blob = NULL;
    char *b64 = NULL;

    if (privkey == NULL || !ssh_key_is_private(privkey)) {
        return SSH_ERROR;
    }

    if (privkey->type == SSH_KEYTYPE_ED25519){
        blob = ssh_pki_openssh_privkey_export(privkey,
                                              passphrase,
                                              auth_fn,
                                              auth_data);
    } else {
        blob = pki_private_key_to_pem(privkey,
                                      passphrase,
                                      auth_fn,
                                      auth_data);
    }
    if (blob == NULL) {
        return SSH_ERROR;
    }

    b64 = strndup(ssh_string_data(blob), ssh_string_len(blob));
    ssh_string_free(blob);
    if (b64 == NULL) {
        return SSH_ERROR;
    }

    *b64_key = b64;

    return SSH_OK;
}

/**
 * @brief Import a key from a file.
 *
 * @param[in]  filename The filename of the the private key.
 *
 * @param[in]  passphrase The passphrase to decrypt the private key. Set to NULL
 *                        if none is needed or it is unknown.
 *
 * @param[in]  auth_fn  An auth function you may want to use or NULL.
 *
 * @param[in]  auth_data Private data passed to the auth function.
 *
 * @param[out] pkey     A pointer to store the allocated ssh_key. You need to
 *                      free the key.
 *
 * @returns SSH_OK on success, SSH_EOF if the file doesn't exist or permission
 *          denied, SSH_ERROR otherwise.
 *
 * @see ssh_key_free()
 **/
int ssh_pki_import_privkey_file(const char *filename,
                                const char *passphrase,
                                ssh_auth_callback auth_fn,
                                void *auth_data,
                                ssh_key *pkey) {
    struct stat sb;
    char *key_buf;
    FILE *file;
    off_t size;
    int rc;

    if (pkey == NULL || filename == NULL || *filename == '\0') {
        return SSH_ERROR;
    }

    file = fopen(filename, "rb");
    if (file == NULL) {
        SSH_LOG(SSH_LOG_WARN,
                "Error opening %s: %s",
                filename,
                strerror(errno));
        return SSH_EOF;
    }

    rc = fstat(fileno(file), &sb);
    if (rc < 0) {
        fclose(file);
        SSH_LOG(SSH_LOG_WARN,
                "Error getting stat of %s: %s",
                filename,
                strerror(errno));
        switch (errno) {
            case ENOENT:
            case EACCES:
                return SSH_EOF;
        }

        return SSH_ERROR;
    }

    if (sb.st_size > MAX_PRIVKEY_SIZE) {
        SSH_LOG(SSH_LOG_WARN,
                "Private key is bigger than 4M.");
        fclose(file);
        return SSH_ERROR;
    }

    key_buf = malloc(sb.st_size + 1);
    if (key_buf == NULL) {
        fclose(file);
        SSH_LOG(SSH_LOG_WARN, "Out of memory!");
        return SSH_ERROR;
    }

    size = fread(key_buf, 1, sb.st_size, file);
    fclose(file);

    if (size != sb.st_size) {
        SAFE_FREE(key_buf);
        SSH_LOG(SSH_LOG_WARN,
                "Error reading %s: %s",
                filename,
                strerror(errno));
        return SSH_ERROR;
    }
    key_buf[size] = 0;

    rc = ssh_pki_import_privkey_base64(key_buf,
                                       passphrase,
                                       auth_fn,
                                       auth_data,
                                       pkey);

    SAFE_FREE(key_buf);
    return rc;
}

/**
 * @brief Export a private key to a pem file on disk, or OpenSSH format for
 *        keytype ssh-ed25519
 *
 * @param[in]  privkey  The private key to export.
 *
 * @param[in]  passphrase The passphrase to use to encrypt the key with or
 *             NULL. An empty string means no passphrase.
 *
 * @param[in]  auth_fn  An auth function you may want to use or NULL.
 *
 * @param[in]  auth_data Private data passed to the auth function.
 *
 * @param[in]  filename  The path where to store the pem file.
 *
 * @return     SSH_OK on success, SSH_ERROR on error.
 */
int ssh_pki_export_privkey_file(const ssh_key privkey,
                                const char *passphrase,
                                ssh_auth_callback auth_fn,
                                void *auth_data,
                                const char *filename)
{
    ssh_string blob;
    FILE *fp;
    int rc;

    if (privkey == NULL || !ssh_key_is_private(privkey)) {
        return SSH_ERROR;
    }

    fp = fopen(filename, "wb");
    if (fp == NULL) {
        SSH_LOG(SSH_LOG_FUNCTIONS, "Error opening %s: %s",
                filename, strerror(errno));
        return SSH_EOF;
    }

    if (privkey->type == SSH_KEYTYPE_ED25519){
        blob = ssh_pki_openssh_privkey_export(privkey,
                                              passphrase,
                                              auth_fn,
                                              auth_data);
    } else {
        blob = pki_private_key_to_pem(privkey,
                                      passphrase,
                                      auth_fn,
                                      auth_data);
    }
    if (blob == NULL) {
        fclose(fp);
        return -1;
    }

    rc = fwrite(ssh_string_data(blob), ssh_string_len(blob), 1, fp);
    ssh_string_free(blob);
    if (rc != 1 || ferror(fp)) {
        fclose(fp);
        unlink(filename);
        return SSH_ERROR;
    }
    fclose(fp);

    return SSH_OK;
}

/* temporary function to migrate seemlessly to ssh_key */
ssh_public_key ssh_pki_convert_key_to_publickey(const ssh_key key) {
    ssh_public_key pub;
    ssh_key tmp;

    if(key == NULL) {
        return NULL;
    }

    tmp = ssh_key_dup(key);
    if (tmp == NULL) {
        return NULL;
    }

    pub = malloc(sizeof(struct ssh_public_key_struct));
    if (pub == NULL) {
        ssh_key_free(tmp);
        return NULL;
    }
    ZERO_STRUCTP(pub);

    pub->type = tmp->type;
    pub->type_c = tmp->type_c;

    pub->dsa_pub = tmp->dsa;
    tmp->dsa = NULL;
    pub->rsa_pub = tmp->rsa;
    tmp->rsa = NULL;

    ssh_key_free(tmp);

    return pub;
}

ssh_private_key ssh_pki_convert_key_to_privatekey(const ssh_key key) {
    ssh_private_key privkey;

    privkey = malloc(sizeof(struct ssh_private_key_struct));
    if (privkey == NULL) {
        ssh_key_free(key);
        return NULL;
    }

    privkey->type = key->type;
    privkey->dsa_priv = key->dsa;
    privkey->rsa_priv = key->rsa;

    return privkey;
}

int pki_import_privkey_buffer(enum ssh_keytypes_e type,
                              ssh_buffer buffer,
                              ssh_key *pkey)
{
    ssh_key key = NULL;
    int rc;

    key = ssh_key_new();
    if (key == NULL) {
        return SSH_ERROR;
    }

    key->type = type;
    key->type_c = ssh_key_type_to_char(type);
    key->flags = SSH_KEY_FLAG_PRIVATE | SSH_KEY_FLAG_PUBLIC;

    switch (type) {
        case SSH_KEYTYPE_DSS:
            {
                ssh_string p = NULL;
                ssh_string q = NULL;
                ssh_string g = NULL;
                ssh_string pubkey = NULL;
                ssh_string privkey = NULL;

                rc = ssh_buffer_unpack(buffer, "SSSSS", &p, &q, &g,
                                       &pubkey, &privkey);
                if (rc != SSH_OK) {
                    SSH_LOG(SSH_LOG_WARN, "Unpack error");
                    goto fail;
                }
<<<<<<< HEAD

                rc = pki_privkey_build_dss(key, p, q, g, pubkey, privkey);
#ifdef DEBUG_CRYPTO
                ssh_print_hexa("p", ssh_string_data(p), ssh_string_len(p));
                ssh_print_hexa("q", ssh_string_data(q), ssh_string_len(q));
                ssh_print_hexa("g", ssh_string_data(g), ssh_string_len(g));
                ssh_print_hexa("pubkey", ssh_string_data(pubkey),
                               ssh_string_len(pubkey));
                ssh_print_hexa("privkey", ssh_string_data(privkey),
                               ssh_string_len(privkey));
#endif
                ssh_string_burn(p);
                ssh_string_free(p);
                ssh_string_burn(q);
                ssh_string_free(q);
                ssh_string_burn(g);
                ssh_string_free(g);
                ssh_string_burn(pubkey);
                ssh_string_free(pubkey);
                ssh_string_burn(privkey);
                ssh_string_free(privkey);
                if (rc == SSH_ERROR) {
                    goto fail;
                }
            }
            break;
        case SSH_KEYTYPE_RSA:
            {
                ssh_string n = NULL;
                ssh_string e = NULL;
                ssh_string d = NULL;
                ssh_string iqmp = NULL;
                ssh_string p = NULL;
                ssh_string q = NULL;

                rc = ssh_buffer_unpack(buffer, "SSSSSS", &n, &e, &d,
                                       &iqmp, &p, &q);
                if (rc != SSH_OK) {
                    SSH_LOG(SSH_LOG_WARN, "Unpack error");
                    goto fail;
                }

                rc = pki_privkey_build_rsa(key, n, e, d, iqmp, p, q);
#ifdef DEBUG_CRYPTO
                ssh_print_hexa("n", ssh_string_data(n), ssh_string_len(n));
                ssh_print_hexa("e", ssh_string_data(e), ssh_string_len(e));
                ssh_print_hexa("d", ssh_string_data(d), ssh_string_len(d));
                ssh_print_hexa("iqmp", ssh_string_data(iqmp),
                               ssh_string_len(iqmp));
                ssh_print_hexa("p", ssh_string_data(p), ssh_string_len(p));
                ssh_print_hexa("q", ssh_string_data(q), ssh_string_len(q));
#endif
                ssh_string_burn(n);
                ssh_string_free(n);
                ssh_string_burn(e);
                ssh_string_free(e);
                ssh_string_burn(d);
                ssh_string_free(d);
                ssh_string_burn(iqmp);
                ssh_string_free(iqmp);
                ssh_string_burn(p);
                ssh_string_free(p);
                ssh_string_burn(q);
                ssh_string_free(q);
                if (rc == SSH_ERROR) {
                    SSH_LOG(SSH_LOG_WARN, "Failed to build RSA private key");
                    goto fail;
                }
            }
            break;
#ifdef HAVE_ECC
        case SSH_KEYTYPE_ECDSA:
            {
                ssh_string e = NULL;
                ssh_string exp = NULL;
                ssh_string i = NULL;
                int nid;

                rc = ssh_buffer_unpack(buffer, "SSS", &i, &e, &exp);
=======

                rc = pki_privkey_build_dss(key, p, q, g, pubkey, privkey);
#ifdef DEBUG_CRYPTO
                ssh_print_hexa("p", ssh_string_data(p), ssh_string_len(p));
                ssh_print_hexa("q", ssh_string_data(q), ssh_string_len(q));
                ssh_print_hexa("g", ssh_string_data(g), ssh_string_len(g));
                ssh_print_hexa("pubkey", ssh_string_data(pubkey),
                               ssh_string_len(pubkey));
                ssh_print_hexa("privkey", ssh_string_data(privkey),
                               ssh_string_len(privkey));
#endif
                ssh_string_burn(p);
                ssh_string_free(p);
                ssh_string_burn(q);
                ssh_string_free(q);
                ssh_string_burn(g);
                ssh_string_free(g);
                ssh_string_burn(pubkey);
                ssh_string_free(pubkey);
                ssh_string_burn(privkey);
                ssh_string_free(privkey);
                if (rc == SSH_ERROR) {
                    goto fail;
                }
            }
            break;
        case SSH_KEYTYPE_RSA:
            {
                ssh_string n = NULL;
                ssh_string e = NULL;
                ssh_string d = NULL;
                ssh_string iqmp = NULL;
                ssh_string p = NULL;
                ssh_string q = NULL;

                rc = ssh_buffer_unpack(buffer, "SSSSSS", &n, &e, &d,
                                       &iqmp, &p, &q);
>>>>>>> 79900e52
                if (rc != SSH_OK) {
                    SSH_LOG(SSH_LOG_WARN, "Unpack error");
                    goto fail;
                }

<<<<<<< HEAD
                nid = pki_key_ecdsa_nid_from_name(ssh_string_get_char(i));
                ssh_string_free(i);
                if (nid == -1) {
                    goto fail;
                }

                rc = pki_privkey_build_ecdsa(key, nid, e, exp);
                ssh_string_burn(e);
                ssh_string_free(e);
                ssh_string_burn(exp);
                ssh_string_free(exp);
                if (rc < 0) {
                    SSH_LOG(SSH_LOG_WARN, "Failed to build ECDSA private key");
                    goto fail;
                }

                /* Update key type */
                key->type_c = ssh_pki_key_ecdsa_name(key);
            }
            break;
#endif
        case SSH_KEYTYPE_ED25519:
            {
                ssh_string pubkey = NULL, privkey = NULL;

                rc = ssh_buffer_unpack(buffer, "SS", &pubkey, &privkey);
                if (rc != SSH_OK){
=======
                rc = pki_privkey_build_rsa(key, n, e, d, iqmp, p, q);
#ifdef DEBUG_CRYPTO
                ssh_print_hexa("n", ssh_string_data(n), ssh_string_len(n));
                ssh_print_hexa("e", ssh_string_data(e), ssh_string_len(e));
                ssh_print_hexa("d", ssh_string_data(d), ssh_string_len(d));
                ssh_print_hexa("iqmp", ssh_string_data(iqmp),
                               ssh_string_len(iqmp));
                ssh_print_hexa("p", ssh_string_data(p), ssh_string_len(p));
                ssh_print_hexa("q", ssh_string_data(q), ssh_string_len(q));
#endif
                ssh_string_burn(n);
                ssh_string_free(n);
                ssh_string_burn(e);
                ssh_string_free(e);
                ssh_string_burn(d);
                ssh_string_free(d);
                ssh_string_burn(iqmp);
                ssh_string_free(iqmp);
                ssh_string_burn(p);
                ssh_string_free(p);
                ssh_string_burn(q);
                ssh_string_free(q);
                if (rc == SSH_ERROR) {
                    SSH_LOG(SSH_LOG_WARN, "Failed to build RSA private key");
                    goto fail;
                }
            }
            break;
#ifdef HAVE_ECC
        case SSH_KEYTYPE_ECDSA_P256:
        case SSH_KEYTYPE_ECDSA_P384:
        case SSH_KEYTYPE_ECDSA_P521:
            {
                ssh_string e = NULL;
                ssh_string exp = NULL;
                ssh_string i = NULL;
                int nid;

                rc = ssh_buffer_unpack(buffer, "SSS", &i, &e, &exp);
                if (rc != SSH_OK) {
>>>>>>> 79900e52
                    SSH_LOG(SSH_LOG_WARN, "Unpack error");
                    goto fail;
                }

<<<<<<< HEAD
=======
                nid = pki_key_ecdsa_nid_from_name(ssh_string_get_char(i));
                ssh_string_free(i);
                if (nid == -1) {
                    goto fail;
                }

                rc = pki_privkey_build_ecdsa(key, nid, e, exp);
                ssh_string_burn(e);
                ssh_string_free(e);
                ssh_string_burn(exp);
                ssh_string_free(exp);
                if (rc < 0) {
                    SSH_LOG(SSH_LOG_WARN, "Failed to build ECDSA private key");
                    goto fail;
                }
            }
            break;
#endif
        case SSH_KEYTYPE_ED25519:
            {
                ssh_string pubkey = NULL, privkey = NULL;

                rc = ssh_buffer_unpack(buffer, "SS", &pubkey, &privkey);
                if (rc != SSH_OK){
                    SSH_LOG(SSH_LOG_WARN, "Unpack error");
                    goto fail;
                }

>>>>>>> 79900e52
                rc = pki_privkey_build_ed25519(key, pubkey, privkey);
                ssh_string_burn(privkey);
                ssh_string_free(privkey);
                ssh_string_free(pubkey);
                if (rc != SSH_OK) {
                    SSH_LOG(SSH_LOG_WARN, "Failed to build ed25519 key");
                    goto fail;
                }
            }
            break;
        case SSH_KEYTYPE_DSS_CERT01:
        case SSH_KEYTYPE_RSA_CERT01:
<<<<<<< HEAD
=======
        case SSH_KEYTYPE_ECDSA_P256_CERT01:
        case SSH_KEYTYPE_ECDSA_P384_CERT01:
        case SSH_KEYTYPE_ECDSA_P521_CERT01:
        case SSH_KEYTYPE_ED25519_CERT01:
>>>>>>> 79900e52
        case SSH_KEYTYPE_RSA1:
        case SSH_KEYTYPE_UNKNOWN:
        default:
            SSH_LOG(SSH_LOG_WARN, "Unknown private key type (%d)", type);
            goto fail;
    }

    *pkey = key;
    return SSH_OK;
fail:
    ssh_key_free(key);

    return SSH_ERROR;
}

static int pki_import_pubkey_buffer(ssh_buffer buffer,
                                    enum ssh_keytypes_e type,
                                    ssh_key *pkey) {
    ssh_key key = NULL;
    int rc;

    key = ssh_key_new();
    if (key == NULL) {
        return SSH_ERROR;
    }

    key->type = type;
    key->type_c = ssh_key_type_to_char(type);
    key->flags = SSH_KEY_FLAG_PUBLIC;

    switch (type) {
        case SSH_KEYTYPE_DSS:
            {
                ssh_string p = NULL;
                ssh_string q = NULL;
                ssh_string g = NULL;
                ssh_string pubkey = NULL;

                rc = ssh_buffer_unpack(buffer, "SSSS", &p, &q, &g, &pubkey);
                if (rc != SSH_OK) {
                    SSH_LOG(SSH_LOG_WARN, "Unpack error");
                    goto fail;
                }

                rc = pki_pubkey_build_dss(key, p, q, g, pubkey);
#ifdef DEBUG_CRYPTO
                ssh_print_hexa("p", ssh_string_data(p), ssh_string_len(p));
                ssh_print_hexa("q", ssh_string_data(q), ssh_string_len(q));
                ssh_print_hexa("g", ssh_string_data(g), ssh_string_len(g));
#endif
                ssh_string_burn(p);
                ssh_string_free(p);
                ssh_string_burn(q);
                ssh_string_free(q);
                ssh_string_burn(g);
                ssh_string_free(g);
                ssh_string_burn(pubkey);
                ssh_string_free(pubkey);
                if (rc == SSH_ERROR) {
                    SSH_LOG(SSH_LOG_WARN, "Failed to build DSA public key");
                    goto fail;
                }
            }
            break;
        case SSH_KEYTYPE_RSA:
            {
                ssh_string e = NULL;
                ssh_string n = NULL;

                rc = ssh_buffer_unpack(buffer, "SS", &e, &n);
                if (rc != SSH_OK) {
                    SSH_LOG(SSH_LOG_WARN, "Unpack error");
                    goto fail;
                }

                rc = pki_pubkey_build_rsa(key, e, n);
#ifdef DEBUG_CRYPTO
                ssh_print_hexa("e", ssh_string_data(e), ssh_string_len(e));
                ssh_print_hexa("n", ssh_string_data(n), ssh_string_len(n));
#endif
                ssh_string_burn(e);
                ssh_string_free(e);
                ssh_string_burn(n);
                ssh_string_free(n);
                if (rc == SSH_ERROR) {
                    SSH_LOG(SSH_LOG_WARN, "Failed to build RSA public key");
                    goto fail;
                }
            }
            break;
#ifdef HAVE_ECC
        case SSH_KEYTYPE_ECDSA: /* deprecated */
        case SSH_KEYTYPE_ECDSA_P256:
        case SSH_KEYTYPE_ECDSA_P384:
        case SSH_KEYTYPE_ECDSA_P521:
            {
                ssh_string e = NULL;
                ssh_string i = NULL;
                int nid;

                rc = ssh_buffer_unpack(buffer, "SS", &i, &e);
                if (rc != SSH_OK) {
                    SSH_LOG(SSH_LOG_WARN, "Unpack error");
                    goto fail;
                }

                nid = pki_key_ecdsa_nid_from_name(ssh_string_get_char(i));
                ssh_string_free(i);
                if (nid == -1) {
                    goto fail;
                }

                rc = pki_pubkey_build_ecdsa(key, nid, e);
                ssh_string_burn(e);
                ssh_string_free(e);
                if (rc < 0) {
                    SSH_LOG(SSH_LOG_WARN, "Failed to build ECDSA public key");
                    goto fail;
                }

                /* Update key type */
                if (type == SSH_KEYTYPE_ECDSA) {
                    key->type_c = ssh_pki_key_ecdsa_name(key);
                }
            }
            break;
#endif
        case SSH_KEYTYPE_ED25519:
        {
            ssh_string pubkey = ssh_buffer_get_ssh_string(buffer);
            if (ssh_string_len(pubkey) != ED25519_PK_LEN) {
                SSH_LOG(SSH_LOG_WARN, "Invalid public key length");
                ssh_string_burn(pubkey);
                ssh_string_free(pubkey);
                goto fail;
            }

            key->ed25519_pubkey = malloc(ED25519_PK_LEN);
            if (key->ed25519_pubkey == NULL) {
                ssh_string_burn(pubkey);
                ssh_string_free(pubkey);
                goto fail;
            }

            memcpy(key->ed25519_pubkey, ssh_string_data(pubkey), ED25519_PK_LEN);
            ssh_string_burn(pubkey);
            ssh_string_free(pubkey);
        }
        break;
        case SSH_KEYTYPE_DSS_CERT01:
        case SSH_KEYTYPE_RSA_CERT01:
        case SSH_KEYTYPE_ECDSA_P256_CERT01:
        case SSH_KEYTYPE_ECDSA_P384_CERT01:
        case SSH_KEYTYPE_ECDSA_P521_CERT01:
        case SSH_KEYTYPE_ED25519_CERT01:
        case SSH_KEYTYPE_RSA1:
        case SSH_KEYTYPE_UNKNOWN:
        default:
            SSH_LOG(SSH_LOG_WARN, "Unknown public key protocol %d", type);
            goto fail;
    }

    *pkey = key;
    return SSH_OK;
fail:
    ssh_key_free(key);

    return SSH_ERROR;
}

static int pki_import_cert_buffer(ssh_buffer buffer,
                                  enum ssh_keytypes_e type,
                                  ssh_key *pkey) {
    ssh_buffer cert;
    ssh_string tmp_s;
    const char *type_c;
    ssh_key key = NULL;
    int rc;

    /*
     * The cert blob starts with the key type as an ssh_string, but this
     * string has been read out of the buffer to identify the key type.
     * Simply add it again as first element before copying the rest.
     */
    cert = ssh_buffer_new();
    if (cert == NULL) {
        goto fail;
    }
    type_c = ssh_key_type_to_char(type);
    tmp_s = ssh_string_from_char(type_c);
    if (tmp_s == NULL) {
        goto fail;
    }
    rc = ssh_buffer_add_ssh_string(cert, tmp_s);
    SSH_STRING_FREE(tmp_s);
    if (rc != 0) {
        goto fail;
    }
    rc = ssh_buffer_add_buffer(cert, buffer);
    if (rc != 0) {
        goto fail;
    }

    /*
     * After the key type, comes an ssh_string nonce. Just after this comes the
     * cert public key, which can be parsed out of the buffer.
     */
    tmp_s = ssh_buffer_get_ssh_string(buffer);
    if (tmp_s == NULL) {
        goto fail;
    }
    SSH_STRING_FREE(tmp_s);

    switch (type) {
        case SSH_KEYTYPE_DSS_CERT01:
            rc = pki_import_pubkey_buffer(buffer, SSH_KEYTYPE_DSS, &key);
            break;
        case SSH_KEYTYPE_RSA_CERT01:
            rc = pki_import_pubkey_buffer(buffer, SSH_KEYTYPE_RSA, &key);
            break;
        case SSH_KEYTYPE_ECDSA_P256_CERT01:
            rc = pki_import_pubkey_buffer(buffer, SSH_KEYTYPE_ECDSA_P256, &key);
            break;
        case SSH_KEYTYPE_ECDSA_P384_CERT01:
            rc = pki_import_pubkey_buffer(buffer, SSH_KEYTYPE_ECDSA_P384, &key);
            break;
        case SSH_KEYTYPE_ECDSA_P521_CERT01:
            rc = pki_import_pubkey_buffer(buffer, SSH_KEYTYPE_ECDSA_P521, &key);
            break;
        case SSH_KEYTYPE_ED25519_CERT01:
            rc = pki_import_pubkey_buffer(buffer, SSH_KEYTYPE_ED25519, &key);
            break;
        default:
            key = ssh_key_new();
    }
    if (rc != 0 || key == NULL) {
        goto fail;
    }

    key->type = type;
    key->type_c = type_c;
    key->cert = (void*) cert;

    *pkey = key;
    return SSH_OK;

fail:
    ssh_key_free(key);
    ssh_buffer_free(cert);
    return SSH_ERROR;
}

/**
 * @brief Import a base64 formated public key from a memory c-string.
 *
 * @param[in]  b64_key  The base64 key to format.
 *
 * @param[in]  type     The type of the key to format.
 *
 * @param[out] pkey     A pointer where the allocated key can be stored. You
 *                      need to free the memory.
 *
 * @return              SSH_OK on success, SSH_ERROR on error.
 *
 * @see ssh_key_free()
 */
int ssh_pki_import_pubkey_base64(const char *b64_key,
                                 enum ssh_keytypes_e type,
                                 ssh_key *pkey) {
    ssh_buffer buffer = NULL;
    ssh_string type_s = NULL;
    int rc;

    if (b64_key == NULL || pkey == NULL) {
        return SSH_ERROR;
    }

    buffer = base64_to_bin(b64_key);
    if (buffer == NULL) {
        return SSH_ERROR;
    }

    type_s = ssh_buffer_get_ssh_string(buffer);
    if (type_s == NULL) {
        ssh_buffer_free(buffer);
        return SSH_ERROR;
    }
    ssh_string_free(type_s);

    if (is_cert_type(type)) {
        rc = pki_import_cert_buffer(buffer, type, pkey);
    } else {
        rc = pki_import_pubkey_buffer(buffer, type, pkey);
    }
    ssh_buffer_free(buffer);

    return rc;
}

/**
 * @internal
 *
 * @brief Import a public key from a ssh string.
 *
 * @param[in]  key_blob The key blob to import as specified in RFC 4253 section
 *                      6.6 "Public Key Algorithms".
 *
 * @param[out] pkey     A pointer where the allocated key can be stored. You
 *                      need to free the memory.
 *
 * @return              SSH_OK on success, SSH_ERROR on error.
 *
 * @see ssh_key_free()
 */
int ssh_pki_import_pubkey_blob(const ssh_string key_blob,
                               ssh_key *pkey) {
    ssh_buffer buffer = NULL;
    ssh_string type_s = NULL;
    enum ssh_keytypes_e type;
    int rc;

    if (key_blob == NULL || pkey == NULL) {
        return SSH_ERROR;
    }

    buffer = ssh_buffer_new();
    if (buffer == NULL) {
        SSH_LOG(SSH_LOG_WARN, "Out of memory!");
        return SSH_ERROR;
    }

    rc = ssh_buffer_add_data(buffer, ssh_string_data(key_blob),
            ssh_string_len(key_blob));
    if (rc < 0) {
        SSH_LOG(SSH_LOG_WARN, "Out of memory!");
        goto fail;
    }

    type_s = ssh_buffer_get_ssh_string(buffer);
    if (type_s == NULL) {
        SSH_LOG(SSH_LOG_WARN, "Out of memory!");
        goto fail;
    }

    type = ssh_key_type_from_name(ssh_string_get_char(type_s));
    if (type == SSH_KEYTYPE_UNKNOWN) {
        SSH_LOG(SSH_LOG_WARN, "Unknown key type found!");
        goto fail;
    }
    ssh_string_free(type_s);

    if (is_cert_type(type)) {
        rc = pki_import_cert_buffer(buffer, type, pkey);
    } else {
        rc = pki_import_pubkey_buffer(buffer, type, pkey);
    }

    ssh_buffer_free(buffer);

    return rc;
fail:
    ssh_buffer_free(buffer);
    ssh_string_free(type_s);

    return SSH_ERROR;
}

/**
 * @brief Import a public key from the given filename.
 *
 * @param[in]  filename The path to the public key.
 *
 * @param[out] pkey     A pointer to store the allocated public key. You need to
 *                      free the memory.
 *
 * @returns SSH_OK on success, SSH_EOF if the file doesn't exist or permission
 *          denied, SSH_ERROR otherwise.
 *
 * @see ssh_key_free()
 */
int ssh_pki_import_pubkey_file(const char *filename, ssh_key *pkey)
{
    enum ssh_keytypes_e type;
    struct stat sb;
    char *key_buf, *p;
    size_t buflen, i;
    const char *q;
    FILE *file;
    off_t size;
    int rc, cmp;

    if (pkey == NULL || filename == NULL || *filename == '\0') {
        return SSH_ERROR;
    }

    file = fopen(filename, "rb");
    if (file == NULL) {
        SSH_LOG(SSH_LOG_WARN, "Error opening %s: %s",
                    filename, strerror(errno));
        return SSH_EOF;
    }

    rc = fstat(fileno(file), &sb);
    if (rc < 0) {
        fclose(file);
        SSH_LOG(SSH_LOG_WARN, "Error gettint stat of %s: %s",
                    filename, strerror(errno));
        switch (errno) {
            case ENOENT:
            case EACCES:
                return SSH_EOF;
        }
        return SSH_ERROR;
    }

    if (sb.st_size > MAX_PUBKEY_SIZE) {
        fclose(file);
        return SSH_ERROR;
    }

    key_buf = malloc(sb.st_size + 1);
    if (key_buf == NULL) {
        fclose(file);
        SSH_LOG(SSH_LOG_WARN, "Out of memory!");
        return SSH_ERROR;
    }

    size = fread(key_buf, 1, sb.st_size, file);
    fclose(file);

    if (size != sb.st_size) {
        SAFE_FREE(key_buf);
        SSH_LOG(SSH_LOG_WARN, "Error reading %s: %s",
                    filename, strerror(errno));
        return SSH_ERROR;
    }
    key_buf[size] = '\0';
    buflen = strlen(key_buf);

    /* Test for new OpenSSH key format first */
    cmp = strncmp(key_buf, OPENSSH_HEADER_BEGIN, strlen(OPENSSH_HEADER_BEGIN));
    if (cmp == 0) {
        *pkey = ssh_pki_openssh_pubkey_import(key_buf);
        SAFE_FREE(key_buf);
        if (*pkey == NULL) {
            SSH_LOG(SSH_LOG_WARN, "Failed to import public key from OpenSSH"
                                  " private key file");
            return SSH_ERROR;
        }
        return SSH_OK;
    }

    /* This the old one-line public key format */
    q = p = key_buf;
    for (i = 0; i < buflen; i++) {
        if (isspace((int)p[i])) {
            p[i] = '\0';
            break;
        }
    }

    type = ssh_key_type_from_name(q);
    if (type == SSH_KEYTYPE_UNKNOWN) {
        SAFE_FREE(key_buf);
        return SSH_ERROR;
    }

    q = &p[i + 1];
    for (; i < buflen; i++) {
        if (isspace((int)p[i])) {
            p[i] = '\0';
            break;
        }
    }

    rc = ssh_pki_import_pubkey_base64(q, type, pkey);
    SAFE_FREE(key_buf);

    return rc;
}

/**
 * @brief Import a base64 formated certificate from a memory c-string.
 *
 * @param[in]  b64_cert  The base64 cert to format.
 *
 * @param[in]  type     The type of the cert to format.
 *
 * @param[out] pkey     A pointer where the allocated key can be stored. You
 *                      need to free the memory.
 *
 * @return              SSH_OK on success, SSH_ERROR on error.
 *
 * @see ssh_key_free()
 */
int ssh_pki_import_cert_base64(const char *b64_cert,
                               enum ssh_keytypes_e type,
                               ssh_key *pkey) {
    return ssh_pki_import_pubkey_base64(b64_cert, type, pkey);
}

/**
 * @internal
 *
 * @brief Import a certificate from a ssh string.
 *
 * @param[in]  cert_blob The cert blob to import as specified in RFC 4253 section
 *                      6.6 "Public Key Algorithms".
 *
 * @param[out] pkey     A pointer where the allocated key can be stored. You
 *                      need to free the memory.
 *
 * @return              SSH_OK on success, SSH_ERROR on error.
 *
 * @see ssh_key_free()
 */
int ssh_pki_import_cert_blob(const ssh_string cert_blob,
                             ssh_key *pkey) {
    return ssh_pki_import_pubkey_blob(cert_blob, pkey);
}

/**
 * @brief Import a certificate from the given filename.
 *
 * @param[in]  filename The path to the certificate.
 *
 * @param[out] pkey     A pointer to store the allocated certificate. You need to
 *                      free the memory.
 *
 * @returns SSH_OK on success, SSH_EOF if the file doesn't exist or permission
 *          denied, SSH_ERROR otherwise.
 *
 * @see ssh_key_free()
 */
int ssh_pki_import_cert_file(const char *filename, ssh_key *pkey)
{
    return ssh_pki_import_pubkey_file(filename, pkey);
}

/**
 * @brief Generates a keypair.
 *
 * @param[in] type      Type of key to create
 *
 * @param[in] parameter Parameter to the creation of key:
 *                      rsa : length of the key in bits (e.g. 1024, 2048, 4096)
 *                      dsa : length of the key in bits (e.g. 1024, 2048, 3072)
<<<<<<< HEAD
 *                      ecdsa : bits of the key (e.g. 256, 384, 521)
=======
>>>>>>> 79900e52
 * @param[out] pkey     A pointer to store the allocated private key. You need
 *                      to free the memory.
 *
 * @return              SSH_OK on success, SSH_ERROR on error.
 *
 * @warning             Generating a key pair may take some time.
 */
int ssh_pki_generate(enum ssh_keytypes_e type, int parameter,
        ssh_key *pkey){
    int rc;
    ssh_key key = ssh_key_new();

    if (key == NULL) {
        return SSH_ERROR;
    }

    key->type = type;
    key->type_c = ssh_key_type_to_char(type);
    key->flags = SSH_KEY_FLAG_PRIVATE | SSH_KEY_FLAG_PUBLIC;

    switch(type){
        case SSH_KEYTYPE_RSA:
            rc = pki_key_generate_rsa(key, parameter);
            if(rc == SSH_ERROR)
                goto error;
            break;
        case SSH_KEYTYPE_DSS:
            rc = pki_key_generate_dss(key, parameter);
            if(rc == SSH_ERROR)
                goto error;
            break;
#ifdef HAVE_ECC
        case SSH_KEYTYPE_ECDSA: /* deprecated */
            rc = pki_key_generate_ecdsa(key, parameter);
            if (rc == SSH_ERROR) {
                goto error;
            }

            /* Update key type */
            key->type_c = ssh_pki_key_ecdsa_name(key);
            break;
        case SSH_KEYTYPE_ECDSA_P256:
            rc = pki_key_generate_ecdsa(key, 256);
            if (rc == SSH_ERROR) {
                goto error;
            }
            break;
        case SSH_KEYTYPE_ECDSA_P384:
            rc = pki_key_generate_ecdsa(key, 384);
            if (rc == SSH_ERROR) {
                goto error;
            }
            break;
        case SSH_KEYTYPE_ECDSA_P521:
            rc = pki_key_generate_ecdsa(key, 521);
            if (rc == SSH_ERROR) {
                goto error;
            }
            break;
#endif
        case SSH_KEYTYPE_ED25519:
            rc = pki_key_generate_ed25519(key);
            if (rc == SSH_ERROR) {
                goto error;
            }
            break;
        case SSH_KEYTYPE_DSS_CERT01:
        case SSH_KEYTYPE_RSA_CERT01:
        case SSH_KEYTYPE_ECDSA_P256_CERT01:
        case SSH_KEYTYPE_ECDSA_P384_CERT01:
        case SSH_KEYTYPE_ECDSA_P521_CERT01:
        case SSH_KEYTYPE_ED25519_CERT01:
        case SSH_KEYTYPE_RSA1:
        case SSH_KEYTYPE_UNKNOWN:
        default:
            goto error;
    }

    *pkey = key;
    return SSH_OK;
error:
    ssh_key_free(key);
    return SSH_ERROR;
}

/**
 * @brief Create a public key from a private key.
 *
 * @param[in]  privkey  The private key to get the public key from.
 *
 * @param[out] pkey     A pointer to store the newly allocated public key. You
 *                      NEED to free the key.
 *
 * @return              SSH_OK on success, SSH_ERROR on error.
 *
 * @see ssh_key_free()
 */
int ssh_pki_export_privkey_to_pubkey(const ssh_key privkey,
                                     ssh_key *pkey)
{
    ssh_key pubkey;

    if (privkey == NULL || !ssh_key_is_private(privkey)) {
        return SSH_ERROR;
    }

    pubkey = pki_key_dup(privkey, 1);
    if (pubkey == NULL) {
        return SSH_ERROR;
    }

    *pkey = pubkey;
    return SSH_OK;
}

/**
 * @internal
 *
 * @brief Create a key_blob from a public key.
 *
 * The "key_blob" is encoded as per RFC 4253 section 6.6 "Public Key
 * Algorithms" for any of the supported protocol 2 key types.
 * Encoding of EC keys is described in RFC 5656 section 3.1 "Key
 * Format".
 *
 * @param[in]  key      A public or private key to create the public ssh_string
 *                      from.
 *
 * @param[out] pblob    A pointer to store the newly allocated key blob. You
 *                      NEED to free it.
 *
 * @return              SSH_OK on success, SSH_ERROR otherwise.
 *
 * @see ssh_string_free()
 */
int ssh_pki_export_pubkey_blob(const ssh_key key,
                               ssh_string *pblob)
{
    ssh_string blob;

    if (key == NULL) {
        return SSH_OK;
    }

    blob = pki_publickey_to_blob(key);
    if (blob == NULL) {
        return SSH_ERROR;
    }

    *pblob = blob;
    return SSH_OK;
}

/**
 * @brief Convert a public key to a base64 encoded key.
 *
 * @param[in] key       The key to hash
 *
 * @param[out] b64_key  A pointer to store the allocated base64 encoded key. You
 *                      need to free the buffer.
 *
 * @return              SSH_OK on success, SSH_ERROR on error.
 *
 * @see ssh_string_free_char()
 */
int ssh_pki_export_pubkey_base64(const ssh_key key,
                                 char **b64_key)
{
    ssh_string key_blob;
    unsigned char *b64;

    if (key == NULL || b64_key == NULL) {
        return SSH_ERROR;
    }

    key_blob = pki_publickey_to_blob(key);
    if (key_blob == NULL) {
        return SSH_ERROR;
    }

    b64 = bin_to_base64(ssh_string_data(key_blob), ssh_string_len(key_blob));
    ssh_string_free(key_blob);
    if (b64 == NULL) {
        return SSH_ERROR;
    }

    *b64_key = (char *)b64;

    return SSH_OK;
}

int ssh_pki_export_pubkey_file(const ssh_key key,
                               const char *filename)
{
    char key_buf[4096];
    char host[256];
    char *b64_key;
    char *user;
    FILE *fp;
    int rc;

    if (key == NULL || filename == NULL || *filename == '\0') {
        return SSH_ERROR;
    }

    user = ssh_get_local_username();
    if (user == NULL) {
        return SSH_ERROR;
    }

    rc = gethostname(host, sizeof(host));
    if (rc < 0) {
        free(user);
        return SSH_ERROR;
    }

    rc = ssh_pki_export_pubkey_base64(key, &b64_key);
    if (rc < 0) {
        free(user);
        return SSH_ERROR;
    }

    rc = snprintf(key_buf, sizeof(key_buf),
                  "%s %s %s@%s\n",
                  key->type_c,
                  b64_key,
                  user,
                  host);
    free(user);
    free(b64_key);
    if (rc < 0) {
        return SSH_ERROR;
    }

    fp = fopen(filename, "wb+");
    if (fp == NULL) {
        return SSH_ERROR;
    }
    rc = fwrite(key_buf, strlen(key_buf), 1, fp);
    if (rc != 1 || ferror(fp)) {
        fclose(fp);
        unlink(filename);
        return SSH_ERROR;
    }
    fclose(fp);

    return SSH_OK;
}

/**
 * @brief Copy the certificate part of a public key into a private key.
 *
 * @param[in]  certkey  The certificate key.
 *
 * @param[in]  privkey  The target private key to copy the certificate to.
 *
 * @returns SSH_OK on success, SSH_ERROR otherwise.
 **/
int ssh_pki_copy_cert_to_privkey(const ssh_key certkey, ssh_key privkey) {
  ssh_buffer cert_buffer;
  int rc;

  if (certkey == NULL || privkey == NULL) {
      return SSH_ERROR;
  }

  if (privkey->cert != NULL) {
      return SSH_ERROR;
  }

  if (certkey->cert == NULL) {
      return SSH_ERROR;
  }

  cert_buffer = ssh_buffer_new();
  if (cert_buffer == NULL) {
      return SSH_ERROR;
  }

  rc = ssh_buffer_add_buffer(cert_buffer, certkey->cert);
  if (rc != 0) {
      ssh_buffer_free(cert_buffer);
      return SSH_ERROR;
  }

  privkey->cert = cert_buffer;
  privkey->cert_type = certkey->type;
  return SSH_OK;
}

int ssh_pki_export_signature_blob(const ssh_signature sig,
                                  ssh_string *sig_blob)
{
    ssh_buffer buf = NULL;
    ssh_string str;
    int rc;

    if (sig == NULL || sig_blob == NULL) {
        return SSH_ERROR;
    }

    buf = ssh_buffer_new();
    if (buf == NULL) {
        return SSH_ERROR;
    }

    str = ssh_string_from_char(sig->type_c);
    if (str == NULL) {
        ssh_buffer_free(buf);
        return SSH_ERROR;
    }

    rc = ssh_buffer_add_ssh_string(buf, str);
    ssh_string_free(str);
    if (rc < 0) {
        ssh_buffer_free(buf);
        return SSH_ERROR;
    }

    str = pki_signature_to_blob(sig);
    if (str == NULL) {
        ssh_buffer_free(buf);
        return SSH_ERROR;
    }

    rc = ssh_buffer_add_ssh_string(buf, str);
    ssh_string_free(str);
    if (rc < 0) {
        ssh_buffer_free(buf);
        return SSH_ERROR;
    }

    str = ssh_string_new(ssh_buffer_get_len(buf));
    if (str == NULL) {
        ssh_buffer_free(buf);
        return SSH_ERROR;
    }

    ssh_string_fill(str, ssh_buffer_get(buf), ssh_buffer_get_len(buf));
    ssh_buffer_free(buf);

    *sig_blob = str;

    return SSH_OK;
}

int ssh_pki_import_signature_blob(const ssh_string sig_blob,
                                  const ssh_key pubkey,
                                  ssh_signature *psig)
{
    ssh_signature sig = NULL;
    enum ssh_keytypes_e type;
    enum ssh_digest_e hash_type;
    ssh_string algorithm = NULL, blob = NULL;
    ssh_buffer buf;
    const char *alg = NULL;
    int rc;

    if (sig_blob == NULL || psig == NULL) {
        return SSH_ERROR;
    }

    buf = ssh_buffer_new();
    if (buf == NULL) {
        return SSH_ERROR;
    }

    rc = ssh_buffer_add_data(buf,
                             ssh_string_data(sig_blob),
                             ssh_string_len(sig_blob));
    if (rc < 0) {
        ssh_buffer_free(buf);
        return SSH_ERROR;
    }

    algorithm = ssh_buffer_get_ssh_string(buf);
    if (algorithm == NULL) {
        ssh_buffer_free(buf);
        return SSH_ERROR;
    }

    alg = ssh_string_get_char(algorithm);
    type = ssh_key_type_from_signature_name(alg);
    hash_type = ssh_key_hash_from_name(alg);
    ssh_string_free(algorithm);

    blob = ssh_buffer_get_ssh_string(buf);
    ssh_buffer_free(buf);
    if (blob == NULL) {
        return SSH_ERROR;
    }

    sig = pki_signature_from_blob(pubkey, blob, type, hash_type);
    ssh_string_free(blob);
    if (sig == NULL) {
        return SSH_ERROR;
    }

    *psig = sig;
    return SSH_OK;
}

<<<<<<< HEAD
int ssh_pki_signature_verify(ssh_session session,
                             ssh_signature sig,
                             const ssh_key key,
                             unsigned char *digest,
                             size_t dlen)
=======
/**
 * @internal
 *
 * @brief Check if the provided key can be used with the provided hash type for
 * data signing or signature verification.
 *
 * @param[in]   key         The key to be checked.
 * @param[in]   hash_type   The digest algorithm to be checked.
 *
 * @return  SSH_OK if compatible; SSH_ERROR otherwise
 */
int pki_key_check_hash_compatible(ssh_key key,
                                  enum ssh_digest_e hash_type)
{
    if (key == NULL) {
        SSH_LOG(SSH_LOG_TRACE, "Null pointer provided as key to "
                               "pki_key_check_hash_compatible()");
        return SSH_ERROR;
    }

    switch(key->type) {
    case SSH_KEYTYPE_DSS_CERT01:
    case SSH_KEYTYPE_DSS:
        if (hash_type == SSH_DIGEST_SHA1) {
            if (ssh_fips_mode()) {
                SSH_LOG(SSH_LOG_WARN, "SHA1 is not allowed in FIPS mode");
                return SSH_ERROR;
            } else {
                return SSH_OK;
            }
        }
        break;
    case SSH_KEYTYPE_RSA_CERT01:
    case SSH_KEYTYPE_RSA:
        if (hash_type == SSH_DIGEST_SHA1) {
            if (ssh_fips_mode()) {
                SSH_LOG(SSH_LOG_WARN, "SHA1 is not allowed in FIPS mode");
                return SSH_ERROR;
            } else {
                return SSH_OK;
            }
        }

        if (hash_type == SSH_DIGEST_SHA256 ||
            hash_type == SSH_DIGEST_SHA512)
        {
            return SSH_OK;
        }
        break;
    case SSH_KEYTYPE_ECDSA_P256_CERT01:
    case SSH_KEYTYPE_ECDSA_P256:
        if (hash_type == SSH_DIGEST_SHA256) {
            return SSH_OK;
        }
        break;
    case SSH_KEYTYPE_ECDSA_P384_CERT01:
    case SSH_KEYTYPE_ECDSA_P384:
        if (hash_type == SSH_DIGEST_SHA384) {
            return SSH_OK;
        }
        break;
    case SSH_KEYTYPE_ECDSA_P521_CERT01:
    case SSH_KEYTYPE_ECDSA_P521:
        if (hash_type == SSH_DIGEST_SHA512) {
            return SSH_OK;
        }
        break;
    case SSH_KEYTYPE_ED25519_CERT01:
    case SSH_KEYTYPE_ED25519:
        if (hash_type == SSH_DIGEST_AUTO) {
            return SSH_OK;
        }
        break;
    case SSH_KEYTYPE_RSA1:
    case SSH_KEYTYPE_ECDSA:
    case SSH_KEYTYPE_UNKNOWN:
        SSH_LOG(SSH_LOG_WARN, "Unknown key type %d", key->type);
        return SSH_ERROR;
    }

    SSH_LOG(SSH_LOG_WARN, "Key type %d incompatible with hash type  %d",
            key->type, hash_type);

    return SSH_ERROR;
}

int ssh_pki_signature_verify(ssh_session session,
                             ssh_signature sig,
                             const ssh_key key,
                             unsigned char *input,
                             size_t input_len)
>>>>>>> 79900e52
{
    int rc;
    enum ssh_keytypes_e key_type;

<<<<<<< HEAD
=======
    if (session == NULL || sig == NULL || key == NULL || input == NULL) {
        SSH_LOG(SSH_LOG_TRACE, "Bad parameter provided to "
                               "ssh_pki_signature_verify()");
        return SSH_ERROR;
    }
    key_type = ssh_key_type_plain(key->type);

>>>>>>> 79900e52
    SSH_LOG(SSH_LOG_FUNCTIONS,
            "Going to verify a %s type signature",
            sig->type_c);

<<<<<<< HEAD
    if (key->type != sig->type) {
=======
    if (key_type != sig->type) {
>>>>>>> 79900e52
        SSH_LOG(SSH_LOG_WARN,
                "Can not verify %s signature with %s key",
                sig->type_c, key->type_c);
        return SSH_ERROR;
    }

    /* Check if public key and hash type are compatible */
    rc = pki_key_check_hash_compatible(key, sig->hash_type);
    if (rc != SSH_OK) {
        return SSH_ERROR;
    }

    rc = pki_signature_verify(session, sig, key, input, input_len);

    return rc;
}

<<<<<<< HEAD
        rc = pki_signature_verify(session,
                                  sig,
                                  key,
                                  ehash,
                                  elen);
#endif
    } else if (key->type == SSH_KEYTYPE_ED25519) {
        rc = pki_signature_verify(session, sig, key, digest, dlen);
    } else {
        unsigned char hash[SHA512_DIGEST_LEN] = {0};
        uint32_t hlen = 0;

        if (sig->type != SSH_KEYTYPE_RSA && sig->hash_type != SSH_DIGEST_AUTO) {
            SSH_LOG(SSH_LOG_TRACE, "Only RSA keys support non-SHA1 hashes.");
            return SSH_ERROR;
        }

        switch (sig->hash_type) {
        case SSH_DIGEST_SHA256:
            sha256(digest, dlen, hash);
            hlen = SHA256_DIGEST_LEN;
            break;
        case SSH_DIGEST_SHA512:
            sha512(digest, dlen, hash);
            hlen = SHA512_DIGEST_LEN;
            break;
        case SSH_DIGEST_SHA1:
        case SSH_DIGEST_AUTO:
            sha1(digest, dlen, hash);
            hlen = SHA_DIGEST_LEN;
            break;
        default:
            SSH_LOG(SSH_LOG_TRACE, "Unknown sig->hash_type: %d", sig->hash_type);
            return SSH_ERROR;
        }
#ifdef DEBUG_CRYPTO
        ssh_print_hexa(key->type == SSH_KEYTYPE_DSS
                       ? "Hash to be verified with DSA"
                       : "Hash to be verified with RSA",
                       hash,
                       hlen);
#endif

        rc = pki_signature_verify(session,
                                  sig,
                                  key,
                                  hash,
                                  hlen);
    }

    return rc;
=======
ssh_signature pki_do_sign(const ssh_key privkey,
                          const unsigned char *input,
                          size_t input_len,
                          enum ssh_digest_e hash_type)
{
    int rc;

    if (privkey == NULL || input == NULL) {
        SSH_LOG(SSH_LOG_TRACE, "Bad parameter provided to "
                               "pki_do_sign()");
        return NULL;
    }

    /* Check if public key and hash type are compatible */
    rc = pki_key_check_hash_compatible(privkey, hash_type);
    if (rc != SSH_OK) {
        return NULL;
    }

    if (privkey->type == SSH_KEYTYPE_ED25519 ||
        privkey->type == SSH_KEYTYPE_ED25519_CERT01)
    {
        return pki_do_sign_hash(privkey, input, input_len, SSH_DIGEST_AUTO);
    }

    return pki_sign_data(privkey, hash_type, input, input_len);
>>>>>>> 79900e52
}

/*
 * This function signs the session id as a string then
 * the content of sigbuf */
ssh_string ssh_pki_do_sign(ssh_session session,
                           ssh_buffer sigbuf,
                           const ssh_key privkey,
                           enum ssh_digest_e hash_type)
{
    struct ssh_crypto_struct *crypto = NULL;

    ssh_signature sig = NULL;
    ssh_string sig_blob = NULL;

    ssh_string session_id = NULL;
    ssh_buffer sign_input = NULL;

    int rc;

    if (session == NULL || sigbuf == NULL || privkey == NULL ||
        !ssh_key_is_private(privkey))
    {
        SSH_LOG(SSH_LOG_TRACE, "Bad parameter provided to "
                               "ssh_pki_do_sign()");
        return NULL;
    }

    crypto = ssh_packet_get_current_crypto(session, SSH_DIRECTION_BOTH);
    if (crypto == NULL) {
        return NULL;
    }

    /* Get the session ID */
    session_id = ssh_string_new(crypto->digest_len);
    if (session_id == NULL) {
        return NULL;
    }
    ssh_string_fill(session_id, crypto->session_id, crypto->digest_len);

<<<<<<< HEAD
    if (privkey->type == SSH_KEYTYPE_ECDSA) {
#ifdef HAVE_ECC
        unsigned char ehash[EVP_DIGEST_LEN] = {0};
        uint32_t elen;
        EVPCTX ctx;

        ctx = evp_init(privkey->ecdsa_nid);
        if (ctx == NULL) {
            ssh_string_free(session_id);
            return NULL;
        }

        evp_update(ctx, session_id, ssh_string_len(session_id) + 4);
        evp_update(ctx, ssh_buffer_get(sigbuf), ssh_buffer_get_len(sigbuf));
        evp_final(ctx, ehash, &elen);

#ifdef DEBUG_CRYPTO
        ssh_print_hexa("Hash being signed", ehash, elen);
#endif

        sig = pki_do_sign(privkey, ehash, elen);
#endif
    } else if (privkey->type == SSH_KEYTYPE_ED25519){
        ssh_buffer buf;

        buf = ssh_buffer_new();
        if (buf == NULL) {
            ssh_string_free(session_id);
            return NULL;
        }

        ssh_buffer_set_secure(buf);
        rc = ssh_buffer_pack(buf,
                             "SP",
                             session_id,
                             ssh_buffer_get_len(sigbuf), ssh_buffer_get(sigbuf));
        if (rc != SSH_OK) {
            ssh_string_free(session_id);
            ssh_buffer_free(buf);
            return NULL;
        }

        sig = pki_do_sign(privkey,
                          ssh_buffer_get(buf),
                          ssh_buffer_get_len(buf));
        ssh_buffer_free(buf);
    } else {
        unsigned char hash[SHA512_DIGEST_LEN] = {0};
        uint32_t hlen = 0;
        enum ssh_digest_e hash_type;
        ssh_buffer buf;

        buf = ssh_buffer_new();
        if (buf == NULL) {
            ssh_string_free(session_id);
            return NULL;
        }

        ssh_buffer_set_secure(buf);
        rc = ssh_buffer_pack(buf,
                             "SP",
                             session_id,
                             ssh_buffer_get_len(sigbuf), ssh_buffer_get(sigbuf));
        if (rc != SSH_OK) {
            ssh_string_free(session_id);
            ssh_buffer_free(buf);
            return NULL;
        }

        hash_type = ssh_key_type_to_hash(session, privkey->type);
        switch (hash_type) {
        case SSH_DIGEST_SHA256:
            sha256(ssh_buffer_get(buf), ssh_buffer_get_len(buf), hash);
            hlen = SHA256_DIGEST_LEN;
            break;
        case SSH_DIGEST_SHA512:
            sha512(ssh_buffer_get(buf), ssh_buffer_get_len(buf), hash);
            hlen = SHA512_DIGEST_LEN;
            break;
        case SSH_DIGEST_SHA1:
        case SSH_DIGEST_AUTO:
            sha1(ssh_buffer_get(buf), ssh_buffer_get_len(buf), hash);
            hlen = SHA_DIGEST_LEN;
            break;
        default:
            SSH_LOG(SSH_LOG_TRACE, "Unknown hash algorithm for type: %d",
                    sig->type);
            ssh_string_free(session_id);
            ssh_buffer_free(buf);
            return NULL;
        }
        ssh_buffer_free(buf);

#ifdef DEBUG_CRYPTO
        ssh_print_hexa("Hash being signed", hash, hlen);
#endif

        sig = pki_do_sign_hash(privkey, hash, hlen, hash_type);
=======
    /* Fill the input */
    sign_input = ssh_buffer_new();
    if (sign_input == NULL) {
        goto end;
    }
    ssh_buffer_set_secure(sign_input);

    rc = ssh_buffer_pack(sign_input,
                         "SP",
                         session_id,
                         ssh_buffer_get_len(sigbuf), ssh_buffer_get(sigbuf));
    if (rc != SSH_OK) {
        goto end;
>>>>>>> 79900e52
    }

    /* Generate the signature */
    sig = pki_do_sign(privkey,
            ssh_buffer_get(sign_input),
            ssh_buffer_get_len(sign_input),
            hash_type);
    if (sig == NULL) {
        goto end;
    }

    /* Convert the signature to blob */
    rc = ssh_pki_export_signature_blob(sig, &sig_blob);
    if (rc < 0) {
        sig_blob = NULL;
    }

end:
    ssh_signature_free(sig);
    ssh_buffer_free(sign_input);
    ssh_string_free(session_id);

    return sig_blob;
}

#ifndef _WIN32
ssh_string ssh_pki_do_sign_agent(ssh_session session,
                                 struct ssh_buffer_struct *buf,
                                 const ssh_key pubkey)
{
    struct ssh_crypto_struct *crypto = NULL;
    ssh_string session_id;
    ssh_string sig_blob;
    ssh_buffer sig_buf;
    int rc;

    crypto = ssh_packet_get_current_crypto(session, SSH_DIRECTION_BOTH);

    /* prepend session identifier */
    session_id = ssh_string_new(crypto->digest_len);
    if (session_id == NULL) {
        return NULL;
    }
    ssh_string_fill(session_id, crypto->session_id, crypto->digest_len);

    sig_buf = ssh_buffer_new();
    if (sig_buf == NULL) {
        ssh_string_free(session_id);
        return NULL;
    }

    rc = ssh_buffer_add_ssh_string(sig_buf, session_id);
    if (rc < 0) {
        ssh_string_free(session_id);
        ssh_buffer_free(sig_buf);
        return NULL;
    }
    ssh_string_free(session_id);

    /* append out buffer */
    if (ssh_buffer_add_buffer(sig_buf, buf) < 0) {
        ssh_buffer_free(sig_buf);
        return NULL;
    }

    /* create signature */
    sig_blob = ssh_agent_sign_data(session, pubkey, sig_buf);

    ssh_buffer_free(sig_buf);

    return sig_blob;
}
#endif /* _WIN32 */

#ifdef WITH_SERVER
ssh_string ssh_srv_pki_do_sign_sessionid(ssh_session session,
                                         const ssh_key privkey)
{
    struct ssh_crypto_struct *crypto = NULL;

    ssh_signature sig = NULL;
    ssh_string sig_blob = NULL;

    ssh_buffer sign_input = NULL;

    enum ssh_digest_e hash_type;

    int rc;

    if (session == NULL || privkey == NULL || !ssh_key_is_private(privkey)) {
        return NULL;
    }

    crypto = session->next_crypto ? session->next_crypto :
                                    session->current_crypto;

    if (crypto->secret_hash == NULL){
        ssh_set_error(session,SSH_FATAL,"Missing secret_hash");
        return NULL;
    }

    /* Get the hash type from the key type */
    hash_type = ssh_key_type_to_hash(session, privkey->type);

<<<<<<< HEAD
        rc = pki_ed25519_sign(privkey,
                              sig,
                              crypto->secret_hash,
                              crypto->digest_len);
        if (rc != SSH_OK){
            ssh_signature_free(sig);
            sig = NULL;
        }
    } else {
        unsigned char hash[SHA512_DIGEST_LEN] = {0};
        uint32_t hlen = 0;
        enum ssh_digest_e hash_type;

        hash_type = ssh_key_type_to_hash(session, privkey->type);
        switch (hash_type) {
        case SSH_DIGEST_SHA256:
            sha256(crypto->secret_hash, crypto->digest_len, hash);
            hlen = SHA256_DIGEST_LEN;
            break;
        case SSH_DIGEST_SHA512:
            sha512(crypto->secret_hash, crypto->digest_len, hash);
            hlen = SHA512_DIGEST_LEN;
            break;
        case SSH_DIGEST_SHA1:
        case SSH_DIGEST_AUTO:
            sha1(crypto->secret_hash, crypto->digest_len, hash);
            hlen = SHA_DIGEST_LEN;
            break;
        default:
            SSH_LOG(SSH_LOG_TRACE, "Unknown sig->type: %d", sig->type);
            return NULL;
        }


#ifdef DEBUG_CRYPTO
        ssh_print_hexa("Hash being signed", hash, hlen);
#endif

        sig = pki_do_sign_sessionid_hash(privkey, hash, hlen, hash_type);
        if (sig == NULL) {
            return NULL;
        }
=======
    /* Fill the input */
    sign_input = ssh_buffer_new();
    if (sign_input == NULL) {
        goto end;
    }
    ssh_buffer_set_secure(sign_input);

    rc = ssh_buffer_pack(sign_input,
                         "P",
                         crypto->digest_len,
                         crypto->secret_hash);
    if (rc != SSH_OK) {
        goto end;
    }

    /* Generate the signature */
    sig = pki_do_sign(privkey,
            ssh_buffer_get(sign_input),
            ssh_buffer_get_len(sign_input),
            hash_type);
    if (sig == NULL) {
        goto end;
>>>>>>> 79900e52
    }

    /* Convert the signature to blob */
    rc = ssh_pki_export_signature_blob(sig, &sig_blob);
    if (rc < 0) {
        sig_blob = NULL;
    }

end:
    ssh_signature_free(sig);
    ssh_buffer_free(sign_input);

    return sig_blob;
}
#endif /* WITH_SERVER */

/**
 * @}
 */<|MERGE_RESOLUTION|>--- conflicted
+++ resolved
@@ -219,22 +219,6 @@
 ssh_key_signature_to_char(enum ssh_keytypes_e type,
                           enum ssh_digest_e hash_type)
 {
-<<<<<<< HEAD
-    if (type != SSH_KEYTYPE_RSA) {
-        return ssh_key_type_to_char(type);
-    }
-
-    switch (hash_type) {
-    case SSH_DIGEST_SHA256:
-        return "rsa-sha2-256";
-    case SSH_DIGEST_SHA512:
-        return "rsa-sha2-512";
-    case SSH_DIGEST_SHA1:
-    case SSH_DIGEST_AUTO:
-        return "ssh-rsa";
-    default:
-        return NULL;
-=======
     switch (type) {
     case SSH_KEYTYPE_RSA:
         switch (hash_type) {
@@ -264,7 +248,6 @@
         break;
     default:
         return ssh_key_type_to_char(type);
->>>>>>> 79900e52
     }
 
     /* We should never reach this */
@@ -324,20 +307,12 @@
 
     if (strcmp(name, "ssh-rsa") == 0) {
         return SSH_DIGEST_SHA1;
-<<<<<<< HEAD
-=======
     } else if (strcmp(name, "ssh-dss") == 0) {
         return SSH_DIGEST_SHA1;
->>>>>>> 79900e52
     } else if (strcmp(name, "rsa-sha2-256") == 0) {
         return SSH_DIGEST_SHA256;
     } else if (strcmp(name, "rsa-sha2-512") == 0) {
         return SSH_DIGEST_SHA512;
-<<<<<<< HEAD
-    }
-
-    /* we do not care for others now */
-=======
     } else if (strcmp(name, "ecdsa-sha2-nistp256") == 0) {
         return SSH_DIGEST_SHA256;
     } else if (strcmp(name, "ecdsa-sha2-nistp384") == 0) {
@@ -351,7 +326,6 @@
     SSH_LOG(SSH_LOG_WARN, "Unknown signature name %s", name);
 
     /* TODO we should rather fail */
->>>>>>> 79900e52
     return SSH_DIGEST_AUTO;
 }
 
@@ -367,11 +341,6 @@
 {
     const char *allowed_list;
 
-<<<<<<< HEAD
-    allowed_list = session->opts.pubkey_accepted_types;
-    if (allowed_list == NULL) {
-        allowed_list = ssh_kex_get_default_methods(SSH_HOSTKEYS);
-=======
     if (session->client) {
         allowed_list = session->opts.pubkey_accepted_types;
         if (allowed_list == NULL) {
@@ -394,7 +363,6 @@
     else {
         SSH_LOG(SSH_LOG_WARN, "Session invalid: not set as client nor server");
         return 0;
->>>>>>> 79900e52
     }
 
     SSH_LOG(SSH_LOG_DEBUG, "Checking %s with list <%s>", type, allowed_list);
@@ -416,8 +384,6 @@
                                        enum ssh_keytypes_e type)
 {
     switch (type) {
-<<<<<<< HEAD
-=======
     case SSH_KEYTYPE_DSS_CERT01:
     case SSH_KEYTYPE_DSS:
         return SSH_DIGEST_SHA1;
@@ -435,7 +401,6 @@
             return SSH_DIGEST_SHA1;
         }
         FALL_THROUGH;
->>>>>>> 79900e52
     case SSH_KEYTYPE_RSA:
         if (ssh_key_algorithm_allowed(session, "rsa-sha2-512") &&
             (session->extensions & SSH_EXT_SIG_RSA_SHA512)) {
@@ -450,11 +415,6 @@
         /* Default algorithm for RSA is SHA1 */
         return SSH_DIGEST_SHA1;
 
-<<<<<<< HEAD
-    default:
-        /* Other key types use the default value (not used) */
-        return SSH_DIGEST_AUTO;
-=======
     case SSH_KEYTYPE_ECDSA_P256_CERT01:
     case SSH_KEYTYPE_ECDSA_P256:
         return SSH_DIGEST_SHA256;
@@ -473,7 +433,6 @@
     default:
         SSH_LOG(SSH_LOG_WARN, "Digest algorithm to be used with key type %u "
                 "is not defined", type);
->>>>>>> 79900e52
     }
 
     /* We should never reach this */
@@ -495,8 +454,6 @@
 {
     enum ssh_digest_e hash_type;
 
-<<<<<<< HEAD
-=======
     if (type == SSH_KEYTYPE_RSA_CERT01) {
         /* If we are talking to an old OpenSSH version which does not support
          * rsa-sha2-{256,512}-cert-v01@openssh.com */
@@ -512,7 +469,6 @@
         }
     }
 
->>>>>>> 79900e52
     hash_type = ssh_key_type_to_hash(session, type);
 
     return ssh_key_signature_to_char(type, hash_type);
@@ -1105,7 +1061,6 @@
                     SSH_LOG(SSH_LOG_WARN, "Unpack error");
                     goto fail;
                 }
-<<<<<<< HEAD
 
                 rc = pki_privkey_build_dss(key, p, q, g, pubkey, privkey);
 #ifdef DEBUG_CRYPTO
@@ -1177,116 +1132,6 @@
             }
             break;
 #ifdef HAVE_ECC
-        case SSH_KEYTYPE_ECDSA:
-            {
-                ssh_string e = NULL;
-                ssh_string exp = NULL;
-                ssh_string i = NULL;
-                int nid;
-
-                rc = ssh_buffer_unpack(buffer, "SSS", &i, &e, &exp);
-=======
-
-                rc = pki_privkey_build_dss(key, p, q, g, pubkey, privkey);
-#ifdef DEBUG_CRYPTO
-                ssh_print_hexa("p", ssh_string_data(p), ssh_string_len(p));
-                ssh_print_hexa("q", ssh_string_data(q), ssh_string_len(q));
-                ssh_print_hexa("g", ssh_string_data(g), ssh_string_len(g));
-                ssh_print_hexa("pubkey", ssh_string_data(pubkey),
-                               ssh_string_len(pubkey));
-                ssh_print_hexa("privkey", ssh_string_data(privkey),
-                               ssh_string_len(privkey));
-#endif
-                ssh_string_burn(p);
-                ssh_string_free(p);
-                ssh_string_burn(q);
-                ssh_string_free(q);
-                ssh_string_burn(g);
-                ssh_string_free(g);
-                ssh_string_burn(pubkey);
-                ssh_string_free(pubkey);
-                ssh_string_burn(privkey);
-                ssh_string_free(privkey);
-                if (rc == SSH_ERROR) {
-                    goto fail;
-                }
-            }
-            break;
-        case SSH_KEYTYPE_RSA:
-            {
-                ssh_string n = NULL;
-                ssh_string e = NULL;
-                ssh_string d = NULL;
-                ssh_string iqmp = NULL;
-                ssh_string p = NULL;
-                ssh_string q = NULL;
-
-                rc = ssh_buffer_unpack(buffer, "SSSSSS", &n, &e, &d,
-                                       &iqmp, &p, &q);
->>>>>>> 79900e52
-                if (rc != SSH_OK) {
-                    SSH_LOG(SSH_LOG_WARN, "Unpack error");
-                    goto fail;
-                }
-
-<<<<<<< HEAD
-                nid = pki_key_ecdsa_nid_from_name(ssh_string_get_char(i));
-                ssh_string_free(i);
-                if (nid == -1) {
-                    goto fail;
-                }
-
-                rc = pki_privkey_build_ecdsa(key, nid, e, exp);
-                ssh_string_burn(e);
-                ssh_string_free(e);
-                ssh_string_burn(exp);
-                ssh_string_free(exp);
-                if (rc < 0) {
-                    SSH_LOG(SSH_LOG_WARN, "Failed to build ECDSA private key");
-                    goto fail;
-                }
-
-                /* Update key type */
-                key->type_c = ssh_pki_key_ecdsa_name(key);
-            }
-            break;
-#endif
-        case SSH_KEYTYPE_ED25519:
-            {
-                ssh_string pubkey = NULL, privkey = NULL;
-
-                rc = ssh_buffer_unpack(buffer, "SS", &pubkey, &privkey);
-                if (rc != SSH_OK){
-=======
-                rc = pki_privkey_build_rsa(key, n, e, d, iqmp, p, q);
-#ifdef DEBUG_CRYPTO
-                ssh_print_hexa("n", ssh_string_data(n), ssh_string_len(n));
-                ssh_print_hexa("e", ssh_string_data(e), ssh_string_len(e));
-                ssh_print_hexa("d", ssh_string_data(d), ssh_string_len(d));
-                ssh_print_hexa("iqmp", ssh_string_data(iqmp),
-                               ssh_string_len(iqmp));
-                ssh_print_hexa("p", ssh_string_data(p), ssh_string_len(p));
-                ssh_print_hexa("q", ssh_string_data(q), ssh_string_len(q));
-#endif
-                ssh_string_burn(n);
-                ssh_string_free(n);
-                ssh_string_burn(e);
-                ssh_string_free(e);
-                ssh_string_burn(d);
-                ssh_string_free(d);
-                ssh_string_burn(iqmp);
-                ssh_string_free(iqmp);
-                ssh_string_burn(p);
-                ssh_string_free(p);
-                ssh_string_burn(q);
-                ssh_string_free(q);
-                if (rc == SSH_ERROR) {
-                    SSH_LOG(SSH_LOG_WARN, "Failed to build RSA private key");
-                    goto fail;
-                }
-            }
-            break;
-#ifdef HAVE_ECC
         case SSH_KEYTYPE_ECDSA_P256:
         case SSH_KEYTYPE_ECDSA_P384:
         case SSH_KEYTYPE_ECDSA_P521:
@@ -1298,13 +1143,10 @@
 
                 rc = ssh_buffer_unpack(buffer, "SSS", &i, &e, &exp);
                 if (rc != SSH_OK) {
->>>>>>> 79900e52
                     SSH_LOG(SSH_LOG_WARN, "Unpack error");
                     goto fail;
                 }
 
-<<<<<<< HEAD
-=======
                 nid = pki_key_ecdsa_nid_from_name(ssh_string_get_char(i));
                 ssh_string_free(i);
                 if (nid == -1) {
@@ -1333,7 +1175,6 @@
                     goto fail;
                 }
 
->>>>>>> 79900e52
                 rc = pki_privkey_build_ed25519(key, pubkey, privkey);
                 ssh_string_burn(privkey);
                 ssh_string_free(privkey);
@@ -1346,13 +1187,10 @@
             break;
         case SSH_KEYTYPE_DSS_CERT01:
         case SSH_KEYTYPE_RSA_CERT01:
-<<<<<<< HEAD
-=======
         case SSH_KEYTYPE_ECDSA_P256_CERT01:
         case SSH_KEYTYPE_ECDSA_P384_CERT01:
         case SSH_KEYTYPE_ECDSA_P521_CERT01:
         case SSH_KEYTYPE_ED25519_CERT01:
->>>>>>> 79900e52
         case SSH_KEYTYPE_RSA1:
         case SSH_KEYTYPE_UNKNOWN:
         default:
@@ -1900,10 +1738,6 @@
  * @param[in] parameter Parameter to the creation of key:
  *                      rsa : length of the key in bits (e.g. 1024, 2048, 4096)
  *                      dsa : length of the key in bits (e.g. 1024, 2048, 3072)
-<<<<<<< HEAD
- *                      ecdsa : bits of the key (e.g. 256, 384, 521)
-=======
->>>>>>> 79900e52
  * @param[out] pkey     A pointer to store the allocated private key. You need
  *                      to free the memory.
  *
@@ -2306,13 +2140,6 @@
     return SSH_OK;
 }
 
-<<<<<<< HEAD
-int ssh_pki_signature_verify(ssh_session session,
-                             ssh_signature sig,
-                             const ssh_key key,
-                             unsigned char *digest,
-                             size_t dlen)
-=======
 /**
  * @internal
  *
@@ -2404,13 +2231,10 @@
                              const ssh_key key,
                              unsigned char *input,
                              size_t input_len)
->>>>>>> 79900e52
 {
     int rc;
     enum ssh_keytypes_e key_type;
 
-<<<<<<< HEAD
-=======
     if (session == NULL || sig == NULL || key == NULL || input == NULL) {
         SSH_LOG(SSH_LOG_TRACE, "Bad parameter provided to "
                                "ssh_pki_signature_verify()");
@@ -2418,16 +2242,11 @@
     }
     key_type = ssh_key_type_plain(key->type);
 
->>>>>>> 79900e52
     SSH_LOG(SSH_LOG_FUNCTIONS,
             "Going to verify a %s type signature",
             sig->type_c);
 
-<<<<<<< HEAD
-    if (key->type != sig->type) {
-=======
     if (key_type != sig->type) {
->>>>>>> 79900e52
         SSH_LOG(SSH_LOG_WARN,
                 "Can not verify %s signature with %s key",
                 sig->type_c, key->type_c);
@@ -2445,59 +2264,6 @@
     return rc;
 }
 
-<<<<<<< HEAD
-        rc = pki_signature_verify(session,
-                                  sig,
-                                  key,
-                                  ehash,
-                                  elen);
-#endif
-    } else if (key->type == SSH_KEYTYPE_ED25519) {
-        rc = pki_signature_verify(session, sig, key, digest, dlen);
-    } else {
-        unsigned char hash[SHA512_DIGEST_LEN] = {0};
-        uint32_t hlen = 0;
-
-        if (sig->type != SSH_KEYTYPE_RSA && sig->hash_type != SSH_DIGEST_AUTO) {
-            SSH_LOG(SSH_LOG_TRACE, "Only RSA keys support non-SHA1 hashes.");
-            return SSH_ERROR;
-        }
-
-        switch (sig->hash_type) {
-        case SSH_DIGEST_SHA256:
-            sha256(digest, dlen, hash);
-            hlen = SHA256_DIGEST_LEN;
-            break;
-        case SSH_DIGEST_SHA512:
-            sha512(digest, dlen, hash);
-            hlen = SHA512_DIGEST_LEN;
-            break;
-        case SSH_DIGEST_SHA1:
-        case SSH_DIGEST_AUTO:
-            sha1(digest, dlen, hash);
-            hlen = SHA_DIGEST_LEN;
-            break;
-        default:
-            SSH_LOG(SSH_LOG_TRACE, "Unknown sig->hash_type: %d", sig->hash_type);
-            return SSH_ERROR;
-        }
-#ifdef DEBUG_CRYPTO
-        ssh_print_hexa(key->type == SSH_KEYTYPE_DSS
-                       ? "Hash to be verified with DSA"
-                       : "Hash to be verified with RSA",
-                       hash,
-                       hlen);
-#endif
-
-        rc = pki_signature_verify(session,
-                                  sig,
-                                  key,
-                                  hash,
-                                  hlen);
-    }
-
-    return rc;
-=======
 ssh_signature pki_do_sign(const ssh_key privkey,
                           const unsigned char *input,
                           size_t input_len,
@@ -2524,7 +2290,6 @@
     }
 
     return pki_sign_data(privkey, hash_type, input, input_len);
->>>>>>> 79900e52
 }
 
 /*
@@ -2565,106 +2330,6 @@
     }
     ssh_string_fill(session_id, crypto->session_id, crypto->digest_len);
 
-<<<<<<< HEAD
-    if (privkey->type == SSH_KEYTYPE_ECDSA) {
-#ifdef HAVE_ECC
-        unsigned char ehash[EVP_DIGEST_LEN] = {0};
-        uint32_t elen;
-        EVPCTX ctx;
-
-        ctx = evp_init(privkey->ecdsa_nid);
-        if (ctx == NULL) {
-            ssh_string_free(session_id);
-            return NULL;
-        }
-
-        evp_update(ctx, session_id, ssh_string_len(session_id) + 4);
-        evp_update(ctx, ssh_buffer_get(sigbuf), ssh_buffer_get_len(sigbuf));
-        evp_final(ctx, ehash, &elen);
-
-#ifdef DEBUG_CRYPTO
-        ssh_print_hexa("Hash being signed", ehash, elen);
-#endif
-
-        sig = pki_do_sign(privkey, ehash, elen);
-#endif
-    } else if (privkey->type == SSH_KEYTYPE_ED25519){
-        ssh_buffer buf;
-
-        buf = ssh_buffer_new();
-        if (buf == NULL) {
-            ssh_string_free(session_id);
-            return NULL;
-        }
-
-        ssh_buffer_set_secure(buf);
-        rc = ssh_buffer_pack(buf,
-                             "SP",
-                             session_id,
-                             ssh_buffer_get_len(sigbuf), ssh_buffer_get(sigbuf));
-        if (rc != SSH_OK) {
-            ssh_string_free(session_id);
-            ssh_buffer_free(buf);
-            return NULL;
-        }
-
-        sig = pki_do_sign(privkey,
-                          ssh_buffer_get(buf),
-                          ssh_buffer_get_len(buf));
-        ssh_buffer_free(buf);
-    } else {
-        unsigned char hash[SHA512_DIGEST_LEN] = {0};
-        uint32_t hlen = 0;
-        enum ssh_digest_e hash_type;
-        ssh_buffer buf;
-
-        buf = ssh_buffer_new();
-        if (buf == NULL) {
-            ssh_string_free(session_id);
-            return NULL;
-        }
-
-        ssh_buffer_set_secure(buf);
-        rc = ssh_buffer_pack(buf,
-                             "SP",
-                             session_id,
-                             ssh_buffer_get_len(sigbuf), ssh_buffer_get(sigbuf));
-        if (rc != SSH_OK) {
-            ssh_string_free(session_id);
-            ssh_buffer_free(buf);
-            return NULL;
-        }
-
-        hash_type = ssh_key_type_to_hash(session, privkey->type);
-        switch (hash_type) {
-        case SSH_DIGEST_SHA256:
-            sha256(ssh_buffer_get(buf), ssh_buffer_get_len(buf), hash);
-            hlen = SHA256_DIGEST_LEN;
-            break;
-        case SSH_DIGEST_SHA512:
-            sha512(ssh_buffer_get(buf), ssh_buffer_get_len(buf), hash);
-            hlen = SHA512_DIGEST_LEN;
-            break;
-        case SSH_DIGEST_SHA1:
-        case SSH_DIGEST_AUTO:
-            sha1(ssh_buffer_get(buf), ssh_buffer_get_len(buf), hash);
-            hlen = SHA_DIGEST_LEN;
-            break;
-        default:
-            SSH_LOG(SSH_LOG_TRACE, "Unknown hash algorithm for type: %d",
-                    sig->type);
-            ssh_string_free(session_id);
-            ssh_buffer_free(buf);
-            return NULL;
-        }
-        ssh_buffer_free(buf);
-
-#ifdef DEBUG_CRYPTO
-        ssh_print_hexa("Hash being signed", hash, hlen);
-#endif
-
-        sig = pki_do_sign_hash(privkey, hash, hlen, hash_type);
-=======
     /* Fill the input */
     sign_input = ssh_buffer_new();
     if (sign_input == NULL) {
@@ -2678,7 +2343,6 @@
                          ssh_buffer_get_len(sigbuf), ssh_buffer_get(sigbuf));
     if (rc != SSH_OK) {
         goto end;
->>>>>>> 79900e52
     }
 
     /* Generate the signature */
@@ -2783,50 +2447,6 @@
     /* Get the hash type from the key type */
     hash_type = ssh_key_type_to_hash(session, privkey->type);
 
-<<<<<<< HEAD
-        rc = pki_ed25519_sign(privkey,
-                              sig,
-                              crypto->secret_hash,
-                              crypto->digest_len);
-        if (rc != SSH_OK){
-            ssh_signature_free(sig);
-            sig = NULL;
-        }
-    } else {
-        unsigned char hash[SHA512_DIGEST_LEN] = {0};
-        uint32_t hlen = 0;
-        enum ssh_digest_e hash_type;
-
-        hash_type = ssh_key_type_to_hash(session, privkey->type);
-        switch (hash_type) {
-        case SSH_DIGEST_SHA256:
-            sha256(crypto->secret_hash, crypto->digest_len, hash);
-            hlen = SHA256_DIGEST_LEN;
-            break;
-        case SSH_DIGEST_SHA512:
-            sha512(crypto->secret_hash, crypto->digest_len, hash);
-            hlen = SHA512_DIGEST_LEN;
-            break;
-        case SSH_DIGEST_SHA1:
-        case SSH_DIGEST_AUTO:
-            sha1(crypto->secret_hash, crypto->digest_len, hash);
-            hlen = SHA_DIGEST_LEN;
-            break;
-        default:
-            SSH_LOG(SSH_LOG_TRACE, "Unknown sig->type: %d", sig->type);
-            return NULL;
-        }
-
-
-#ifdef DEBUG_CRYPTO
-        ssh_print_hexa("Hash being signed", hash, hlen);
-#endif
-
-        sig = pki_do_sign_sessionid_hash(privkey, hash, hlen, hash_type);
-        if (sig == NULL) {
-            return NULL;
-        }
-=======
     /* Fill the input */
     sign_input = ssh_buffer_new();
     if (sign_input == NULL) {
@@ -2849,7 +2469,6 @@
             hash_type);
     if (sig == NULL) {
         goto end;
->>>>>>> 79900e52
     }
 
     /* Convert the signature to blob */
