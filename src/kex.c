/*
 * kex.c - key exchange
 *
 * This file is part of the SSH Library
 *
 * Copyright (c) 2003-2008 by Aris Adamantiadis
 *
 * The SSH Library is free software; you can redistribute it and/or modify
 * it under the terms of the GNU Lesser General Public License as published by
 * the Free Software Foundation; either version 2.1 of the License, or (at your
 * option) any later version.
 *
 * The SSH Library is distributed in the hope that it will be useful, but
 * WITHOUT ANY WARRANTY; without even the implied warranty of MERCHANTABILITY
 * or FITNESS FOR A PARTICULAR PURPOSE.  See the GNU Lesser General Public
 * License for more details.
 *
 * You should have received a copy of the GNU Lesser General Public License
 * along with the SSH Library; see the file COPYING.  If not, write to
 * the Free Software Foundation, Inc., 59 Temple Place - Suite 330, Boston,
 * MA 02111-1307, USA.
 */

#include "config.h"

#include <string.h>
#include <stdlib.h>
#include <stdio.h>
#include <stdbool.h>

#include "libssh/priv.h"
#include "libssh/buffer.h"
#include "libssh/dh.h"
#ifdef WITH_GEX
#include "libssh/dh-gex.h"
#endif /* WITH_GEX */
#include "libssh/kex.h"
#include "libssh/session.h"
#include "libssh/ssh2.h"
#include "libssh/string.h"
#include "libssh/curve25519.h"
#include "libssh/knownhosts.h"
#include "libssh/misc.h"
#include "libssh/pki.h"
#include "libssh/bignum.h"
#include "libssh/token.h"

#ifdef WITH_BLOWFISH_CIPHER
# if defined(HAVE_OPENSSL_BLOWFISH_H) || defined(HAVE_LIBGCRYPT) || defined(HAVE_LIBMBEDCRYPTO)
#  define BLOWFISH "blowfish-cbc,"
# else
#  define BLOWFISH ""
# endif
#else
# define BLOWFISH ""
#endif

#ifdef HAVE_LIBGCRYPT
# define AES "aes256-gcm@openssh.com,aes128-gcm@openssh.com," \
             "aes256-ctr,aes192-ctr,aes128-ctr,"
# define AES_CBC "aes256-cbc,aes192-cbc,aes128-cbc,"
# define DES "3des-cbc"
# define DES_SUPPORTED "3des-cbc"

#elif defined(HAVE_LIBMBEDCRYPTO)
# ifdef MBEDTLS_GCM_C
#  define GCM "aes256-gcm@openssh.com,aes128-gcm@openssh.com,"
# else
#  define GCM ""
# endif /* MBEDTLS_GCM_C */
# define AES GCM "aes256-ctr,aes192-ctr,aes128-ctr,"
# define AES_CBC "aes256-cbc,aes192-cbc,aes128-cbc,"
# define DES "3des-cbc"
# define DES_SUPPORTED "3des-cbc"

#elif defined(HAVE_LIBCRYPTO)
# ifdef HAVE_OPENSSL_AES_H
#  define GCM "aes256-gcm@openssh.com,aes128-gcm@openssh.com,"
#  define AES GCM "aes256-ctr,aes192-ctr,aes128-ctr,"
#  define AES_CBC "aes256-cbc,aes192-cbc,aes128-cbc,"
# else /* HAVE_OPENSSL_AES_H */
#  define AES ""
#  define AES_CBC ""
# endif /* HAVE_OPENSSL_AES_H */

# define DES "3des-cbc"
# define DES_SUPPORTED "3des-cbc"
#endif /* HAVE_LIBCRYPTO */

#ifdef WITH_ZLIB
#define ZLIB "none,zlib@openssh.com,zlib"
#else
#define ZLIB "none"
#endif /* WITH_ZLIB */

#ifdef HAVE_CURVE25519
#define CURVE25519 "curve25519-sha256,curve25519-sha256@libssh.org,"
#else
#define CURVE25519 ""
#endif /* HAVE_CURVE25519 */

#ifdef HAVE_ECDH
#define ECDH "ecdh-sha2-nistp256,ecdh-sha2-nistp384,ecdh-sha2-nistp521,"
#define EC_HOSTKEYS "ecdsa-sha2-nistp521,ecdsa-sha2-nistp384,ecdsa-sha2-nistp256,"
#define EC_PUBLIC_KEY_ALGORITHMS "ecdsa-sha2-nistp521-cert-v01@openssh.com," \
                                 "ecdsa-sha2-nistp384-cert-v01@openssh.com," \
                                 "ecdsa-sha2-nistp256-cert-v01@openssh.com,"
#else
#define EC_HOSTKEYS ""
#define EC_PUBLIC_KEY_ALGORITHMS ""
#define ECDH ""
#endif /* HAVE_ECDH */

#ifdef HAVE_DSA
#define DSA_HOSTKEYS ",ssh-dss"
#define DSA_PUBLIC_KEY_ALGORITHMS ",ssh-dss-cert-v01@openssh.com"
#else
#define DSA_HOSTKEYS ""
#define DSA_PUBLIC_KEY_ALGORITHMS ""
#endif /* HAVE_DSA */

#ifdef WITH_INSECURE_NONE
#define NONE ",none"
#else
#define NONE
#endif /* WITH_INSECURE_NONE */

#define HOSTKEYS "ssh-ed25519," \
                 EC_HOSTKEYS \
                 "rsa-sha2-512," \
                 "rsa-sha2-256," \
                 "ssh-rsa" \
                 DSA_HOSTKEYS
#define DEFAULT_HOSTKEYS "ssh-ed25519," \
                         EC_HOSTKEYS \
                         "rsa-sha2-512," \
                         "rsa-sha2-256"

#define PUBLIC_KEY_ALGORITHMS "ssh-ed25519-cert-v01@openssh.com," \
                              EC_PUBLIC_KEY_ALGORITHMS \
                              "rsa-sha2-512-cert-v01@openssh.com," \
                              "rsa-sha2-256-cert-v01@openssh.com," \
                              "ssh-rsa-cert-v01@openssh.com" \
                              DSA_PUBLIC_KEY_ALGORITHMS "," \
                              HOSTKEYS
#define DEFAULT_PUBLIC_KEY_ALGORITHMS "ssh-ed25519-cert-v01@openssh.com," \
                                      EC_PUBLIC_KEY_ALGORITHMS \
                                      "rsa-sha2-512-cert-v01@openssh.com," \
                                      "rsa-sha2-256-cert-v01@openssh.com," \
                                      DEFAULT_HOSTKEYS

#ifdef WITH_GEX
#define GEX_SHA256 "diffie-hellman-group-exchange-sha256,"
#define GEX_SHA1 "diffie-hellman-group-exchange-sha1,"
#else
#define GEX_SHA256
#define GEX_SHA1
#endif /* WITH_GEX */

#define CHACHA20 "chacha20-poly1305@openssh.com,"

#define DEFAULT_KEY_EXCHANGE \
    CURVE25519 \
    ECDH \
    "diffie-hellman-group18-sha512,diffie-hellman-group16-sha512," \
    GEX_SHA256 \
<<<<<<< HEAD
    "diffie-hellman-group14-sha256," \
    "diffie-hellman-group14-sha1,diffie-hellman-group1-sha1"
#define KEY_EXCHANGE_SUPPORTED \
    GEX_SHA1 \
    KEY_EXCHANGE
=======
    "diffie-hellman-group14-sha256" \

#define KEY_EXCHANGE_SUPPORTED \
    GEX_SHA1 \
    DEFAULT_KEY_EXCHANGE \
    ",diffie-hellman-group14-sha1,diffie-hellman-group1-sha1"
>>>>>>> 7f6b3fab

/* RFC 8308 */
#define KEX_EXTENSION_CLIENT "ext-info-c"

/* Allowed algorithms in FIPS mode */
#define FIPS_ALLOWED_CIPHERS "aes256-gcm@openssh.com,"\
                             "aes256-ctr,"\
                             "aes256-cbc,"\
                             "aes128-gcm@openssh.com,"\
                             "aes128-ctr,"\
                             "aes128-cbc"

#define FIPS_ALLOWED_HOSTKEYS EC_HOSTKEYS \
                              "rsa-sha2-512," \
                              "rsa-sha2-256"

#define FIPS_ALLOWED_PUBLIC_KEY_ALGORITHMS EC_PUBLIC_KEY_ALGORITHMS \
                                           "rsa-sha2-512-cert-v01@openssh.com," \
                                           "rsa-sha2-256-cert-v01@openssh.com," \
                                           FIPS_ALLOWED_HOSTKEYS

#define FIPS_ALLOWED_KEX "ecdh-sha2-nistp256,"\
                         "ecdh-sha2-nistp384,"\
                         "ecdh-sha2-nistp521,"\
                         "diffie-hellman-group-exchange-sha256,"\
                         "diffie-hellman-group14-sha256,"\
                         "diffie-hellman-group16-sha512,"\
                         "diffie-hellman-group18-sha512"

#define FIPS_ALLOWED_MACS "hmac-sha2-256-etm@openssh.com,"\
                          "hmac-sha1-etm@openssh.com,"\
                          "hmac-sha2-512-etm@openssh.com,"\
                          "hmac-sha2-256,"\
                          "hmac-sha1,"\
                          "hmac-sha2-512"

/* NOTE: This is a fixed API and the index is defined by ssh_kex_types_e */
static const char *fips_methods[] = {
    FIPS_ALLOWED_KEX,
    FIPS_ALLOWED_PUBLIC_KEY_ALGORITHMS,
    FIPS_ALLOWED_CIPHERS,
    FIPS_ALLOWED_CIPHERS,
    FIPS_ALLOWED_MACS,
    FIPS_ALLOWED_MACS,
    ZLIB,
    ZLIB,
    "",
    "",
    NULL
};

/* NOTE: This is a fixed API and the index is defined by ssh_kex_types_e */
static const char *default_methods[] = {
    DEFAULT_KEY_EXCHANGE,
    DEFAULT_PUBLIC_KEY_ALGORITHMS,
    CHACHA20 AES,
    CHACHA20 AES,
    "hmac-sha2-256-etm@openssh.com,hmac-sha2-512-etm@openssh.com,hmac-sha2-256,hmac-sha2-512",
    "hmac-sha2-256-etm@openssh.com,hmac-sha2-512-etm@openssh.com,hmac-sha2-256,hmac-sha2-512",
    ZLIB,
    ZLIB,
    "",
    "",
    NULL
};

/* NOTE: This is a fixed API and the index is defined by ssh_kex_types_e */
static const char *supported_methods[] = {
  KEY_EXCHANGE_SUPPORTED,
  PUBLIC_KEY_ALGORITHMS,
  CHACHA20 AES AES_CBC BLOWFISH DES_SUPPORTED NONE,
  CHACHA20 AES AES_CBC BLOWFISH DES_SUPPORTED NONE,
  "hmac-sha2-256-etm@openssh.com,hmac-sha2-512-etm@openssh.com,hmac-sha1-etm@openssh.com,hmac-sha2-256,hmac-sha2-512,hmac-sha1" NONE,
  "hmac-sha2-256-etm@openssh.com,hmac-sha2-512-etm@openssh.com,hmac-sha1-etm@openssh.com,hmac-sha2-256,hmac-sha2-512,hmac-sha1" NONE,
  ZLIB,
  ZLIB,
  "",
  "",
  NULL
};

/* descriptions of the key exchange packet */
static const char *ssh_kex_descriptions[] = {
  "kex algos",
  "server host key algo",
  "encryption client->server",
  "encryption server->client",
  "mac algo client->server",
  "mac algo server->client",
  "compression algo client->server",
  "compression algo server->client",
  "languages client->server",
  "languages server->client",
  NULL
};

const char *ssh_kex_get_default_methods(uint32_t algo)
{
    if (algo >= SSH_KEX_METHODS) {
        return NULL;
    }

    return default_methods[algo];
}

const char *ssh_kex_get_supported_method(uint32_t algo)
{
    if (algo >= SSH_KEX_METHODS) {
        return NULL;
    }

    return supported_methods[algo];
}

const char *ssh_kex_get_description(uint32_t algo) {
  if (algo >= SSH_KEX_METHODS) {
    return NULL;
  }

  return ssh_kex_descriptions[algo];
}

const char *ssh_kex_get_fips_methods(uint32_t algo) {
  if (algo >= SSH_KEX_METHODS) {
    return NULL;
  }

  return fips_methods[algo];
}

/**
 * @internal
 * @brief returns whether the first client key exchange algorithm or
 *        hostkey type matches its server counterpart
 * @returns whether the first client key exchange algorithm or hostkey type
 *          matches its server counterpart
 */
static int cmp_first_kex_algo(const char *client_str,
                              const char *server_str) {
    size_t client_kex_len;
    size_t server_kex_len;

    char *colon;

    int is_wrong = 1;

    colon = strchr(client_str, ',');
    if (colon == NULL) {
        client_kex_len = strlen(client_str);
    } else {
        client_kex_len = colon - client_str;
    }

    colon = strchr(server_str, ',');
    if (colon == NULL) {
        server_kex_len = strlen(server_str);
    } else {
        server_kex_len = colon - server_str;
    }

    if (client_kex_len != server_kex_len) {
        return is_wrong;
    }

    is_wrong = (strncmp(client_str, server_str, client_kex_len) != 0);

    return is_wrong;
}

SSH_PACKET_CALLBACK(ssh_packet_kexinit)
{
    int i, ok;
    int server_kex = session->server;
    ssh_string str = NULL;
    char *strings[SSH_KEX_METHODS] = {0};
    char *rsa_sig_ext = NULL;
    int rc = SSH_ERROR;
    size_t len;

    uint8_t first_kex_packet_follows = 0;
    uint32_t kexinit_reserved = 0;

    (void)type;
    (void)user;

    if (session->session_state == SSH_SESSION_STATE_AUTHENTICATED) {
        SSH_LOG(SSH_LOG_INFO, "Initiating key re-exchange");
    } else if (session->session_state != SSH_SESSION_STATE_INITIAL_KEX) {
        ssh_set_error(session,SSH_FATAL,"SSH_KEXINIT received in wrong state");
        goto error;
    }

    if (server_kex) {
        len = ssh_buffer_get_data(packet,session->next_crypto->client_kex.cookie, 16);
        if (len != 16) {
            ssh_set_error(session, SSH_FATAL, "ssh_packet_kexinit: no cookie in packet");
            goto error;
        }

        ok = ssh_hashbufin_add_cookie(session, session->next_crypto->client_kex.cookie);
        if (ok < 0) {
            ssh_set_error(session, SSH_FATAL, "ssh_packet_kexinit: adding cookie failed");
            goto error;
        }
    } else {
        len = ssh_buffer_get_data(packet,session->next_crypto->server_kex.cookie, 16);
        if (len != 16) {
            ssh_set_error(session, SSH_FATAL, "ssh_packet_kexinit: no cookie in packet");
            goto error;
        }

        ok = ssh_hashbufin_add_cookie(session, session->next_crypto->server_kex.cookie);
        if (ok < 0) {
            ssh_set_error(session, SSH_FATAL, "ssh_packet_kexinit: adding cookie failed");
            goto error;
        }
    }

    for (i = 0; i < SSH_KEX_METHODS; i++) {
        str = ssh_buffer_get_ssh_string(packet);
        if (str == NULL) {
          goto error;
        }

        rc = ssh_buffer_add_ssh_string(session->in_hashbuf, str);
        if (rc < 0) {
            ssh_set_error(session, SSH_FATAL, "Error adding string in hash buffer");
            goto error;
        }

        strings[i] = ssh_string_to_char(str);
        if (strings[i] == NULL) {
            ssh_set_error_oom(session);
            goto error;
        }
        SSH_STRING_FREE(str);
        str = NULL;
    }

    /* copy the server kex info into an array of strings */
    if (server_kex) {
        for (i = 0; i < SSH_KEX_METHODS; i++) {
            session->next_crypto->client_kex.methods[i] = strings[i];
        }
    } else { /* client */
        for (i = 0; i < SSH_KEX_METHODS; i++) {
            session->next_crypto->server_kex.methods[i] = strings[i];
        }
    }

    /*
     * Handle the two final fields for the KEXINIT message (RFC 4253 7.1):
     *
     *      boolean      first_kex_packet_follows
     *      uint32       0 (reserved for future extension)
     *
     * Notably if clients set 'first_kex_packet_follows', it is expected
     * that its value is included when computing the session ID (see
     * 'make_sessionid').
     */
    if (server_kex) {
        rc = ssh_buffer_get_u8(packet, &first_kex_packet_follows);
        if (rc != 1) {
            goto error;
        }

        rc = ssh_buffer_add_u8(session->in_hashbuf, first_kex_packet_follows);
        if (rc < 0) {
            goto error;
        }

        rc = ssh_buffer_add_u32(session->in_hashbuf, kexinit_reserved);
        if (rc < 0) {
            goto error;
        }

        /*
         * If client sent a ext-info-c message in the kex list, it supports
         * RFC 8308 extension negotiation.
         */
        ok = ssh_match_group(session->next_crypto->client_kex.methods[SSH_KEX],
                             KEX_EXTENSION_CLIENT);
        if (ok) {
            const char *hostkeys = NULL;

            /* The client supports extension negotiation */
            session->extensions |= SSH_EXT_NEGOTIATION;
            /*
             * RFC 8332 Section 3.1: Use for Server Authentication
             * Check what algorithms were provided in the SSH_HOSTKEYS list
             * by the client and enable the respective extensions to provide
             * correct signature in the next packet if RSA is negotiated
             */
            hostkeys = session->next_crypto->client_kex.methods[SSH_HOSTKEYS];
            ok = ssh_match_group(hostkeys, "rsa-sha2-512");
            if (ok) {
                /* Check if rsa-sha2-512 is allowed by config */
                if (session->opts.wanted_methods[SSH_HOSTKEYS] != NULL) {
                    char *is_allowed =
                        ssh_find_matching(session->opts.wanted_methods[SSH_HOSTKEYS],
                                          "rsa-sha2-512");
                    if (is_allowed != NULL) {
                        session->extensions |= SSH_EXT_SIG_RSA_SHA512;
                    }
                    SAFE_FREE(is_allowed);
                }
            }
            ok = ssh_match_group(hostkeys, "rsa-sha2-256");
            if (ok) {
                /* Check if rsa-sha2-256 is allowed by config */
                if (session->opts.wanted_methods[SSH_HOSTKEYS] != NULL) {
                    char *is_allowed =
                        ssh_find_matching(session->opts.wanted_methods[SSH_HOSTKEYS],
                                          "rsa-sha2-256");
                    if (is_allowed != NULL) {
                        session->extensions |= SSH_EXT_SIG_RSA_SHA256;
                    }
                    SAFE_FREE(is_allowed);
                }
            }

            /*
             * Ensure that the client preference is honored for the case
             * both signature types are enabled.
             */
            if ((session->extensions & SSH_EXT_SIG_RSA_SHA256) &&
                (session->extensions & SSH_EXT_SIG_RSA_SHA512)) {
                session->extensions &= ~(SSH_EXT_SIG_RSA_SHA256 | SSH_EXT_SIG_RSA_SHA512);
                rsa_sig_ext = ssh_find_matching("rsa-sha2-512,rsa-sha2-256",
                                                session->next_crypto->client_kex.methods[SSH_HOSTKEYS]);
                if (rsa_sig_ext == NULL) {
                    goto error; /* should never happen */
                } else if (strcmp(rsa_sig_ext, "rsa-sha2-512") == 0) {
                    session->extensions |= SSH_EXT_SIG_RSA_SHA512;
                } else if (strcmp(rsa_sig_ext, "rsa-sha2-256") == 0) {
                    session->extensions |= SSH_EXT_SIG_RSA_SHA256;
                } else {
                    SAFE_FREE(rsa_sig_ext);
                    goto error; /* should never happen */
                }
                SAFE_FREE(rsa_sig_ext);
            }

            SSH_LOG(SSH_LOG_DEBUG, "The client supports extension "
                    "negotiation. Enabled signature algorithms: %s%s",
                    session->extensions & SSH_EXT_SIG_RSA_SHA256 ? "SHA256" : "",
                    session->extensions & SSH_EXT_SIG_RSA_SHA512 ? " SHA512" : "");
        }

        /*
         * Remember whether 'first_kex_packet_follows' was set and the client
         * guess was wrong: in this case the next SSH_MSG_KEXDH_INIT message
         * must be ignored.
         */
        if (first_kex_packet_follows) {
          session->first_kex_follows_guess_wrong =
            cmp_first_kex_algo(session->next_crypto->client_kex.methods[SSH_KEX],
                               session->next_crypto->server_kex.methods[SSH_KEX]) ||
            cmp_first_kex_algo(session->next_crypto->client_kex.methods[SSH_HOSTKEYS],
                               session->next_crypto->server_kex.methods[SSH_HOSTKEYS]);
        }
    }

    /* Note, that his overwrites authenticated state in case of rekeying */
    session->session_state = SSH_SESSION_STATE_KEXINIT_RECEIVED;
    session->dh_handshake_state = DH_STATE_INIT;
    session->ssh_connection_callback(session);
    return SSH_PACKET_USED;

error:
    SSH_STRING_FREE(str);
    for (i = 0; i < SSH_KEX_METHODS; i++) {
        if (server_kex) {
            session->next_crypto->client_kex.methods[i] = NULL;
        } else { /* client */
            session->next_crypto->server_kex.methods[i] = NULL;
        }
        SAFE_FREE(strings[i]);
    }

    session->session_state = SSH_SESSION_STATE_ERROR;

    return SSH_PACKET_USED;
}

void ssh_list_kex(struct ssh_kex_struct *kex) {
  int i = 0;

#ifdef DEBUG_CRYPTO
  ssh_log_hexdump("session cookie", kex->cookie, 16);
#endif

  for(i = 0; i < SSH_KEX_METHODS; i++) {
    if (kex->methods[i] == NULL) {
      continue;
    }
    SSH_LOG(SSH_LOG_FUNCTIONS, "%s: %s",
        ssh_kex_descriptions[i], kex->methods[i]);
  }
}

/**
 * @internal
 *
 * @brief selects the hostkey mechanisms to be chosen for the key exchange,
 * as some hostkey mechanisms may be present in known_hosts files.
 *
 * @returns a cstring containing a comma-separated list of hostkey methods.
 *          NULL if no method matches
 */
char *ssh_client_select_hostkeys(ssh_session session)
{
    const char *wanted = NULL;
    char *wanted_without_certs = NULL;
    char *known_hosts_algorithms = NULL;
    char *known_hosts_ordered = NULL;
    char *new_hostkeys = NULL;
    char *fips_hostkeys = NULL;

    wanted = session->opts.wanted_methods[SSH_HOSTKEYS];
    if (wanted == NULL) {
        if (ssh_fips_mode()) {
            wanted = ssh_kex_get_fips_methods(SSH_HOSTKEYS);
        } else {
            wanted = ssh_kex_get_default_methods(SSH_HOSTKEYS);
        }
    }

    /* This removes the certificate types, unsupported for now */
    wanted_without_certs = ssh_find_all_matching(HOSTKEYS, wanted);
    if (wanted_without_certs == NULL) {
        SSH_LOG(SSH_LOG_WARNING,
                "List of allowed host key algorithms is empty or contains only "
                "unsupported algorithms");
        return NULL;
    }

    SSH_LOG(SSH_LOG_DEBUG,
            "Order of wanted host keys: \"%s\"",
            wanted_without_certs);

    known_hosts_algorithms = ssh_known_hosts_get_algorithms_names(session);
    if (known_hosts_algorithms == NULL) {
        SSH_LOG(SSH_LOG_DEBUG,
                "No key found in known_hosts; "
                "changing host key method to \"%s\"",
                wanted_without_certs);

        return wanted_without_certs;
    }

    SSH_LOG(SSH_LOG_DEBUG,
            "Algorithms found in known_hosts files: \"%s\"",
            known_hosts_algorithms);

    /* Filter and order the keys from known_hosts according to wanted list */
    known_hosts_ordered = ssh_find_all_matching(known_hosts_algorithms,
                                                wanted_without_certs);
    SAFE_FREE(known_hosts_algorithms);
    if (known_hosts_ordered == NULL) {
        SSH_LOG(SSH_LOG_DEBUG,
                "No key found in known_hosts is allowed; "
                "changing host key method to \"%s\"",
                wanted_without_certs);

        return wanted_without_certs;
    }

    /* Append the other supported keys after the preferred ones
     * This function tolerates NULL pointers in parameters */
    new_hostkeys = ssh_append_without_duplicates(known_hosts_ordered,
                                                 wanted_without_certs);
    SAFE_FREE(known_hosts_ordered);
    SAFE_FREE(wanted_without_certs);
    if (new_hostkeys == NULL) {
        ssh_set_error_oom(session);
        return NULL;
    }

    if (ssh_fips_mode()) {
        /* Filter out algorithms not allowed in FIPS mode */
        fips_hostkeys = ssh_keep_fips_algos(SSH_HOSTKEYS, new_hostkeys);
        SAFE_FREE(new_hostkeys);
        if (fips_hostkeys == NULL) {
            SSH_LOG(SSH_LOG_WARNING,
                    "None of the wanted host keys or keys in known_hosts files "
                    "is allowed in FIPS mode.");
            return NULL;
        }
        new_hostkeys = fips_hostkeys;
    }

    SSH_LOG(SSH_LOG_DEBUG,
            "Changing host key method to \"%s\"",
            new_hostkeys);

    return new_hostkeys;
}

/**
 * @brief sets the key exchange parameters to be sent to the server,
 *        in function of the options and available methods.
 */
int ssh_set_client_kex(ssh_session session)
{
    struct ssh_kex_struct *client = &session->next_crypto->client_kex;
    const char *wanted;
    char *kex = NULL;
    char *kex_tmp = NULL;
    int ok;
    int i;
    size_t kex_len, len;

    ok = ssh_get_random(client->cookie, 16, 0);
    if (!ok) {
        ssh_set_error(session, SSH_FATAL, "PRNG error");
        return SSH_ERROR;
    }

    memset(client->methods, 0, SSH_KEX_METHODS * sizeof(char **));

    /* Set the list of allowed algorithms in order of preference, if it hadn't
     * been set yet. */
    for (i = 0; i < SSH_KEX_METHODS; i++) {
        if (i == SSH_HOSTKEYS) {
            /* Set the hostkeys in the following order:
             * - First: keys present in known_hosts files ordered by preference
             * - Next: other wanted algorithms ordered by preference */
            client->methods[i] = ssh_client_select_hostkeys(session);
            if (client->methods[i] == NULL) {
                ssh_set_error_oom(session);
                return SSH_ERROR;
            }
            continue;
        }

        wanted = session->opts.wanted_methods[i];
        if (wanted == NULL) {
            if (ssh_fips_mode()) {
                wanted = fips_methods[i];
            } else {
                wanted = default_methods[i];
            }
        }
        client->methods[i] = strdup(wanted);
        if (client->methods[i] == NULL) {
            ssh_set_error_oom(session);
            return SSH_ERROR;
        }
    }

    /* For rekeying, skip the extension negotiation */
    if (session->flags & SSH_SESSION_FLAG_AUTHENTICATED) {
        return SSH_OK;
    }

    /* Here we append  ext-info-c  to the list of kex algorithms */
    kex = client->methods[SSH_KEX];
    len = strlen(kex);
    if (len + strlen(KEX_EXTENSION_CLIENT) + 2 < len) {
        /* Overflow */
        return SSH_ERROR;
    }
    kex_len = len + strlen(KEX_EXTENSION_CLIENT) + 2; /* comma, NULL */
    kex_tmp = realloc(kex, kex_len);
    if (kex_tmp == NULL) {
        free(kex);
        ssh_set_error_oom(session);
        return SSH_ERROR;
    }
    snprintf(kex_tmp + len, kex_len - len, ",%s", KEX_EXTENSION_CLIENT);
    client->methods[SSH_KEX] = kex_tmp;

    return SSH_OK;
}

static const char *ssh_find_aead_hmac(const char *cipher)
{
    if (cipher == NULL) {
        return NULL;
    } else if (strcmp(cipher, "chacha20-poly1305@openssh.com") == 0) {
        return "aead-poly1305";
    } else if (strcmp(cipher, "aes256-gcm@openssh.com") == 0) {
        return "aead-gcm";
    } else if (strcmp(cipher, "aes128-gcm@openssh.com") == 0) {
        return "aead-gcm";
    }
    return NULL;
}

/** @brief Select the different methods on basis of client's and
 * server's kex messages, and watches out if a match is possible.
 */
int ssh_kex_select_methods (ssh_session session)
{
    struct ssh_kex_struct *server = &session->next_crypto->server_kex;
    struct ssh_kex_struct *client = &session->next_crypto->client_kex;
    char *ext_start = NULL;
    const char *aead_hmac = NULL;
    int i;

    /* Here we should drop the  ext-info-c  from the list so we avoid matching.
     * it. We added it to the end, so we can just truncate the string here */
    ext_start = strstr(client->methods[SSH_KEX], ","KEX_EXTENSION_CLIENT);
    if (ext_start != NULL) {
        ext_start[0] = '\0';
    }

    for (i = 0; i < SSH_KEX_METHODS; i++) {
        session->next_crypto->kex_methods[i]=ssh_find_matching(server->methods[i],client->methods[i]);

        if (i == SSH_MAC_C_S || i == SSH_MAC_S_C) {
            aead_hmac = ssh_find_aead_hmac(session->next_crypto->kex_methods[i-2]);
            if (aead_hmac) {
                free(session->next_crypto->kex_methods[i]);
                session->next_crypto->kex_methods[i] = strdup(aead_hmac);
            }
        }
        if (session->next_crypto->kex_methods[i] == NULL && i < SSH_LANG_C_S){
            ssh_set_error(session,SSH_FATAL,"kex error : no match for method %s: server [%s], client [%s]",
                    ssh_kex_descriptions[i],server->methods[i],client->methods[i]);
            return SSH_ERROR;
        } else if ((i >= SSH_LANG_C_S) && (session->next_crypto->kex_methods[i] == NULL)) {
            /* we can safely do that for languages */
            session->next_crypto->kex_methods[i] = strdup("");
        }
    }
    if (strcmp(session->next_crypto->kex_methods[SSH_KEX], "diffie-hellman-group1-sha1") == 0){
      session->next_crypto->kex_type=SSH_KEX_DH_GROUP1_SHA1;
    } else if (strcmp(session->next_crypto->kex_methods[SSH_KEX], "diffie-hellman-group14-sha1") == 0){
      session->next_crypto->kex_type=SSH_KEX_DH_GROUP14_SHA1;
    } else if (strcmp(session->next_crypto->kex_methods[SSH_KEX], "diffie-hellman-group14-sha256") == 0){
      session->next_crypto->kex_type=SSH_KEX_DH_GROUP14_SHA256;
    } else if (strcmp(session->next_crypto->kex_methods[SSH_KEX], "diffie-hellman-group16-sha512") == 0){
      session->next_crypto->kex_type=SSH_KEX_DH_GROUP16_SHA512;
    } else if (strcmp(session->next_crypto->kex_methods[SSH_KEX], "diffie-hellman-group18-sha512") == 0){
      session->next_crypto->kex_type=SSH_KEX_DH_GROUP18_SHA512;
#ifdef WITH_GEX
    } else if (strcmp(session->next_crypto->kex_methods[SSH_KEX], "diffie-hellman-group-exchange-sha1") == 0){
      session->next_crypto->kex_type=SSH_KEX_DH_GEX_SHA1;
    } else if (strcmp(session->next_crypto->kex_methods[SSH_KEX], "diffie-hellman-group-exchange-sha256") == 0){
        session->next_crypto->kex_type=SSH_KEX_DH_GEX_SHA256;
#endif /* WITH_GEX */
    } else if (strcmp(session->next_crypto->kex_methods[SSH_KEX], "ecdh-sha2-nistp256") == 0){
      session->next_crypto->kex_type=SSH_KEX_ECDH_SHA2_NISTP256;
    } else if (strcmp(session->next_crypto->kex_methods[SSH_KEX], "ecdh-sha2-nistp384") == 0){
      session->next_crypto->kex_type=SSH_KEX_ECDH_SHA2_NISTP384;
    } else if (strcmp(session->next_crypto->kex_methods[SSH_KEX], "ecdh-sha2-nistp521") == 0){
      session->next_crypto->kex_type=SSH_KEX_ECDH_SHA2_NISTP521;
    } else if (strcmp(session->next_crypto->kex_methods[SSH_KEX], "curve25519-sha256@libssh.org") == 0){
      session->next_crypto->kex_type=SSH_KEX_CURVE25519_SHA256_LIBSSH_ORG;
    } else if (strcmp(session->next_crypto->kex_methods[SSH_KEX], "curve25519-sha256") == 0){
      session->next_crypto->kex_type=SSH_KEX_CURVE25519_SHA256;
    }
    SSH_LOG(SSH_LOG_INFO, "Negotiated %s,%s,%s,%s,%s,%s,%s,%s,%s,%s",
            session->next_crypto->kex_methods[SSH_KEX],
            session->next_crypto->kex_methods[SSH_HOSTKEYS],
            session->next_crypto->kex_methods[SSH_CRYPT_C_S],
            session->next_crypto->kex_methods[SSH_CRYPT_S_C],
            session->next_crypto->kex_methods[SSH_MAC_C_S],
            session->next_crypto->kex_methods[SSH_MAC_S_C],
            session->next_crypto->kex_methods[SSH_COMP_C_S],
            session->next_crypto->kex_methods[SSH_COMP_S_C],
            session->next_crypto->kex_methods[SSH_LANG_C_S],
            session->next_crypto->kex_methods[SSH_LANG_S_C]
    );
    return SSH_OK;
}


/* this function only sends the predefined set of kex methods */
int ssh_send_kex(ssh_session session, int server_kex)
{
  struct ssh_kex_struct *kex = (server_kex ? &session->next_crypto->server_kex :
      &session->next_crypto->client_kex);
  ssh_string str = NULL;
  int i;
  int rc;

  rc = ssh_buffer_pack(session->out_buffer,
                       "bP",
                       SSH2_MSG_KEXINIT,
                       16,
                       kex->cookie); /* cookie */
  if (rc != SSH_OK)
    goto error;
  if (ssh_hashbufout_add_cookie(session) < 0) {
    goto error;
  }

  ssh_list_kex(kex);

  for (i = 0; i < SSH_KEX_METHODS; i++) {
    str = ssh_string_from_char(kex->methods[i]);
    if (str == NULL) {
      goto error;
    }

    if (ssh_buffer_add_ssh_string(session->out_hashbuf, str) < 0) {
      goto error;
    }
    if (ssh_buffer_add_ssh_string(session->out_buffer, str) < 0) {
      goto error;
    }
    SSH_STRING_FREE(str);
    str = NULL;
  }

  rc = ssh_buffer_pack(session->out_buffer,
                       "bd",
                       0,
                       0);
  if (rc != SSH_OK) {
    goto error;
  }

  if (ssh_packet_send(session) == SSH_ERROR) {
    return -1;
  }

  SSH_LOG(SSH_LOG_PACKET, "SSH_MSG_KEXINIT sent");
  return 0;
error:
  ssh_buffer_reinit(session->out_buffer);
  ssh_buffer_reinit(session->out_hashbuf);
  SSH_STRING_FREE(str);

  return -1;
}

/*
 * Key re-exchange (rekey) is triggered by this function.
 * It can not be called again after the rekey is initialized!
 */
int ssh_send_rekex(ssh_session session)
{
    int rc;

    if (session->dh_handshake_state != DH_STATE_FINISHED) {
        /* Rekey/Key exchange is already in progress */
        SSH_LOG(SSH_LOG_PACKET, "Attempting rekey in bad state");
        return SSH_ERROR;
    }

    if (session->current_crypto == NULL) {
        /* No current crypto used -- can not exchange it */
        SSH_LOG(SSH_LOG_PACKET, "No crypto to rekey");
        return SSH_ERROR;
    }

    if (session->client) {
        rc = ssh_set_client_kex(session);
        if (rc != SSH_OK) {
            SSH_LOG(SSH_LOG_PACKET, "Failed to set client kex");
            return rc;
        }
    } else {
#ifdef WITH_SERVER
        rc = server_set_kex(session);
        if (rc == SSH_ERROR) {
            SSH_LOG(SSH_LOG_PACKET, "Failed to set server kex");
            return rc;
        }
#else
        SSH_LOG(SSH_LOG_PACKET, "Invalid session state.");
        return SSH_ERROR;
#endif /* WITH_SERVER */
    }

    session->dh_handshake_state = DH_STATE_INIT;
    rc = ssh_send_kex(session, session->server);
    if (rc < 0) {
        SSH_LOG(SSH_LOG_PACKET, "Failed to send kex");
        return rc;
    }

    /* Reset the handshake state */
    session->dh_handshake_state = DH_STATE_INIT_SENT;
    return SSH_OK;
}

/* returns a copy of the provided list if everything is supported,
 * otherwise a new list of the supported algorithms */
char *ssh_keep_known_algos(enum ssh_kex_types_e algo, const char *list)
{
    if (algo > SSH_LANG_S_C) {
        return NULL;
    }

    return ssh_find_all_matching(supported_methods[algo], list);
}

/**
 * @internal
 *
 * @brief Return a newly allocated string containing only the FIPS allowed
 * algorithms from the list.
 *
 * @param[in] algo  The type of the methods to filter
 * @param[in] list  The list to be filtered
 *
 * @return A newly allocated list containing only the FIPS allowed algorithms from
 * the list; NULL in case of error.
 */
char *ssh_keep_fips_algos(enum ssh_kex_types_e algo, const char *list)
{
    if (algo > SSH_LANG_S_C) {
        return NULL;
    }

    return ssh_find_all_matching(fips_methods[algo], list);
}

int ssh_make_sessionid(ssh_session session)
{
    ssh_string num = NULL;
    ssh_buffer server_hash = NULL;
    ssh_buffer client_hash = NULL;
    ssh_buffer buf = NULL;
    ssh_string server_pubkey_blob = NULL;
#if !defined(HAVE_LIBCRYPTO) || OPENSSL_VERSION_NUMBER < 0x30000000L
    const_bignum client_pubkey, server_pubkey;
#else
    bignum client_pubkey = NULL, server_pubkey = NULL;
#endif /* OPENSSL_VERSION_NUMBER */
#ifdef WITH_GEX
#if !defined(HAVE_LIBCRYPTO) || OPENSSL_VERSION_NUMBER < 0x30000000L
    const_bignum modulus, generator;
#else
    bignum modulus = NULL, generator = NULL;
#endif /* OPENSSL_VERSION_NUMBER */
#endif /* WITH_GEX */
    int rc = SSH_ERROR;

    buf = ssh_buffer_new();
    if (buf == NULL) {
        return rc;
    }

    rc = ssh_buffer_pack(buf,
                         "ss",
                         session->clientbanner,
                         session->serverbanner);
    if (rc == SSH_ERROR) {
        goto error;
    }

    if (session->client) {
        server_hash = session->in_hashbuf;
        client_hash = session->out_hashbuf;
    } else {
        server_hash = session->out_hashbuf;
        client_hash = session->in_hashbuf;
    }

    /*
     * Handle the two final fields for the KEXINIT message (RFC 4253 7.1):
     *
     *      boolean      first_kex_packet_follows
     *      uint32       0 (reserved for future extension)
     */
    rc = ssh_buffer_add_u8(server_hash, 0);
    if (rc < 0) {
        goto error;
    }
    rc = ssh_buffer_add_u32(server_hash, 0);
    if (rc < 0) {
        goto error;
    }

    /* These fields are handled for the server case in ssh_packet_kexinit. */
    if (session->client) {
        rc = ssh_buffer_add_u8(client_hash, 0);
        if (rc < 0) {
            goto error;
        }
        rc = ssh_buffer_add_u32(client_hash, 0);
        if (rc < 0) {
            goto error;
        }
    }

    rc = ssh_dh_get_next_server_publickey_blob(session, &server_pubkey_blob);
    if (rc != SSH_OK) {
        goto error;
    }

    rc = ssh_buffer_pack(buf,
                         "dPdPS",
                         ssh_buffer_get_len(client_hash),
                         ssh_buffer_get_len(client_hash),
                         ssh_buffer_get(client_hash),
                         ssh_buffer_get_len(server_hash),
                         ssh_buffer_get_len(server_hash),
                         ssh_buffer_get(server_hash),
                         server_pubkey_blob);
    SSH_STRING_FREE(server_pubkey_blob);
    if (rc != SSH_OK){
        goto error;
    }

    switch(session->next_crypto->kex_type) {
    case SSH_KEX_DH_GROUP1_SHA1:
    case SSH_KEX_DH_GROUP14_SHA1:
    case SSH_KEX_DH_GROUP14_SHA256:
    case SSH_KEX_DH_GROUP16_SHA512:
    case SSH_KEX_DH_GROUP18_SHA512:
        rc = ssh_dh_keypair_get_keys(session->next_crypto->dh_ctx,
                                     DH_CLIENT_KEYPAIR, NULL, &client_pubkey);
        if (rc != SSH_OK) {
            goto error;
        }
        rc = ssh_dh_keypair_get_keys(session->next_crypto->dh_ctx,
                                     DH_SERVER_KEYPAIR, NULL, &server_pubkey);
        if (rc != SSH_OK) {
            goto error;
        }
        rc = ssh_buffer_pack(buf,
                             "BB",
                             client_pubkey,
                             server_pubkey);
        if (rc != SSH_OK) {
            goto error;
        }
#if defined(HAVE_LIBCRYPTO) && OPENSSL_VERSION_NUMBER >= 0x30000000L
        bignum_safe_free(client_pubkey);
        bignum_safe_free(server_pubkey);
#endif /* OPENSSL_VERSION_NUMBER */
        break;
#ifdef WITH_GEX
    case SSH_KEX_DH_GEX_SHA1:
    case SSH_KEX_DH_GEX_SHA256:
        rc = ssh_dh_keypair_get_keys(session->next_crypto->dh_ctx,
                                     DH_CLIENT_KEYPAIR, NULL, &client_pubkey);
        if (rc != SSH_OK) {
            goto error;
        }
        rc = ssh_dh_keypair_get_keys(session->next_crypto->dh_ctx,
                                     DH_SERVER_KEYPAIR, NULL, &server_pubkey);
        if (rc != SSH_OK) {
            goto error;
        }
        rc = ssh_dh_get_parameters(session->next_crypto->dh_ctx,
                                   &modulus, &generator);
        if (rc != SSH_OK) {
            goto error;
        }
        rc = ssh_buffer_pack(buf,
                    "dddBBBB",
                    session->next_crypto->dh_pmin,
                    session->next_crypto->dh_pn,
                    session->next_crypto->dh_pmax,
                    modulus,
                    generator,
                    client_pubkey,
                    server_pubkey);
        if (rc != SSH_OK) {
            goto error;
        }
#if defined(HAVE_LIBCRYPTO) && OPENSSL_VERSION_NUMBER >= 0x30000000L
        bignum_safe_free(modulus);
        bignum_safe_free(generator);
#endif /* OPENSSL_VERSION_NUMBER */
        break;
#endif /* WITH_GEX */
#ifdef HAVE_ECDH
    case SSH_KEX_ECDH_SHA2_NISTP256:
    case SSH_KEX_ECDH_SHA2_NISTP384:
    case SSH_KEX_ECDH_SHA2_NISTP521:
        if (session->next_crypto->ecdh_client_pubkey == NULL ||
            session->next_crypto->ecdh_server_pubkey == NULL) {
            SSH_LOG(SSH_LOG_WARNING, "ECDH parameted missing");
            goto error;
        }
        rc = ssh_buffer_pack(buf,
                             "SS",
                             session->next_crypto->ecdh_client_pubkey,
                             session->next_crypto->ecdh_server_pubkey);
        if (rc != SSH_OK) {
            goto error;
        }
        break;
#endif /* HAVE_ECDH */
#ifdef HAVE_CURVE25519
    case SSH_KEX_CURVE25519_SHA256:
    case SSH_KEX_CURVE25519_SHA256_LIBSSH_ORG:
        rc = ssh_buffer_pack(buf,
                             "dPdP",
                             CURVE25519_PUBKEY_SIZE,
                             (size_t)CURVE25519_PUBKEY_SIZE, session->next_crypto->curve25519_client_pubkey,
                             CURVE25519_PUBKEY_SIZE,
                             (size_t)CURVE25519_PUBKEY_SIZE, session->next_crypto->curve25519_server_pubkey);

        if (rc != SSH_OK) {
            goto error;
        }
        break;
#endif /* HAVE_CURVE25519 */
    }
    rc = ssh_buffer_pack(buf, "B", session->next_crypto->shared_secret);
    if (rc != SSH_OK) {
        goto error;
    }

#ifdef DEBUG_CRYPTO
    ssh_log_hexdump("hash buffer", ssh_buffer_get(buf), ssh_buffer_get_len(buf));
#endif

    switch (session->next_crypto->kex_type) {
    case SSH_KEX_DH_GROUP1_SHA1:
    case SSH_KEX_DH_GROUP14_SHA1:
#ifdef WITH_GEX
    case SSH_KEX_DH_GEX_SHA1:
#endif /* WITH_GEX */
        session->next_crypto->digest_len = SHA_DIGEST_LENGTH;
        session->next_crypto->digest_type = SSH_KDF_SHA1;
        session->next_crypto->secret_hash = malloc(session->next_crypto->digest_len);
        if (session->next_crypto->secret_hash == NULL) {
            ssh_set_error_oom(session);
            goto error;
        }
        sha1(ssh_buffer_get(buf), ssh_buffer_get_len(buf),
                                   session->next_crypto->secret_hash);
        break;
    case SSH_KEX_DH_GROUP14_SHA256:
    case SSH_KEX_ECDH_SHA2_NISTP256:
    case SSH_KEX_CURVE25519_SHA256:
    case SSH_KEX_CURVE25519_SHA256_LIBSSH_ORG:
#ifdef WITH_GEX
    case SSH_KEX_DH_GEX_SHA256:
#endif /* WITH_GEX */
        session->next_crypto->digest_len = SHA256_DIGEST_LENGTH;
        session->next_crypto->digest_type = SSH_KDF_SHA256;
        session->next_crypto->secret_hash = malloc(session->next_crypto->digest_len);
        if (session->next_crypto->secret_hash == NULL) {
            ssh_set_error_oom(session);
            goto error;
        }
        sha256(ssh_buffer_get(buf), ssh_buffer_get_len(buf),
                                     session->next_crypto->secret_hash);
        break;
    case SSH_KEX_ECDH_SHA2_NISTP384:
        session->next_crypto->digest_len = SHA384_DIGEST_LENGTH;
        session->next_crypto->digest_type = SSH_KDF_SHA384;
        session->next_crypto->secret_hash = malloc(session->next_crypto->digest_len);
        if (session->next_crypto->secret_hash == NULL) {
            ssh_set_error_oom(session);
            goto error;
        }
        sha384(ssh_buffer_get(buf), ssh_buffer_get_len(buf),
                                     session->next_crypto->secret_hash);
        break;
    case SSH_KEX_DH_GROUP16_SHA512:
    case SSH_KEX_DH_GROUP18_SHA512:
    case SSH_KEX_ECDH_SHA2_NISTP521:
        session->next_crypto->digest_len = SHA512_DIGEST_LENGTH;
        session->next_crypto->digest_type = SSH_KDF_SHA512;
        session->next_crypto->secret_hash = malloc(session->next_crypto->digest_len);
        if (session->next_crypto->secret_hash == NULL) {
            ssh_set_error_oom(session);
            goto error;
        }
        sha512(ssh_buffer_get(buf),
               ssh_buffer_get_len(buf),
               session->next_crypto->secret_hash);
        break;
    }
    /* During the first kex, secret hash and session ID are equal. However, after
     * a key re-exchange, a new secret hash is calculated. This hash will not replace
     * but complement existing session id.
     */
    if (!session->next_crypto->session_id) {
        session->next_crypto->session_id = malloc(session->next_crypto->digest_len);
        if (session->next_crypto->session_id == NULL) {
            ssh_set_error_oom(session);
            goto error;
        }
        memcpy(session->next_crypto->session_id, session->next_crypto->secret_hash,
                session->next_crypto->digest_len);
	/* Initial length is the same as secret hash */
	session->next_crypto->session_id_len = session->next_crypto->digest_len;
    }
#ifdef DEBUG_CRYPTO
<<<<<<< HEAD
    printf("Session hash: \n");
    ssh_log_hexdump("secret hash", session->next_crypto->secret_hash, session->next_crypto->digest_len);
    ssh_log_hexdump("session id", session->next_crypto->session_id, session->next_crypto->session_id_len);
#endif
=======
    SSH_LOG(SSH_LOG_DEBUG, "Session hash: \n");
    ssh_log_hexdump("secret hash", session->next_crypto->secret_hash, session->next_crypto->digest_len);
    ssh_log_hexdump("session id", session->next_crypto->session_id, session->next_crypto->session_id_len);
#endif /* DEBUG_CRYPTO */
>>>>>>> 7f6b3fab

    rc = SSH_OK;
error:
    SSH_BUFFER_FREE(buf);
    SSH_BUFFER_FREE(client_hash);
    SSH_BUFFER_FREE(server_hash);

    session->in_hashbuf = NULL;
    session->out_hashbuf = NULL;

    SSH_STRING_FREE(num);
<<<<<<< HEAD
=======
#if defined(HAVE_LIBCRYPTO) && OPENSSL_VERSION_NUMBER >= 0x30000000L
    bignum_safe_free(client_pubkey);
    bignum_safe_free(server_pubkey);
#endif /* OPENSSL_VERSION_NUMBER */
>>>>>>> 7f6b3fab

    return rc;
}

int ssh_hashbufout_add_cookie(ssh_session session)
{
    int rc;

    session->out_hashbuf = ssh_buffer_new();
    if (session->out_hashbuf == NULL) {
        return -1;
    }

    rc = ssh_buffer_allocate_size(session->out_hashbuf,
            sizeof(uint8_t) + 16);
    if (rc < 0) {
        ssh_buffer_reinit(session->out_hashbuf);
        return -1;
    }

    if (ssh_buffer_add_u8(session->out_hashbuf, 20) < 0) {
        ssh_buffer_reinit(session->out_hashbuf);
        return -1;
    }

    if (session->server) {
        if (ssh_buffer_add_data(session->out_hashbuf,
                    session->next_crypto->server_kex.cookie, 16) < 0) {
            ssh_buffer_reinit(session->out_hashbuf);
            return -1;
        }
    } else {
        if (ssh_buffer_add_data(session->out_hashbuf,
                    session->next_crypto->client_kex.cookie, 16) < 0) {
            ssh_buffer_reinit(session->out_hashbuf);
            return -1;
        }
    }

    return 0;
}

int ssh_hashbufin_add_cookie(ssh_session session, unsigned char *cookie)
{
    int rc;

    session->in_hashbuf = ssh_buffer_new();
    if (session->in_hashbuf == NULL) {
        return -1;
    }

    rc = ssh_buffer_allocate_size(session->in_hashbuf,
            sizeof(uint8_t) + 20 + 16);
    if (rc < 0) {
        ssh_buffer_reinit(session->in_hashbuf);
        return -1;
    }

    if (ssh_buffer_add_u8(session->in_hashbuf, 20) < 0) {
        ssh_buffer_reinit(session->in_hashbuf);
        return -1;
    }
    if (ssh_buffer_add_data(session->in_hashbuf,cookie, 16) < 0) {
        ssh_buffer_reinit(session->in_hashbuf);
        return -1;
    }

    return 0;
}

int ssh_generate_session_keys(ssh_session session)
{
    ssh_string k_string = NULL;
    struct ssh_crypto_struct *crypto = session->next_crypto;
    unsigned char *key = NULL;
    unsigned char *IV_cli_to_srv = NULL;
    unsigned char *IV_srv_to_cli = NULL;
    unsigned char *enckey_cli_to_srv = NULL;
    unsigned char *enckey_srv_to_cli = NULL;
    unsigned char *intkey_cli_to_srv = NULL;
    unsigned char *intkey_srv_to_cli = NULL;
    size_t key_len = 0;
    size_t IV_len = 0;
    size_t enckey_cli_to_srv_len = 0;
    size_t enckey_srv_to_cli_len = 0;
    size_t intkey_cli_to_srv_len = 0;
    size_t intkey_srv_to_cli_len = 0;
    int rc = -1;

    k_string = ssh_make_bignum_string(crypto->shared_secret);
    if (k_string == NULL) {
        ssh_set_error_oom(session);
        goto error;
    }
    /* See RFC4251 Section 5 for the definition of mpint which is the
     * encoding we need to use for key in the SSH KDF */
    key = (unsigned char *)k_string;
    key_len = ssh_string_len(k_string) + 4;

    IV_len = crypto->digest_len;
    if (session->client) {
        enckey_cli_to_srv_len = crypto->out_cipher->keysize / 8;
        enckey_srv_to_cli_len = crypto->in_cipher->keysize / 8;
        intkey_cli_to_srv_len = hmac_digest_len(crypto->out_hmac);
        intkey_srv_to_cli_len = hmac_digest_len(crypto->in_hmac);
    } else {
        enckey_cli_to_srv_len = crypto->in_cipher->keysize / 8;
        enckey_srv_to_cli_len = crypto->out_cipher->keysize / 8;
        intkey_cli_to_srv_len = hmac_digest_len(crypto->in_hmac);
        intkey_srv_to_cli_len = hmac_digest_len(crypto->out_hmac);
    }

    IV_cli_to_srv = malloc(IV_len);
    IV_srv_to_cli = malloc(IV_len);
    enckey_cli_to_srv = malloc(enckey_cli_to_srv_len);
    enckey_srv_to_cli = malloc(enckey_srv_to_cli_len);
    intkey_cli_to_srv = malloc(intkey_cli_to_srv_len);
    intkey_srv_to_cli = malloc(intkey_srv_to_cli_len);
    if (IV_cli_to_srv == NULL || IV_srv_to_cli == NULL ||
        enckey_cli_to_srv == NULL || enckey_srv_to_cli == NULL ||
        intkey_cli_to_srv == NULL || intkey_srv_to_cli == NULL) {
        ssh_set_error_oom(session);
        goto error;
    }

    /* IV */
    rc = ssh_kdf(crypto, key, key_len, 'A', IV_cli_to_srv, IV_len);
    if (rc < 0) {
        goto error;
    }
    rc = ssh_kdf(crypto, key, key_len, 'B', IV_srv_to_cli, IV_len);
    if (rc < 0) {
        goto error;
    }
    /* Encryption Key */
    rc = ssh_kdf(crypto, key, key_len, 'C', enckey_cli_to_srv,
                 enckey_cli_to_srv_len);
    if (rc < 0) {
        goto error;
    }
    rc = ssh_kdf(crypto, key, key_len, 'D', enckey_srv_to_cli,
                 enckey_srv_to_cli_len);
    if (rc < 0) {
        goto error;
    }
    /* Integrity Key */
    rc = ssh_kdf(crypto, key, key_len, 'E', intkey_cli_to_srv,
                 intkey_cli_to_srv_len);
    if (rc < 0) {
        goto error;
    }
    rc = ssh_kdf(crypto, key, key_len, 'F', intkey_srv_to_cli,
                 intkey_srv_to_cli_len);
    if (rc < 0) {
        goto error;
    }

    if (session->client) {
        crypto->encryptIV = IV_cli_to_srv;
        crypto->decryptIV = IV_srv_to_cli;
        crypto->encryptkey = enckey_cli_to_srv;
        crypto->decryptkey = enckey_srv_to_cli;
        crypto->encryptMAC = intkey_cli_to_srv;
        crypto->decryptMAC = intkey_srv_to_cli;
    } else {
        crypto->encryptIV = IV_srv_to_cli;
        crypto->decryptIV = IV_cli_to_srv;
        crypto->encryptkey = enckey_srv_to_cli;
        crypto->decryptkey = enckey_cli_to_srv;
        crypto->encryptMAC = intkey_srv_to_cli;
        crypto->decryptMAC = intkey_cli_to_srv;
    }

#ifdef DEBUG_CRYPTO
    ssh_log_hexdump("Client to Server IV", IV_cli_to_srv, IV_len);
    ssh_log_hexdump("Server to Client IV", IV_srv_to_cli, IV_len);
    ssh_log_hexdump("Client to Server Encryption Key", enckey_cli_to_srv,
                   enckey_cli_to_srv_len);
    ssh_log_hexdump("Server to Client Encryption Key", enckey_srv_to_cli,
                   enckey_srv_to_cli_len);
    ssh_log_hexdump("Client to Server Integrity Key", intkey_cli_to_srv,
                   intkey_cli_to_srv_len);
    ssh_log_hexdump("Server to Client Integrity Key", intkey_srv_to_cli,
                   intkey_srv_to_cli_len);
#endif /* DEBUG_CRYPTO */

    rc = 0;
error:
    ssh_string_burn(k_string);
    SSH_STRING_FREE(k_string);
    if (rc != 0) {
        free(IV_cli_to_srv);
        free(IV_srv_to_cli);
        free(enckey_cli_to_srv);
        free(enckey_srv_to_cli);
        free(intkey_cli_to_srv);
        free(intkey_srv_to_cli);
    }

    return rc;
}<|MERGE_RESOLUTION|>--- conflicted
+++ resolved
@@ -164,20 +164,12 @@
     ECDH \
     "diffie-hellman-group18-sha512,diffie-hellman-group16-sha512," \
     GEX_SHA256 \
-<<<<<<< HEAD
-    "diffie-hellman-group14-sha256," \
-    "diffie-hellman-group14-sha1,diffie-hellman-group1-sha1"
-#define KEY_EXCHANGE_SUPPORTED \
-    GEX_SHA1 \
-    KEY_EXCHANGE
-=======
     "diffie-hellman-group14-sha256" \
 
 #define KEY_EXCHANGE_SUPPORTED \
     GEX_SHA1 \
     DEFAULT_KEY_EXCHANGE \
     ",diffie-hellman-group14-sha1,diffie-hellman-group1-sha1"
->>>>>>> 7f6b3fab
 
 /* RFC 8308 */
 #define KEX_EXTENSION_CLIENT "ext-info-c"
@@ -1261,17 +1253,10 @@
 	session->next_crypto->session_id_len = session->next_crypto->digest_len;
     }
 #ifdef DEBUG_CRYPTO
-<<<<<<< HEAD
-    printf("Session hash: \n");
-    ssh_log_hexdump("secret hash", session->next_crypto->secret_hash, session->next_crypto->digest_len);
-    ssh_log_hexdump("session id", session->next_crypto->session_id, session->next_crypto->session_id_len);
-#endif
-=======
     SSH_LOG(SSH_LOG_DEBUG, "Session hash: \n");
     ssh_log_hexdump("secret hash", session->next_crypto->secret_hash, session->next_crypto->digest_len);
     ssh_log_hexdump("session id", session->next_crypto->session_id, session->next_crypto->session_id_len);
 #endif /* DEBUG_CRYPTO */
->>>>>>> 7f6b3fab
 
     rc = SSH_OK;
 error:
@@ -1283,13 +1268,10 @@
     session->out_hashbuf = NULL;
 
     SSH_STRING_FREE(num);
-<<<<<<< HEAD
-=======
 #if defined(HAVE_LIBCRYPTO) && OPENSSL_VERSION_NUMBER >= 0x30000000L
     bignum_safe_free(client_pubkey);
     bignum_safe_free(server_pubkey);
 #endif /* OPENSSL_VERSION_NUMBER */
->>>>>>> 7f6b3fab
 
     return rc;
 }
