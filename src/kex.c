/*
 * kex.c - key exchange
 *
 * This file is part of the SSH Library
 *
 * Copyright (c) 2003-2008 by Aris Adamantiadis
 *
 * The SSH Library is free software; you can redistribute it and/or modify
 * it under the terms of the GNU Lesser General Public License as published by
 * the Free Software Foundation; either version 2.1 of the License, or (at your
 * option) any later version.
 *
 * The SSH Library is distributed in the hope that it will be useful, but
 * WITHOUT ANY WARRANTY; without even the implied warranty of MERCHANTABILITY
 * or FITNESS FOR A PARTICULAR PURPOSE.  See the GNU Lesser General Public
 * License for more details.
 *
 * You should have received a copy of the GNU Lesser General Public License
 * along with the SSH Library; see the file COPYING.  If not, write to
 * the Free Software Foundation, Inc., 59 Temple Place - Suite 330, Boston,
 * MA 02111-1307, USA.
 */

#include "config.h"

#include <string.h>
#include <stdlib.h>
#include <stdio.h>
#include <stdbool.h>

#include "libssh/libssh.h"
#include "libssh/priv.h"
#include "libssh/buffer.h"
#include "libssh/dh.h"
#ifdef WITH_GEX
#include "libssh/dh-gex.h"
#endif /* WITH_GEX */
#include "libssh/kex.h"
#include "libssh/session.h"
#include "libssh/ssh2.h"
#include "libssh/string.h"
#include "libssh/curve25519.h"
#include "libssh/knownhosts.h"
#include "libssh/misc.h"
#include "libssh/pki.h"
#include "libssh/bignum.h"
#include "libssh/token.h"

#ifdef HAVE_BLOWFISH
# define BLOWFISH ",blowfish-cbc"
#else
# define BLOWFISH ""
#endif

#ifdef HAVE_LIBGCRYPT
# define AES "aes256-gcm@openssh.com,aes128-gcm@openssh.com," \
             "aes256-ctr,aes192-ctr,aes128-ctr"
# define AES_CBC ",aes256-cbc,aes192-cbc,aes128-cbc"
# define DES_SUPPORTED ",3des-cbc"

#elif defined(HAVE_LIBMBEDCRYPTO)
# ifdef MBEDTLS_GCM_C
#  define GCM "aes256-gcm@openssh.com,aes128-gcm@openssh.com,"
# else
#  define GCM ""
# endif /* MBEDTLS_GCM_C */
# define AES GCM "aes256-ctr,aes192-ctr,aes128-ctr"
# define AES_CBC ",aes256-cbc,aes192-cbc,aes128-cbc"
# define DES_SUPPORTED ",3des-cbc"

#elif defined(HAVE_LIBCRYPTO)
# ifdef HAVE_OPENSSL_AES_H
#  define GCM "aes256-gcm@openssh.com,aes128-gcm@openssh.com,"
#  define AES GCM "aes256-ctr,aes192-ctr,aes128-ctr"
#  define AES_CBC ",aes256-cbc,aes192-cbc,aes128-cbc"
# else /* HAVE_OPENSSL_AES_H */
#  define AES ""
#  define AES_CBC ""
# endif /* HAVE_OPENSSL_AES_H */

# define DES_SUPPORTED ",3des-cbc"
#endif /* HAVE_LIBCRYPTO */

#ifdef WITH_ZLIB
#define ZLIB "none,zlib@openssh.com,zlib"
#define ZLIB_DEFAULT "none,zlib@openssh.com"
#else
#define ZLIB "none"
#define ZLIB_DEFAULT "none"
#endif /* WITH_ZLIB */

#ifdef HAVE_CURVE25519
#define CURVE25519 "curve25519-sha256,curve25519-sha256@libssh.org,"
#else
#define CURVE25519 ""
#endif /* HAVE_CURVE25519 */

#ifdef HAVE_ECC
#define ECDH "ecdh-sha2-nistp256,ecdh-sha2-nistp384,ecdh-sha2-nistp521,"
#define EC_HOSTKEYS "ecdsa-sha2-nistp521," \
                    "ecdsa-sha2-nistp384," \
                    "ecdsa-sha2-nistp256,"
#define EC_SK_HOSTKEYS "sk-ecdsa-sha2-nistp256@openssh.com,"
#define EC_FIPS_PUBLIC_KEY_ALGOS "ecdsa-sha2-nistp521-cert-v01@openssh.com," \
                                 "ecdsa-sha2-nistp384-cert-v01@openssh.com," \
                                 "ecdsa-sha2-nistp256-cert-v01@openssh.com,"
#define EC_PUBLIC_KEY_ALGORITHMS EC_FIPS_PUBLIC_KEY_ALGOS \
                                 "sk-ecdsa-sha2-nistp256-cert-v01@openssh.com,"
#else
#define ECDH ""
#define EC_HOSTKEYS ""
#define EC_SK_HOSTKEYS ""
#define EC_FIPS_PUBLIC_KEY_ALGOS ""
#define EC_PUBLIC_KEY_ALGORITHMS ""
#endif /* HAVE_ECC */
<<<<<<< HEAD

#ifdef HAVE_DSA
#define DSA_HOSTKEYS ",ssh-dss"
#define DSA_PUBLIC_KEY_ALGORITHMS ",ssh-dss-cert-v01@openssh.com"
#else
#define DSA_HOSTKEYS ""
#define DSA_PUBLIC_KEY_ALGORITHMS ""
#endif /* HAVE_DSA */
=======
>>>>>>> 894e07ae

#ifdef WITH_INSECURE_NONE
#define NONE ",none"
#else
#define NONE
#endif /* WITH_INSECURE_NONE */

#define HOSTKEYS "ssh-ed25519," \
                 EC_HOSTKEYS \
                 "sk-ssh-ed25519@openssh.com," \
                 EC_SK_HOSTKEYS \
                 "rsa-sha2-512," \
                 "rsa-sha2-256," \
                 "ssh-rsa"
#define DEFAULT_HOSTKEYS "ssh-ed25519," \
                         EC_HOSTKEYS \
                         "sk-ssh-ed25519@openssh.com," \
                         EC_SK_HOSTKEYS \
                         "rsa-sha2-512," \
                         "rsa-sha2-256"

#define PUBLIC_KEY_ALGORITHMS "ssh-ed25519-cert-v01@openssh.com," \
                              "sk-ssh-ed25519-cert-v01@openssh.com," \
                              EC_PUBLIC_KEY_ALGORITHMS \
                              "rsa-sha2-512-cert-v01@openssh.com," \
                              "rsa-sha2-256-cert-v01@openssh.com," \
                              "ssh-rsa-cert-v01@openssh.com," \
                              HOSTKEYS
#define DEFAULT_PUBLIC_KEY_ALGORITHMS "ssh-ed25519-cert-v01@openssh.com," \
                                      EC_PUBLIC_KEY_ALGORITHMS \
                                      "rsa-sha2-512-cert-v01@openssh.com," \
                                      "rsa-sha2-256-cert-v01@openssh.com," \
                                      DEFAULT_HOSTKEYS

#ifdef WITH_GEX
#define GEX_SHA256 "diffie-hellman-group-exchange-sha256,"
#define GEX_SHA1 "diffie-hellman-group-exchange-sha1,"
#else
#define GEX_SHA256
#define GEX_SHA1
#endif /* WITH_GEX */

#define CHACHA20 "chacha20-poly1305@openssh.com,"

#define DEFAULT_KEY_EXCHANGE \
    CURVE25519 \
    ECDH \
    "diffie-hellman-group18-sha512,diffie-hellman-group16-sha512," \
    GEX_SHA256 \
    "diffie-hellman-group14-sha256" \

#define KEY_EXCHANGE_SUPPORTED \
    GEX_SHA1 \
    DEFAULT_KEY_EXCHANGE \
    ",diffie-hellman-group14-sha1,diffie-hellman-group1-sha1"

/* RFC 8308 */
#define KEX_EXTENSION_CLIENT "ext-info-c"
/* Strict kex mitigation against CVE-2023-48795 */
#define KEX_STRICT_CLIENT "kex-strict-c-v00@openssh.com"
#define KEX_STRICT_SERVER "kex-strict-s-v00@openssh.com"

/* Allowed algorithms in FIPS mode */
#define FIPS_ALLOWED_CIPHERS "aes256-gcm@openssh.com,"\
                             "aes256-ctr,"\
                             "aes256-cbc,"\
                             "aes128-gcm@openssh.com,"\
                             "aes128-ctr,"\
                             "aes128-cbc"

#define FIPS_ALLOWED_HOSTKEYS EC_HOSTKEYS \
                              "rsa-sha2-512," \
                              "rsa-sha2-256"

#define FIPS_ALLOWED_PUBLIC_KEY_ALGORITHMS EC_FIPS_PUBLIC_KEY_ALGOS \
                                           "rsa-sha2-512-cert-v01@openssh.com," \
                                           "rsa-sha2-256-cert-v01@openssh.com," \
                                           FIPS_ALLOWED_HOSTKEYS

#define FIPS_ALLOWED_KEX "ecdh-sha2-nistp256,"\
                         "ecdh-sha2-nistp384,"\
                         "ecdh-sha2-nistp521,"\
                         "diffie-hellman-group-exchange-sha256,"\
                         "diffie-hellman-group14-sha256,"\
                         "diffie-hellman-group16-sha512,"\
                         "diffie-hellman-group18-sha512"

#define FIPS_ALLOWED_MACS "hmac-sha2-256-etm@openssh.com,"\
                          "hmac-sha1-etm@openssh.com,"\
                          "hmac-sha2-512-etm@openssh.com,"\
                          "hmac-sha2-256,"\
                          "hmac-sha1,"\
                          "hmac-sha2-512"

/* NOTE: This is a fixed API and the index is defined by ssh_kex_types_e */
static const char *fips_methods[] = {
    FIPS_ALLOWED_KEX,
    FIPS_ALLOWED_PUBLIC_KEY_ALGORITHMS,
    FIPS_ALLOWED_CIPHERS,
    FIPS_ALLOWED_CIPHERS,
    FIPS_ALLOWED_MACS,
    FIPS_ALLOWED_MACS,
    ZLIB_DEFAULT,
    ZLIB_DEFAULT,
    "",
    "",
    NULL
};

/* NOTE: This is a fixed API and the index is defined by ssh_kex_types_e */
static const char *default_methods[] = {
    DEFAULT_KEY_EXCHANGE,
    DEFAULT_PUBLIC_KEY_ALGORITHMS,
    CHACHA20 AES,
    CHACHA20 AES,
    "hmac-sha2-256-etm@openssh.com,hmac-sha2-512-etm@openssh.com,hmac-sha2-256,hmac-sha2-512",
    "hmac-sha2-256-etm@openssh.com,hmac-sha2-512-etm@openssh.com,hmac-sha2-256,hmac-sha2-512",
    ZLIB_DEFAULT,
    ZLIB_DEFAULT,
    "",
    "",
    NULL
};

/* NOTE: This is a fixed API and the index is defined by ssh_kex_types_e */
static const char *supported_methods[] = {
  KEY_EXCHANGE_SUPPORTED,
  PUBLIC_KEY_ALGORITHMS,
  CHACHA20 AES AES_CBC BLOWFISH DES_SUPPORTED NONE,
  CHACHA20 AES AES_CBC BLOWFISH DES_SUPPORTED NONE,
  "hmac-sha2-256-etm@openssh.com,hmac-sha2-512-etm@openssh.com,hmac-sha1-etm@openssh.com,hmac-sha2-256,hmac-sha2-512,hmac-sha1" NONE,
  "hmac-sha2-256-etm@openssh.com,hmac-sha2-512-etm@openssh.com,hmac-sha1-etm@openssh.com,hmac-sha2-256,hmac-sha2-512,hmac-sha1" NONE,
  ZLIB,
  ZLIB,
  "",
  "",
  NULL
};

/* descriptions of the key exchange packet */
static const char *ssh_kex_descriptions[] = {
  "kex algos",
  "server host key algo",
  "encryption client->server",
  "encryption server->client",
  "mac algo client->server",
  "mac algo server->client",
  "compression algo client->server",
  "compression algo server->client",
  "languages client->server",
  "languages server->client",
  NULL
};

const char *ssh_kex_get_default_methods(uint32_t algo)
{
    if (algo >= SSH_KEX_METHODS) {
        return NULL;
    }

    return default_methods[algo];
}

const char *ssh_kex_get_supported_method(uint32_t algo)
{
    if (algo >= SSH_KEX_METHODS) {
        return NULL;
    }

    return supported_methods[algo];
}

const char *ssh_kex_get_description(uint32_t algo) {
  if (algo >= SSH_KEX_METHODS) {
    return NULL;
  }

  return ssh_kex_descriptions[algo];
}

const char *ssh_kex_get_fips_methods(uint32_t algo) {
  if (algo >= SSH_KEX_METHODS) {
    return NULL;
  }

  return fips_methods[algo];
}

/**
 * @internal
 * @brief returns whether the first client key exchange algorithm or
 *        hostkey type matches its server counterpart
 * @returns whether the first client key exchange algorithm or hostkey type
 *          matches its server counterpart
 */
static int cmp_first_kex_algo(const char *client_str,
                              const char *server_str) {
    size_t client_kex_len;
    size_t server_kex_len;

    char *colon;

    int is_wrong = 1;

    if (client_str == NULL || server_str == NULL) {
        return is_wrong;
    }

    colon = strchr(client_str, ',');
    if (colon == NULL) {
        client_kex_len = strlen(client_str);
    } else {
        client_kex_len = colon - client_str;
    }

    colon = strchr(server_str, ',');
    if (colon == NULL) {
        server_kex_len = strlen(server_str);
    } else {
        server_kex_len = colon - server_str;
    }

    if (client_kex_len != server_kex_len) {
        return is_wrong;
    }

    is_wrong = (strncmp(client_str, server_str, client_kex_len) != 0);

    return is_wrong;
}

SSH_PACKET_CALLBACK(ssh_packet_kexinit)
{
    int i, ok;
    struct ssh_crypto_struct *crypto = session->next_crypto;
    int server_kex = session->server;
    ssh_string str = NULL;
    char *strings[SSH_KEX_METHODS] = {0};
    char *rsa_sig_ext = NULL;
    int rc = SSH_ERROR;
    size_t len;

    uint8_t first_kex_packet_follows = 0;
    uint32_t kexinit_reserved = 0;

    (void)type;
    (void)user;

    SSH_LOG(SSH_LOG_TRACE, "KEXINIT received");

    if (session->session_state == SSH_SESSION_STATE_AUTHENTICATED) {
        if (session->dh_handshake_state == DH_STATE_FINISHED) {
            SSH_LOG(SSH_LOG_DEBUG, "Peer initiated key re-exchange");
            /* Reset the sent flag if the re-kex was initiated by the peer */
            session->flags &= ~SSH_SESSION_FLAG_KEXINIT_SENT;
        } else if (session->flags & SSH_SESSION_FLAG_KEXINIT_SENT &&
                   session->dh_handshake_state == DH_STATE_INIT_SENT) {
            /* This happens only when we are sending our-guessed first kex
             * packet right after our KEXINIT packet. */
            SSH_LOG(SSH_LOG_DEBUG, "Received peer kexinit answer.");
        } else if (session->session_state != SSH_SESSION_STATE_INITIAL_KEX) {
            ssh_set_error(session, SSH_FATAL,
                          "SSH_KEXINIT received in wrong state");
            goto error;
        }
    } else if (session->session_state != SSH_SESSION_STATE_INITIAL_KEX) {
        ssh_set_error(session, SSH_FATAL,
                      "SSH_KEXINIT received in wrong state");
        goto error;
    }

    if (server_kex) {
#ifdef WITH_SERVER
        len = ssh_buffer_get_data(packet, crypto->client_kex.cookie, 16);
        if (len != 16) {
            ssh_set_error(session, SSH_FATAL,
                          "ssh_packet_kexinit: no cookie in packet");
            goto error;
        }

        ok = ssh_hashbufin_add_cookie(session, crypto->client_kex.cookie);
        if (ok < 0) {
            ssh_set_error(session, SSH_FATAL,
                          "ssh_packet_kexinit: adding cookie failed");
<<<<<<< HEAD
            goto error;
        }

        ok = server_set_kex(session);
        if (ok == SSH_ERROR) {
            goto error;
        }
#endif
=======
            goto error;
        }

        ok = server_set_kex(session);
        if (ok == SSH_ERROR) {
            goto error;
        }
#endif /* WITH_SERVER */
>>>>>>> 894e07ae
    } else {
        len = ssh_buffer_get_data(packet, crypto->server_kex.cookie, 16);
        if (len != 16) {
            ssh_set_error(session, SSH_FATAL,
                          "ssh_packet_kexinit: no cookie in packet");
            goto error;
        }

        ok = ssh_hashbufin_add_cookie(session, crypto->server_kex.cookie);
        if (ok < 0) {
            ssh_set_error(session, SSH_FATAL,
                          "ssh_packet_kexinit: adding cookie failed");
            goto error;
        }

        ok = ssh_set_client_kex(session);
        if (ok == SSH_ERROR) {
            goto error;
        }
    }

    for (i = 0; i < SSH_KEX_METHODS; i++) {
        str = ssh_buffer_get_ssh_string(packet);
        if (str == NULL) {
          goto error;
        }

        rc = ssh_buffer_add_ssh_string(session->in_hashbuf, str);
        if (rc < 0) {
            ssh_set_error(session, SSH_FATAL,
                          "Error adding string in hash buffer");
            goto error;
        }

        strings[i] = ssh_string_to_char(str);
        if (strings[i] == NULL) {
            ssh_set_error_oom(session);
            goto error;
        }
        SSH_STRING_FREE(str);
        str = NULL;
    }

    /* copy the peer kex info into an array of strings */
    if (server_kex) {
#ifdef WITH_SERVER
        for (i = 0; i < SSH_KEX_METHODS; i++) {
            crypto->client_kex.methods[i] = strings[i];
        }
#endif /* WITH_SERVER */
    } else { /* client */
        for (i = 0; i < SSH_KEX_METHODS; i++) {
            crypto->server_kex.methods[i] = strings[i];
        }
    }

    /*
     * Handle the two final fields for the KEXINIT message (RFC 4253 7.1):
     *
     *      boolean      first_kex_packet_follows
     *      uint32       0 (reserved for future extension)
     *
     * Notably if clients set 'first_kex_packet_follows', it is expected
     * that its value is included when computing the session ID (see
     * 'make_sessionid').
     */
<<<<<<< HEAD
    rc = ssh_buffer_get_u8(packet, &first_kex_packet_follows);
    if (rc != 1) {
        goto error;
    }

    rc = ssh_buffer_add_u8(session->in_hashbuf, first_kex_packet_follows);
    if (rc < 0) {
        goto error;
    }

    rc = ssh_buffer_add_u32(session->in_hashbuf, kexinit_reserved);
    if (rc < 0) {
        goto error;
    }

    /*
     * Remember whether 'first_kex_packet_follows' was set and the client
     * guess was wrong: in this case the next SSH_MSG_KEXDH_INIT message
     * must be ignored on the server side.
     * Client needs to start the Key exchange over with the correct method
     */
    if (first_kex_packet_follows || session->send_first_kex_follows) {
        char **client_methods = crypto->client_kex.methods;
        char **server_methods = crypto->server_kex.methods;
        session->first_kex_follows_guess_wrong =
            cmp_first_kex_algo(client_methods[SSH_KEX],
                               server_methods[SSH_KEX]) ||
            cmp_first_kex_algo(client_methods[SSH_HOSTKEYS],
                               server_methods[SSH_HOSTKEYS]);
            SSH_LOG(SSH_LOG_DEBUG, "The initial guess was %s.",
                    session->first_kex_follows_guess_wrong ? "wrong" : "right");
    }

    /*
     * handle the "strict KEX" feature. If supported by peer, then set up the
     * flag and verify packet sequence numbers.
     */
    if (server_kex) {
        ok = ssh_match_group(crypto->client_kex.methods[SSH_KEX],
                             KEX_STRICT_CLIENT);
        if (ok) {
            SSH_LOG(SSH_LOG_DEBUG, "Client supports strict kex, enabling.");
            session->flags |= SSH_SESSION_FLAG_KEX_STRICT;
        }
    } else {
        /* client kex */
        ok = ssh_match_group(crypto->server_kex.methods[SSH_KEX],
                             KEX_STRICT_SERVER);
        if (ok) {
            SSH_LOG(SSH_LOG_DEBUG, "Server supports strict kex, enabling.");
            session->flags |= SSH_SESSION_FLAG_KEX_STRICT;
        }
    }

=======

    rc = ssh_buffer_get_u8(packet, &first_kex_packet_follows);
    if (rc != 1) {
        goto error;
    }

    rc = ssh_buffer_add_u8(session->in_hashbuf, first_kex_packet_follows);
    if (rc < 0) {
        goto error;
    }

    rc = ssh_buffer_add_u32(session->in_hashbuf, kexinit_reserved);
    if (rc < 0) {
        goto error;
    }

    /*
     * Remember whether 'first_kex_packet_follows' was set and the client
     * guess was wrong: in this case the next SSH_MSG_KEXDH_INIT message
     * must be ignored on the server side.
     * Client needs to start the Key exchange over with the correct method
     */
    if (first_kex_packet_follows || session->send_first_kex_follows) {
        char **client_methods = crypto->client_kex.methods;
        char **server_methods = crypto->server_kex.methods;
        session->first_kex_follows_guess_wrong =
            cmp_first_kex_algo(client_methods[SSH_KEX],
                               server_methods[SSH_KEX]) ||
            cmp_first_kex_algo(client_methods[SSH_HOSTKEYS],
                               server_methods[SSH_HOSTKEYS]);
            SSH_LOG(SSH_LOG_DEBUG, "The initial guess was %s.",
                    session->first_kex_follows_guess_wrong ? "wrong" : "right");
    }

    /*
     * handle the "strict KEX" feature. If supported by peer, then set up the
     * flag and verify packet sequence numbers.
     */
    if (server_kex) {
        ok = match_group(crypto->client_kex.methods[SSH_KEX],
                         KEX_STRICT_CLIENT);
        if (ok) {
            SSH_LOG(SSH_LOG_DEBUG, "Client supports strict kex, enabling.");
            session->flags |= SSH_SESSION_FLAG_KEX_STRICT;
        }
    } else {
        /* client kex */
        ok = match_group(crypto->server_kex.methods[SSH_KEX],
                         KEX_STRICT_SERVER);
        if (ok) {
            SSH_LOG(SSH_LOG_DEBUG, "Server supports strict kex, enabling.");
            session->flags |= SSH_SESSION_FLAG_KEX_STRICT;
        }
    }
#ifdef WITH_SERVER
>>>>>>> 894e07ae
    if (server_kex) {
        /*
         * If client sent a ext-info-c message in the kex list, it supports
         * RFC 8308 extension negotiation.
         */
<<<<<<< HEAD
        ok = ssh_match_group(crypto->client_kex.methods[SSH_KEX],
                             KEX_EXTENSION_CLIENT);
=======
        ok = match_group(crypto->client_kex.methods[SSH_KEX],
                         KEX_EXTENSION_CLIENT);
>>>>>>> 894e07ae
        if (ok) {
            const char *hostkeys = NULL, *wanted_hostkeys = NULL;

            /* The client supports extension negotiation */
            session->extensions |= SSH_EXT_NEGOTIATION;
            /*
             * RFC 8332 Section 3.1: Use for Server Authentication
             * Check what algorithms were provided in the SSH_HOSTKEYS list
             * by the client and enable the respective extensions to provide
             * correct signature in the next packet if RSA is negotiated
             */
            hostkeys = crypto->client_kex.methods[SSH_HOSTKEYS];
            wanted_hostkeys = session->opts.wanted_methods[SSH_HOSTKEYS];
<<<<<<< HEAD
            ok = ssh_match_group(hostkeys, "rsa-sha2-512");
=======
            ok = match_group(hostkeys, "rsa-sha2-512");
>>>>>>> 894e07ae
            if (ok) {
                /* Check if rsa-sha2-512 is allowed by config */
                if (wanted_hostkeys != NULL) {
                    char *is_allowed = ssh_find_matching(wanted_hostkeys,
                                                         "rsa-sha2-512");
                    if (is_allowed != NULL) {
                        session->extensions |= SSH_EXT_SIG_RSA_SHA512;
                    }
                    SAFE_FREE(is_allowed);
                }
            }
            ok = match_group(hostkeys, "rsa-sha2-256");
            if (ok) {
                /* Check if rsa-sha2-256 is allowed by config */
                if (wanted_hostkeys != NULL) {
                    char *is_allowed = ssh_find_matching(wanted_hostkeys,
                                                         "rsa-sha2-256");
                    if (is_allowed != NULL) {
                        session->extensions |= SSH_EXT_SIG_RSA_SHA256;
                    }
                    SAFE_FREE(is_allowed);
                }
            }

            /*
             * Ensure that the client preference is honored for the case
             * both signature types are enabled.
             */
            if ((session->extensions & SSH_EXT_SIG_RSA_SHA256) &&
                (session->extensions & SSH_EXT_SIG_RSA_SHA512)) {
                session->extensions &= ~(SSH_EXT_SIG_RSA_SHA256 | SSH_EXT_SIG_RSA_SHA512);
                rsa_sig_ext = ssh_find_matching("rsa-sha2-512,rsa-sha2-256",
                                                hostkeys);
                if (rsa_sig_ext == NULL) {
                    goto error; /* should never happen */
                } else if (strcmp(rsa_sig_ext, "rsa-sha2-512") == 0) {
                    session->extensions |= SSH_EXT_SIG_RSA_SHA512;
                } else if (strcmp(rsa_sig_ext, "rsa-sha2-256") == 0) {
                    session->extensions |= SSH_EXT_SIG_RSA_SHA256;
                } else {
                    SAFE_FREE(rsa_sig_ext);
                    goto error; /* should never happen */
                }
                SAFE_FREE(rsa_sig_ext);
            }

            SSH_LOG(SSH_LOG_DEBUG, "The client supports extension "
                    "negotiation. Enabled signature algorithms: %s%s",
                    session->extensions & SSH_EXT_SIG_RSA_SHA256 ? "SHA256" : "",
                    session->extensions & SSH_EXT_SIG_RSA_SHA512 ? " SHA512" : "");
        }
    }
#endif /* WITH_SERVER */

    /* Note, that his overwrites authenticated state in case of rekeying */
    session->session_state = SSH_SESSION_STATE_KEXINIT_RECEIVED;
    /* if we already sent our initial key exchange packet, do not reset the
     * DH state. We will know if we were right with our guess only in
     * dh_handshake_state() */
    if (session->send_first_kex_follows == false) {
        session->dh_handshake_state = DH_STATE_INIT;
    }
    session->ssh_connection_callback(session);
    return SSH_PACKET_USED;

error:
    SSH_STRING_FREE(str);
    for (i = 0; i < SSH_KEX_METHODS; i++) {
        if (server_kex) {
#ifdef WITH_SERVER
            session->next_crypto->client_kex.methods[i] = NULL;
#endif /* WITH_SERVER */
        } else { /* client */
            session->next_crypto->server_kex.methods[i] = NULL;
        }
        SAFE_FREE(strings[i]);
    }

    session->session_state = SSH_SESSION_STATE_ERROR;

    return SSH_PACKET_USED;
}

void ssh_list_kex(struct ssh_kex_struct *kex) {
  int i = 0;

#ifdef DEBUG_CRYPTO
  ssh_log_hexdump("session cookie", kex->cookie, 16);
#endif

  for(i = 0; i < SSH_KEX_METHODS; i++) {
    if (kex->methods[i] == NULL) {
      continue;
    }
    SSH_LOG(SSH_LOG_FUNCTIONS, "%s: %s",
        ssh_kex_descriptions[i], kex->methods[i]);
  }
}

/**
 * @internal
 *
 * @brief selects the hostkey mechanisms to be chosen for the key exchange,
 * as some hostkey mechanisms may be present in known_hosts files.
 *
 * @returns a cstring containing a comma-separated list of hostkey methods.
 *          NULL if no method matches
 */
char *ssh_client_select_hostkeys(ssh_session session)
{
    const char *wanted = NULL;
    char *wanted_without_certs = NULL;
    char *known_hosts_algorithms = NULL;
    char *known_hosts_ordered = NULL;
    char *new_hostkeys = NULL;
    char *fips_hostkeys = NULL;

    wanted = session->opts.wanted_methods[SSH_HOSTKEYS];
    if (wanted == NULL) {
        if (ssh_fips_mode()) {
            wanted = ssh_kex_get_fips_methods(SSH_HOSTKEYS);
        } else {
            wanted = ssh_kex_get_default_methods(SSH_HOSTKEYS);
        }
    }

    /* This removes the certificate types, unsupported for now */
    wanted_without_certs = ssh_find_all_matching(HOSTKEYS, wanted);
    if (wanted_without_certs == NULL) {
        SSH_LOG(SSH_LOG_TRACE,
                "List of allowed host key algorithms is empty or contains only "
                "unsupported algorithms");
        return NULL;
    }

    SSH_LOG(SSH_LOG_DEBUG,
            "Order of wanted host keys: \"%s\"",
            wanted_without_certs);

    known_hosts_algorithms = ssh_known_hosts_get_algorithms_names(session);
    if (known_hosts_algorithms == NULL) {
        SSH_LOG(SSH_LOG_DEBUG,
                "No key found in known_hosts; "
                "changing host key method to \"%s\"",
                wanted_without_certs);

        return wanted_without_certs;
    }

    SSH_LOG(SSH_LOG_DEBUG,
            "Algorithms found in known_hosts files: \"%s\"",
            known_hosts_algorithms);

    /* Filter and order the keys from known_hosts according to wanted list */
    known_hosts_ordered = ssh_find_all_matching(known_hosts_algorithms,
                                                wanted_without_certs);
    SAFE_FREE(known_hosts_algorithms);
    if (known_hosts_ordered == NULL) {
        SSH_LOG(SSH_LOG_DEBUG,
                "No key found in known_hosts is allowed; "
                "changing host key method to \"%s\"",
                wanted_without_certs);

        return wanted_without_certs;
    }

    /* Append the other supported keys after the preferred ones
     * This function tolerates NULL pointers in parameters */
    new_hostkeys = ssh_append_without_duplicates(known_hosts_ordered,
                                                 wanted_without_certs);
    SAFE_FREE(known_hosts_ordered);
    SAFE_FREE(wanted_without_certs);
    if (new_hostkeys == NULL) {
        ssh_set_error_oom(session);
        return NULL;
    }

    if (ssh_fips_mode()) {
        /* Filter out algorithms not allowed in FIPS mode */
        fips_hostkeys = ssh_keep_fips_algos(SSH_HOSTKEYS, new_hostkeys);
        SAFE_FREE(new_hostkeys);
        if (fips_hostkeys == NULL) {
            SSH_LOG(SSH_LOG_TRACE,
                    "None of the wanted host keys or keys in known_hosts files "
                    "is allowed in FIPS mode.");
            return NULL;
        }
        new_hostkeys = fips_hostkeys;
    }

    SSH_LOG(SSH_LOG_DEBUG,
            "Changing host key method to \"%s\"",
            new_hostkeys);

    return new_hostkeys;
}

/**
 * @brief sets the key exchange parameters to be sent to the server,
 *        in function of the options and available methods.
 */
int ssh_set_client_kex(ssh_session session)
{
    struct ssh_kex_struct *client = &session->next_crypto->client_kex;
    const char *wanted;
    int ok;
    int i;

    /* Skip if already set, for example for the rekey or when we do the guessing
     * it could have been already used to make some protocol decisions. */
    if (client->methods[0] != NULL) {
        return SSH_OK;
    }

    ok = ssh_get_random(client->cookie, 16, 0);
    if (!ok) {
        ssh_set_error(session, SSH_FATAL, "PRNG error");
        return SSH_ERROR;
    }

    /* Set the list of allowed algorithms in order of preference, if it hadn't
     * been set yet. */
    for (i = 0; i < SSH_KEX_METHODS; i++) {
        if (i == SSH_HOSTKEYS) {
            /* Set the hostkeys in the following order:
             * - First: keys present in known_hosts files ordered by preference
             * - Next: other wanted algorithms ordered by preference */
            client->methods[i] = ssh_client_select_hostkeys(session);
            if (client->methods[i] == NULL) {
                ssh_set_error_oom(session);
                return SSH_ERROR;
            }
            continue;
        }

        wanted = session->opts.wanted_methods[i];
        if (wanted == NULL) {
            if (ssh_fips_mode()) {
                wanted = fips_methods[i];
            } else {
                wanted = default_methods[i];
            }
        }
        client->methods[i] = strdup(wanted);
        if (client->methods[i] == NULL) {
            ssh_set_error_oom(session);
            return SSH_ERROR;
        }
    }

    /* For rekeying, skip the extension negotiation */
    if (session->flags & SSH_SESSION_FLAG_AUTHENTICATED) {
        return SSH_OK;
    }

    ok = ssh_kex_append_extensions(session, client);
    if (ok != SSH_OK){
        return ok;
    }

    return SSH_OK;
}

int ssh_kex_append_extensions(ssh_session session, struct ssh_kex_struct *pkex)
{
    char *kex = NULL;
    char *kex_tmp = NULL;
    size_t kex_len, len;

    /* Here we append ext-info-c and kex-strict-c-v00@openssh.com for client
     * and kex-strict-s-v00@openssh.com for server to the list of kex algorithms
     */
    kex = pkex->methods[SSH_KEX];
    len = strlen(kex);
    if (session->server) {
        /* Comma, nul byte */
        kex_len = len + 1 + strlen(KEX_STRICT_SERVER) + 1;
    } else {
        /* Comma, comma, nul byte */
        kex_len = len + 1 + strlen(KEX_EXTENSION_CLIENT) + 1 +
                  strlen(KEX_STRICT_CLIENT) + 1;
    }
    if (kex_len >= MAX_PACKET_LEN) {
        /* Overflow */
        return SSH_ERROR;
    }
    kex_tmp = realloc(kex, kex_len);
    if (kex_tmp == NULL) {
        ssh_set_error_oom(session);
        return SSH_ERROR;
    }
    if (session->server){
        snprintf(kex_tmp + len, kex_len - len, ",%s", KEX_STRICT_SERVER);
    } else {
        snprintf(kex_tmp + len,
                 kex_len - len,
                 ",%s,%s",
                 KEX_EXTENSION_CLIENT,
                 KEX_STRICT_CLIENT);
    }
    pkex->methods[SSH_KEX] = kex_tmp;
    return SSH_OK;
}

static const char *ssh_find_aead_hmac(const char *cipher)
{
    if (cipher == NULL) {
        return NULL;
    } else if (strcmp(cipher, "chacha20-poly1305@openssh.com") == 0) {
        return "aead-poly1305";
    } else if (strcmp(cipher, "aes256-gcm@openssh.com") == 0) {
        return "aead-gcm";
    } else if (strcmp(cipher, "aes128-gcm@openssh.com") == 0) {
        return "aead-gcm";
    }
    return NULL;
}

static enum ssh_key_exchange_e
kex_select_kex_type(const char *kex)
{
    if (strcmp(kex, "diffie-hellman-group1-sha1") == 0) {
        return SSH_KEX_DH_GROUP1_SHA1;
    } else if (strcmp(kex, "diffie-hellman-group14-sha1") == 0) {
        return SSH_KEX_DH_GROUP14_SHA1;
    } else if (strcmp(kex, "diffie-hellman-group14-sha256") == 0) {
        return SSH_KEX_DH_GROUP14_SHA256;
    } else if (strcmp(kex, "diffie-hellman-group16-sha512") == 0) {
        return SSH_KEX_DH_GROUP16_SHA512;
    } else if (strcmp(kex, "diffie-hellman-group18-sha512") == 0) {
        return SSH_KEX_DH_GROUP18_SHA512;
#ifdef WITH_GEX
    } else if (strcmp(kex, "diffie-hellman-group-exchange-sha1") == 0) {
        return SSH_KEX_DH_GEX_SHA1;
    } else if (strcmp(kex, "diffie-hellman-group-exchange-sha256") == 0) {
        return SSH_KEX_DH_GEX_SHA256;
#endif /* WITH_GEX */
    } else if (strcmp(kex, "ecdh-sha2-nistp256") == 0) {
        return SSH_KEX_ECDH_SHA2_NISTP256;
    } else if (strcmp(kex, "ecdh-sha2-nistp384") == 0) {
        return SSH_KEX_ECDH_SHA2_NISTP384;
    } else if (strcmp(kex, "ecdh-sha2-nistp521") == 0) {
        return SSH_KEX_ECDH_SHA2_NISTP521;
    } else if (strcmp(kex, "curve25519-sha256@libssh.org") == 0) {
        return SSH_KEX_CURVE25519_SHA256_LIBSSH_ORG;
    } else if (strcmp(kex, "curve25519-sha256") == 0) {
        return SSH_KEX_CURVE25519_SHA256;
    }
    /* should not happen. We should be getting only valid names at this stage */
    return 0;
}


/** @internal
 * @brief Reverts guessed callbacks set during the dh_handshake()
 * @param session session handle
 * @returns void
 */
static void revert_kex_callbacks(ssh_session session)
{
    switch (session->next_crypto->kex_type) {
    case SSH_KEX_DH_GROUP1_SHA1:
    case SSH_KEX_DH_GROUP14_SHA1:
    case SSH_KEX_DH_GROUP14_SHA256:
    case SSH_KEX_DH_GROUP16_SHA512:
    case SSH_KEX_DH_GROUP18_SHA512:
        ssh_client_dh_remove_callbacks(session);
        break;
#ifdef WITH_GEX
    case SSH_KEX_DH_GEX_SHA1:
    case SSH_KEX_DH_GEX_SHA256:
        ssh_client_dhgex_remove_callbacks(session);
        break;
#endif /* WITH_GEX */
#ifdef HAVE_ECDH
    case SSH_KEX_ECDH_SHA2_NISTP256:
    case SSH_KEX_ECDH_SHA2_NISTP384:
    case SSH_KEX_ECDH_SHA2_NISTP521:
        ssh_client_ecdh_remove_callbacks(session);
        break;
#endif
#ifdef HAVE_CURVE25519
    case SSH_KEX_CURVE25519_SHA256:
    case SSH_KEX_CURVE25519_SHA256_LIBSSH_ORG:
        ssh_client_curve25519_remove_callbacks(session);
        break;
#endif
    }
}

/** @brief Select the different methods on basis of client's and
 * server's kex messages, and watches out if a match is possible.
 */
int ssh_kex_select_methods (ssh_session session)
{
    struct ssh_crypto_struct *crypto = session->next_crypto;
    struct ssh_kex_struct *server = &crypto->server_kex;
    struct ssh_kex_struct *client = &crypto->client_kex;
    char *ext_start = NULL;
    const char *aead_hmac = NULL;
    enum ssh_key_exchange_e kex_type;
    int i;

    /* Here we should drop the extensions from the list so we avoid matching.
     * it. We added it to the end, so we can just truncate the string here */
    if (session->client) {
        ext_start = strstr(client->methods[SSH_KEX], "," KEX_EXTENSION_CLIENT);
        if (ext_start != NULL) {
            ext_start[0] = '\0';
        }
    }
    if (session->server) {
        ext_start = strstr(server->methods[SSH_KEX], "," KEX_STRICT_SERVER);
        if (ext_start != NULL) {
            ext_start[0] = '\0';
        }
    }

    for (i = 0; i < SSH_KEX_METHODS; i++) {
        crypto->kex_methods[i] = ssh_find_matching(server->methods[i],
                                                   client->methods[i]);

        if (i == SSH_MAC_C_S || i == SSH_MAC_S_C) {
            aead_hmac = ssh_find_aead_hmac(crypto->kex_methods[i - 2]);
            if (aead_hmac) {
                free(crypto->kex_methods[i]);
                crypto->kex_methods[i] = strdup(aead_hmac);
            }
        }
        if (crypto->kex_methods[i] == NULL && i < SSH_LANG_C_S) {
            ssh_set_error(session, SSH_FATAL,
                          "kex error : no match for method %s: server [%s], "
                          "client [%s]", ssh_kex_descriptions[i],
                          server->methods[i], client->methods[i]);
            return SSH_ERROR;
        } else if ((i >= SSH_LANG_C_S) && (crypto->kex_methods[i] == NULL)) {
            /* we can safely do that for languages */
            crypto->kex_methods[i] = strdup("");
        }
    }

    /* We can not set this value directly as the old value is needed to revert
     * callbacks if we are client */
    kex_type = kex_select_kex_type(crypto->kex_methods[SSH_KEX]);
    if (session->client && session->first_kex_follows_guess_wrong) {
        SSH_LOG(SSH_LOG_DEBUG, "Our guess was wrong. Restarting the KEX");
        /* We need to remove the wrong callbacks and start kex again */
        revert_kex_callbacks(session);
        session->dh_handshake_state = DH_STATE_INIT;
        session->first_kex_follows_guess_wrong = false;
    }
    crypto->kex_type = kex_type;

<<<<<<< HEAD
    SSH_LOG(SSH_LOG_INFO, "Negotiated %s,%s,%s,%s,%s,%s,%s,%s,%s,%s",
=======
    SSH_LOG(SSH_LOG_DEBUG, "Negotiated %s,%s,%s,%s,%s,%s,%s,%s,%s,%s",
>>>>>>> 894e07ae
            session->next_crypto->kex_methods[SSH_KEX],
            session->next_crypto->kex_methods[SSH_HOSTKEYS],
            session->next_crypto->kex_methods[SSH_CRYPT_C_S],
            session->next_crypto->kex_methods[SSH_CRYPT_S_C],
            session->next_crypto->kex_methods[SSH_MAC_C_S],
            session->next_crypto->kex_methods[SSH_MAC_S_C],
            session->next_crypto->kex_methods[SSH_COMP_C_S],
            session->next_crypto->kex_methods[SSH_COMP_S_C],
            session->next_crypto->kex_methods[SSH_LANG_C_S],
            session->next_crypto->kex_methods[SSH_LANG_S_C]
    );
    return SSH_OK;
}


/* this function only sends the predefined set of kex methods */
int ssh_send_kex(ssh_session session)
{
    struct ssh_kex_struct *kex = (session->server ?
        &session->next_crypto->server_kex :
        &session->next_crypto->client_kex);
    ssh_string str = NULL;
    int i;
    int rc;
    int first_kex_packet_follows = 0;

    /* Only client can initiate the handshake methods we implement. If we
     * already received the peer mechanisms, there is no point in guessing */
    if (session->client &&
        session->session_state != SSH_SESSION_STATE_KEXINIT_RECEIVED &&
        session->send_first_kex_follows) {
        first_kex_packet_follows = 1;
    }

    SSH_LOG(SSH_LOG_TRACE,
            "Sending KEXINIT packet, first_kex_packet_follows = %d",
            first_kex_packet_follows);

    rc = ssh_buffer_pack(session->out_buffer,
                         "bP",
                         SSH2_MSG_KEXINIT,
                         16,
                         kex->cookie); /* cookie */
    if (rc != SSH_OK)
        goto error;
    if (ssh_hashbufout_add_cookie(session) < 0) {
        goto error;
    }

    ssh_list_kex(kex);

    for (i = 0; i < SSH_KEX_METHODS; i++) {
        str = ssh_string_from_char(kex->methods[i]);
        if (str == NULL) {
            goto error;
        }

        rc = ssh_buffer_add_ssh_string(session->out_hashbuf, str);
        if (rc < 0) {
            goto error;
        }
        rc = ssh_buffer_add_ssh_string(session->out_buffer, str);
        if (rc < 0) {
            goto error;
        }
        SSH_STRING_FREE(str);
        str = NULL;
    }

    rc = ssh_buffer_pack(session->out_buffer,
                         "bd",
                         first_kex_packet_follows,
                         0);
    if (rc != SSH_OK) {
        goto error;
    }

    /* Prepare also the first_kex_packet_follows and reserved to 0 */
    rc = ssh_buffer_add_u8(session->out_hashbuf, first_kex_packet_follows);
    if (rc < 0) {
        goto error;
    }
    rc = ssh_buffer_add_u32(session->out_hashbuf, 0);
    if (rc < 0) {
        goto error;
    }

    rc = ssh_packet_send(session);
    if (rc == SSH_ERROR) {
        return -1;
    }

    session->flags |= SSH_SESSION_FLAG_KEXINIT_SENT;
    SSH_LOG(SSH_LOG_PACKET, "SSH_MSG_KEXINIT sent");

    /* If we indicated that we are sending the guessed key exchange packet,
     * do it now. The packet is simple, but we need to do some preparations */
<<<<<<< HEAD
    if (first_kex_packet_follows) {
=======
    if (first_kex_packet_follows == 1) {
>>>>>>> 894e07ae
        char *list = kex->methods[SSH_KEX];
        char *colon = strchr(list, ',');
        size_t kex_name_len = colon ? (size_t)(colon - list) : strlen(list);
        char *kex_name = calloc(kex_name_len + 1, 1);
        if (kex_name == NULL) {
            ssh_set_error_oom(session);
            goto error;
        }
        snprintf(kex_name, kex_name_len + 1, "%.*s", (int)kex_name_len, list);
        SSH_LOG(SSH_LOG_TRACE, "Sending the first kex packet for %s", kex_name);

        session->next_crypto->kex_type = kex_select_kex_type(kex_name);
        free(kex_name);

        /* run the first step of the DH handshake */
        session->dh_handshake_state = DH_STATE_INIT;
        if (dh_handshake(session) == SSH_ERROR) {
            goto error;
        }
    }
    return 0;

error:
    ssh_buffer_reinit(session->out_buffer);
    ssh_buffer_reinit(session->out_hashbuf);
    SSH_STRING_FREE(str);

    return -1;
}

/*
 * Key re-exchange (rekey) is triggered by this function.
 * It can not be called again after the rekey is initialized!
 */
int ssh_send_rekex(ssh_session session)
{
    int rc;

    if (session->dh_handshake_state != DH_STATE_FINISHED) {
        /* Rekey/Key exchange is already in progress */
        SSH_LOG(SSH_LOG_PACKET, "Attempting rekey in bad state");
        return SSH_ERROR;
    }

    if (session->current_crypto == NULL) {
        /* No current crypto used -- can not exchange it */
        SSH_LOG(SSH_LOG_PACKET, "No crypto to rekey");
        return SSH_ERROR;
    }

    if (session->client) {
        rc = ssh_set_client_kex(session);
        if (rc != SSH_OK) {
            SSH_LOG(SSH_LOG_PACKET, "Failed to set client kex");
            return rc;
        }
    } else {
#ifdef WITH_SERVER
        rc = server_set_kex(session);
        if (rc == SSH_ERROR) {
            SSH_LOG(SSH_LOG_PACKET, "Failed to set server kex");
            return rc;
        }
#else
        SSH_LOG(SSH_LOG_PACKET, "Invalid session state.");
        return SSH_ERROR;
#endif /* WITH_SERVER */
    }

    session->dh_handshake_state = DH_STATE_INIT;
    rc = ssh_send_kex(session);
    if (rc < 0) {
        SSH_LOG(SSH_LOG_PACKET, "Failed to send kex");
        return rc;
    }

    /* Reset the handshake state */
    session->dh_handshake_state = DH_STATE_INIT_SENT;
    return SSH_OK;
}

/* returns a copy of the provided list if everything is supported,
 * otherwise a new list of the supported algorithms */
char *ssh_keep_known_algos(enum ssh_kex_types_e algo, const char *list)
{
    if (algo > SSH_LANG_S_C) {
        return NULL;
    }

    return ssh_find_all_matching(supported_methods[algo], list);
}

/**
 * @internal
 *
 * @brief Return a newly allocated string containing only the FIPS allowed
 * algorithms from the list.
 *
 * @param[in] algo  The type of the methods to filter
 * @param[in] list  The list to be filtered
 *
 * @return A newly allocated list containing only the FIPS allowed algorithms from
 * the list; NULL in case of error.
 */
char *ssh_keep_fips_algos(enum ssh_kex_types_e algo, const char *list)
{
    if (algo > SSH_LANG_S_C) {
        return NULL;
    }

    return ssh_find_all_matching(fips_methods[algo], list);
}

/**
 * @internal
 *
 * @brief Return a newly allocated string containing the default
 * algorithms plus the algorithms specified in list. If the system
 * runs in fips mode, this will add only fips approved algorithms.
 * Empty list will cause error.
 *
 * @param[in] algo  The type of the methods to filter
 * @param[in] list  The list to be appended
 *
 * @return A newly allocated list containing the default algorithms and the
 * algorithms in list at the end; NULL in case of error.
 */
char *ssh_add_to_default_algos(enum ssh_kex_types_e algo, const char *list)
{
    char *tmp = NULL, *ret = NULL;

    if (algo > SSH_LANG_S_C || list == NULL || list[0] == '\0') {
        return NULL;
    }

    if (ssh_fips_mode()) {
        tmp = ssh_append_without_duplicates(fips_methods[algo], list);
        ret = ssh_find_all_matching(fips_methods[algo], tmp);
    } else {
        tmp = ssh_append_without_duplicates(default_methods[algo], list);
        ret = ssh_find_all_matching(supported_methods[algo], tmp);
    }

    free(tmp);
    return ret;
}

/**
 * @internal
 *
 * @brief Return a newly allocated string containing the default
 * algorithms excluding the algorithms specified in list. If the system
 * runs in fips mode, this will remove from the fips_methods list.
 *
 * @param[in] algo  The type of the methods to filter
 * @param[in] list  The list to be exclude
 *
 * @return A newly allocated list containing the default algorithms without the
 * algorithms in list; NULL in case of error.
 */
char *ssh_remove_from_default_algos(enum ssh_kex_types_e algo, const char *list)
{
    if (algo > SSH_LANG_S_C) {
        return NULL;
    }

    if (list == NULL || list[0] == '\0') {
        if (ssh_fips_mode()) {
            return strdup(fips_methods[algo]);
        } else {
            return strdup(default_methods[algo]);
        }
    }

    if (ssh_fips_mode()) {
        return ssh_remove_all_matching(fips_methods[algo], list);
    } else {
        return ssh_remove_all_matching(default_methods[algo], list);
    }
}

/**
 * @internal
 *
 * @brief Return a newly allocated string containing the default
 * algorithms with prioritized algorithms specified in list. If the
 * algorithms are present in the default list they get prioritized, if not
 * they are added to the front of the default list. If the system
 * runs in fips mode, this will work with the fips_methods list.
 * Empty list will cause error.
 *
 * @param[in] algo  The type of the methods to filter
 * @param[in] list  The list to be pushed to priority
 *
 * @return A newly allocated list containing the default algorithms prioritized
 * with the algorithms in list at the beginning of the list; NULL in case
 * of error.
 */
char *ssh_prefix_default_algos(enum ssh_kex_types_e algo, const char *list)
{
    char *ret = NULL, *tmp = NULL;

    if (algo > SSH_LANG_S_C || list == NULL || list[0] == '\0') {
        return NULL;
    }

    if (ssh_fips_mode()) {
        tmp = ssh_prefix_without_duplicates(fips_methods[algo], list);
        ret = ssh_find_all_matching(fips_methods[algo], tmp);
    } else {
        tmp = ssh_prefix_without_duplicates(default_methods[algo], list);
        ret = ssh_find_all_matching(supported_methods[algo], tmp);
    }

    free(tmp);
    return ret;
}

int ssh_make_sessionid(ssh_session session)
{
    ssh_string num = NULL;
    ssh_buffer server_hash = NULL;
    ssh_buffer client_hash = NULL;
    ssh_buffer buf = NULL;
    ssh_string server_pubkey_blob = NULL;
#if !defined(HAVE_LIBCRYPTO) || OPENSSL_VERSION_NUMBER < 0x30000000L
    const_bignum client_pubkey, server_pubkey;
#else
    bignum client_pubkey = NULL, server_pubkey = NULL;
#endif /* OPENSSL_VERSION_NUMBER */
#ifdef WITH_GEX
#if !defined(HAVE_LIBCRYPTO) || OPENSSL_VERSION_NUMBER < 0x30000000L
    const_bignum modulus, generator;
#else
    bignum modulus = NULL, generator = NULL;
#endif /* OPENSSL_VERSION_NUMBER */
#endif /* WITH_GEX */
    int rc = SSH_ERROR;

    buf = ssh_buffer_new();
    if (buf == NULL) {
        return rc;
    }

    rc = ssh_buffer_pack(buf,
                         "ss",
                         session->clientbanner,
                         session->serverbanner);
    if (rc == SSH_ERROR) {
        goto error;
    }

    if (session->client) {
        server_hash = session->in_hashbuf;
        client_hash = session->out_hashbuf;
    } else {
        server_hash = session->out_hashbuf;
        client_hash = session->in_hashbuf;
    }

    rc = ssh_dh_get_next_server_publickey_blob(session, &server_pubkey_blob);
    if (rc != SSH_OK) {
        goto error;
    }

    rc = ssh_buffer_pack(buf,
                         "dPdPS",
                         ssh_buffer_get_len(client_hash),
                         ssh_buffer_get_len(client_hash),
                         ssh_buffer_get(client_hash),
                         ssh_buffer_get_len(server_hash),
                         ssh_buffer_get_len(server_hash),
                         ssh_buffer_get(server_hash),
                         server_pubkey_blob);
    SSH_STRING_FREE(server_pubkey_blob);
    if (rc != SSH_OK){
        goto error;
    }

    switch(session->next_crypto->kex_type) {
    case SSH_KEX_DH_GROUP1_SHA1:
    case SSH_KEX_DH_GROUP14_SHA1:
    case SSH_KEX_DH_GROUP14_SHA256:
    case SSH_KEX_DH_GROUP16_SHA512:
    case SSH_KEX_DH_GROUP18_SHA512:
        rc = ssh_dh_keypair_get_keys(session->next_crypto->dh_ctx,
                                     DH_CLIENT_KEYPAIR, NULL, &client_pubkey);
        if (rc != SSH_OK) {
            goto error;
        }
        rc = ssh_dh_keypair_get_keys(session->next_crypto->dh_ctx,
                                     DH_SERVER_KEYPAIR, NULL, &server_pubkey);
        if (rc != SSH_OK) {
            goto error;
        }
        rc = ssh_buffer_pack(buf,
                             "BB",
                             client_pubkey,
                             server_pubkey);
        if (rc != SSH_OK) {
            goto error;
        }
#if defined(HAVE_LIBCRYPTO) && OPENSSL_VERSION_NUMBER >= 0x30000000L
        bignum_safe_free(client_pubkey);
        bignum_safe_free(server_pubkey);
#endif /* OPENSSL_VERSION_NUMBER */
        break;
#ifdef WITH_GEX
    case SSH_KEX_DH_GEX_SHA1:
    case SSH_KEX_DH_GEX_SHA256:
        rc = ssh_dh_keypair_get_keys(session->next_crypto->dh_ctx,
                                     DH_CLIENT_KEYPAIR, NULL, &client_pubkey);
        if (rc != SSH_OK) {
            goto error;
        }
        rc = ssh_dh_keypair_get_keys(session->next_crypto->dh_ctx,
                                     DH_SERVER_KEYPAIR, NULL, &server_pubkey);
        if (rc != SSH_OK) {
            goto error;
        }
        rc = ssh_dh_get_parameters(session->next_crypto->dh_ctx,
                                   &modulus, &generator);
        if (rc != SSH_OK) {
            goto error;
        }
        rc = ssh_buffer_pack(buf,
                    "dddBBBB",
                    session->next_crypto->dh_pmin,
                    session->next_crypto->dh_pn,
                    session->next_crypto->dh_pmax,
                    modulus,
                    generator,
                    client_pubkey,
                    server_pubkey);
        if (rc != SSH_OK) {
            goto error;
        }
#if defined(HAVE_LIBCRYPTO) && OPENSSL_VERSION_NUMBER >= 0x30000000L
        bignum_safe_free(modulus);
        bignum_safe_free(generator);
#endif /* OPENSSL_VERSION_NUMBER */
        break;
#endif /* WITH_GEX */
#ifdef HAVE_ECDH
    case SSH_KEX_ECDH_SHA2_NISTP256:
    case SSH_KEX_ECDH_SHA2_NISTP384:
    case SSH_KEX_ECDH_SHA2_NISTP521:
        if (session->next_crypto->ecdh_client_pubkey == NULL ||
            session->next_crypto->ecdh_server_pubkey == NULL) {
            SSH_LOG(SSH_LOG_TRACE, "ECDH parameter missing");
            goto error;
        }
        rc = ssh_buffer_pack(buf,
                             "SS",
                             session->next_crypto->ecdh_client_pubkey,
                             session->next_crypto->ecdh_server_pubkey);
        if (rc != SSH_OK) {
            goto error;
        }
        break;
#endif /* HAVE_ECDH */
#ifdef HAVE_CURVE25519
    case SSH_KEX_CURVE25519_SHA256:
    case SSH_KEX_CURVE25519_SHA256_LIBSSH_ORG:
        rc = ssh_buffer_pack(buf,
                             "dPdP",
                             CURVE25519_PUBKEY_SIZE,
                             (size_t)CURVE25519_PUBKEY_SIZE, session->next_crypto->curve25519_client_pubkey,
                             CURVE25519_PUBKEY_SIZE,
                             (size_t)CURVE25519_PUBKEY_SIZE, session->next_crypto->curve25519_server_pubkey);

        if (rc != SSH_OK) {
            goto error;
        }
        break;
#endif /* HAVE_CURVE25519 */
    }
    rc = ssh_buffer_pack(buf, "B", session->next_crypto->shared_secret);
    if (rc != SSH_OK) {
        goto error;
    }

#ifdef DEBUG_CRYPTO
    ssh_log_hexdump("hash buffer", ssh_buffer_get(buf), ssh_buffer_get_len(buf));
#endif

    switch (session->next_crypto->kex_type) {
    case SSH_KEX_DH_GROUP1_SHA1:
    case SSH_KEX_DH_GROUP14_SHA1:
#ifdef WITH_GEX
    case SSH_KEX_DH_GEX_SHA1:
#endif /* WITH_GEX */
        session->next_crypto->digest_len = SHA_DIGEST_LENGTH;
        session->next_crypto->digest_type = SSH_KDF_SHA1;
        session->next_crypto->secret_hash = malloc(session->next_crypto->digest_len);
        if (session->next_crypto->secret_hash == NULL) {
            ssh_set_error_oom(session);
            goto error;
        }
        sha1(ssh_buffer_get(buf), ssh_buffer_get_len(buf),
                                   session->next_crypto->secret_hash);
        break;
    case SSH_KEX_DH_GROUP14_SHA256:
    case SSH_KEX_ECDH_SHA2_NISTP256:
    case SSH_KEX_CURVE25519_SHA256:
    case SSH_KEX_CURVE25519_SHA256_LIBSSH_ORG:
#ifdef WITH_GEX
    case SSH_KEX_DH_GEX_SHA256:
#endif /* WITH_GEX */
        session->next_crypto->digest_len = SHA256_DIGEST_LENGTH;
        session->next_crypto->digest_type = SSH_KDF_SHA256;
        session->next_crypto->secret_hash = malloc(session->next_crypto->digest_len);
        if (session->next_crypto->secret_hash == NULL) {
            ssh_set_error_oom(session);
            goto error;
        }
        sha256(ssh_buffer_get(buf), ssh_buffer_get_len(buf),
                                     session->next_crypto->secret_hash);
        break;
    case SSH_KEX_ECDH_SHA2_NISTP384:
        session->next_crypto->digest_len = SHA384_DIGEST_LENGTH;
        session->next_crypto->digest_type = SSH_KDF_SHA384;
        session->next_crypto->secret_hash = malloc(session->next_crypto->digest_len);
        if (session->next_crypto->secret_hash == NULL) {
            ssh_set_error_oom(session);
            goto error;
        }
        sha384(ssh_buffer_get(buf), ssh_buffer_get_len(buf),
                                     session->next_crypto->secret_hash);
        break;
    case SSH_KEX_DH_GROUP16_SHA512:
    case SSH_KEX_DH_GROUP18_SHA512:
    case SSH_KEX_ECDH_SHA2_NISTP521:
        session->next_crypto->digest_len = SHA512_DIGEST_LENGTH;
        session->next_crypto->digest_type = SSH_KDF_SHA512;
        session->next_crypto->secret_hash = malloc(session->next_crypto->digest_len);
        if (session->next_crypto->secret_hash == NULL) {
            ssh_set_error_oom(session);
            goto error;
        }
        sha512(ssh_buffer_get(buf),
               ssh_buffer_get_len(buf),
               session->next_crypto->secret_hash);
        break;
    }
    /* During the first kex, secret hash and session ID are equal. However, after
     * a key re-exchange, a new secret hash is calculated. This hash will not replace
     * but complement existing session id.
     */
    if (!session->next_crypto->session_id) {
        session->next_crypto->session_id = malloc(session->next_crypto->digest_len);
        if (session->next_crypto->session_id == NULL) {
            ssh_set_error_oom(session);
            goto error;
        }
        memcpy(session->next_crypto->session_id, session->next_crypto->secret_hash,
                session->next_crypto->digest_len);
	/* Initial length is the same as secret hash */
	session->next_crypto->session_id_len = session->next_crypto->digest_len;
    }
#ifdef DEBUG_CRYPTO
    SSH_LOG(SSH_LOG_DEBUG, "Session hash: \n");
    ssh_log_hexdump("secret hash", session->next_crypto->secret_hash, session->next_crypto->digest_len);
    ssh_log_hexdump("session id", session->next_crypto->session_id, session->next_crypto->session_id_len);
#endif /* DEBUG_CRYPTO */

    rc = SSH_OK;
error:
    SSH_BUFFER_FREE(buf);
    SSH_BUFFER_FREE(client_hash);
    SSH_BUFFER_FREE(server_hash);

    session->in_hashbuf = NULL;
    session->out_hashbuf = NULL;

    SSH_STRING_FREE(num);
#if defined(HAVE_LIBCRYPTO) && OPENSSL_VERSION_NUMBER >= 0x30000000L
    bignum_safe_free(client_pubkey);
    bignum_safe_free(server_pubkey);
#endif /* OPENSSL_VERSION_NUMBER */

    return rc;
}

int ssh_hashbufout_add_cookie(ssh_session session)
{
    int rc;

    session->out_hashbuf = ssh_buffer_new();
    if (session->out_hashbuf == NULL) {
        return -1;
    }

    rc = ssh_buffer_allocate_size(session->out_hashbuf,
            sizeof(uint8_t) + 16);
    if (rc < 0) {
        ssh_buffer_reinit(session->out_hashbuf);
        return -1;
    }

    if (ssh_buffer_add_u8(session->out_hashbuf, 20) < 0) {
        ssh_buffer_reinit(session->out_hashbuf);
        return -1;
    }

    if (session->server) {
        if (ssh_buffer_add_data(session->out_hashbuf,
                    session->next_crypto->server_kex.cookie, 16) < 0) {
            ssh_buffer_reinit(session->out_hashbuf);
            return -1;
        }
    } else {
        if (ssh_buffer_add_data(session->out_hashbuf,
                    session->next_crypto->client_kex.cookie, 16) < 0) {
            ssh_buffer_reinit(session->out_hashbuf);
            return -1;
        }
    }

    return 0;
}

int ssh_hashbufin_add_cookie(ssh_session session, unsigned char *cookie)
{
    int rc;

    session->in_hashbuf = ssh_buffer_new();
    if (session->in_hashbuf == NULL) {
        return -1;
    }

    rc = ssh_buffer_allocate_size(session->in_hashbuf,
            sizeof(uint8_t) + 20 + 16);
    if (rc < 0) {
        ssh_buffer_reinit(session->in_hashbuf);
        return -1;
    }

    if (ssh_buffer_add_u8(session->in_hashbuf, 20) < 0) {
        ssh_buffer_reinit(session->in_hashbuf);
        return -1;
    }
    if (ssh_buffer_add_data(session->in_hashbuf,cookie, 16) < 0) {
        ssh_buffer_reinit(session->in_hashbuf);
        return -1;
    }

    return 0;
}

int ssh_generate_session_keys(ssh_session session)
{
    ssh_string k_string = NULL;
    struct ssh_crypto_struct *crypto = session->next_crypto;
    unsigned char *key = NULL;
    unsigned char *IV_cli_to_srv = NULL;
    unsigned char *IV_srv_to_cli = NULL;
    unsigned char *enckey_cli_to_srv = NULL;
    unsigned char *enckey_srv_to_cli = NULL;
    unsigned char *intkey_cli_to_srv = NULL;
    unsigned char *intkey_srv_to_cli = NULL;
    size_t key_len = 0;
    size_t IV_len = 0;
    size_t enckey_cli_to_srv_len = 0;
    size_t enckey_srv_to_cli_len = 0;
    size_t intkey_cli_to_srv_len = 0;
    size_t intkey_srv_to_cli_len = 0;
    int rc = -1;

    k_string = ssh_make_bignum_string(crypto->shared_secret);
    if (k_string == NULL) {
        ssh_set_error_oom(session);
        goto error;
    }
    /* See RFC4251 Section 5 for the definition of mpint which is the
     * encoding we need to use for key in the SSH KDF */
    key = (unsigned char *)k_string;
    key_len = ssh_string_len(k_string) + 4;

    IV_len = crypto->digest_len;
    if (session->client) {
        enckey_cli_to_srv_len = crypto->out_cipher->keysize / 8;
        enckey_srv_to_cli_len = crypto->in_cipher->keysize / 8;
        intkey_cli_to_srv_len = hmac_digest_len(crypto->out_hmac);
        intkey_srv_to_cli_len = hmac_digest_len(crypto->in_hmac);
    } else {
        enckey_cli_to_srv_len = crypto->in_cipher->keysize / 8;
        enckey_srv_to_cli_len = crypto->out_cipher->keysize / 8;
        intkey_cli_to_srv_len = hmac_digest_len(crypto->in_hmac);
        intkey_srv_to_cli_len = hmac_digest_len(crypto->out_hmac);
    }

    IV_cli_to_srv = malloc(IV_len);
    IV_srv_to_cli = malloc(IV_len);
    enckey_cli_to_srv = malloc(enckey_cli_to_srv_len);
    enckey_srv_to_cli = malloc(enckey_srv_to_cli_len);
    intkey_cli_to_srv = malloc(intkey_cli_to_srv_len);
    intkey_srv_to_cli = malloc(intkey_srv_to_cli_len);
    if (IV_cli_to_srv == NULL || IV_srv_to_cli == NULL ||
        enckey_cli_to_srv == NULL || enckey_srv_to_cli == NULL ||
        intkey_cli_to_srv == NULL || intkey_srv_to_cli == NULL) {
        ssh_set_error_oom(session);
        goto error;
    }

    /* IV */
    rc = ssh_kdf(crypto, key, key_len, 'A', IV_cli_to_srv, IV_len);
    if (rc < 0) {
        goto error;
    }
    rc = ssh_kdf(crypto, key, key_len, 'B', IV_srv_to_cli, IV_len);
    if (rc < 0) {
        goto error;
    }
    /* Encryption Key */
    rc = ssh_kdf(crypto, key, key_len, 'C', enckey_cli_to_srv,
                 enckey_cli_to_srv_len);
    if (rc < 0) {
        goto error;
    }
    rc = ssh_kdf(crypto, key, key_len, 'D', enckey_srv_to_cli,
                 enckey_srv_to_cli_len);
    if (rc < 0) {
        goto error;
    }
    /* Integrity Key */
    rc = ssh_kdf(crypto, key, key_len, 'E', intkey_cli_to_srv,
                 intkey_cli_to_srv_len);
    if (rc < 0) {
        goto error;
    }
    rc = ssh_kdf(crypto, key, key_len, 'F', intkey_srv_to_cli,
                 intkey_srv_to_cli_len);
    if (rc < 0) {
        goto error;
    }

    if (session->client) {
        crypto->encryptIV = IV_cli_to_srv;
        crypto->decryptIV = IV_srv_to_cli;
        crypto->encryptkey = enckey_cli_to_srv;
        crypto->decryptkey = enckey_srv_to_cli;
        crypto->encryptMAC = intkey_cli_to_srv;
        crypto->decryptMAC = intkey_srv_to_cli;
    } else {
        crypto->encryptIV = IV_srv_to_cli;
        crypto->decryptIV = IV_cli_to_srv;
        crypto->encryptkey = enckey_srv_to_cli;
        crypto->decryptkey = enckey_cli_to_srv;
        crypto->encryptMAC = intkey_srv_to_cli;
        crypto->decryptMAC = intkey_cli_to_srv;
    }

#ifdef DEBUG_CRYPTO
    ssh_log_hexdump("Client to Server IV", IV_cli_to_srv, IV_len);
    ssh_log_hexdump("Server to Client IV", IV_srv_to_cli, IV_len);
    ssh_log_hexdump("Client to Server Encryption Key", enckey_cli_to_srv,
                   enckey_cli_to_srv_len);
    ssh_log_hexdump("Server to Client Encryption Key", enckey_srv_to_cli,
                   enckey_srv_to_cli_len);
    ssh_log_hexdump("Client to Server Integrity Key", intkey_cli_to_srv,
                   intkey_cli_to_srv_len);
    ssh_log_hexdump("Server to Client Integrity Key", intkey_srv_to_cli,
                   intkey_srv_to_cli_len);
#endif /* DEBUG_CRYPTO */

    rc = 0;
error:
    ssh_string_burn(k_string);
    SSH_STRING_FREE(k_string);
    if (rc != 0) {
        free(IV_cli_to_srv);
        free(IV_srv_to_cli);
        free(enckey_cli_to_srv);
        free(enckey_srv_to_cli);
        free(intkey_cli_to_srv);
        free(intkey_srv_to_cli);
    }

    return rc;
}<|MERGE_RESOLUTION|>--- conflicted
+++ resolved
@@ -113,17 +113,6 @@
 #define EC_FIPS_PUBLIC_KEY_ALGOS ""
 #define EC_PUBLIC_KEY_ALGORITHMS ""
 #endif /* HAVE_ECC */
-<<<<<<< HEAD
-
-#ifdef HAVE_DSA
-#define DSA_HOSTKEYS ",ssh-dss"
-#define DSA_PUBLIC_KEY_ALGORITHMS ",ssh-dss-cert-v01@openssh.com"
-#else
-#define DSA_HOSTKEYS ""
-#define DSA_PUBLIC_KEY_ALGORITHMS ""
-#endif /* HAVE_DSA */
-=======
->>>>>>> 894e07ae
 
 #ifdef WITH_INSECURE_NONE
 #define NONE ",none"
@@ -408,7 +397,6 @@
         if (ok < 0) {
             ssh_set_error(session, SSH_FATAL,
                           "ssh_packet_kexinit: adding cookie failed");
-<<<<<<< HEAD
             goto error;
         }
 
@@ -416,17 +404,7 @@
         if (ok == SSH_ERROR) {
             goto error;
         }
-#endif
-=======
-            goto error;
-        }
-
-        ok = server_set_kex(session);
-        if (ok == SSH_ERROR) {
-            goto error;
-        }
 #endif /* WITH_SERVER */
->>>>>>> 894e07ae
     } else {
         len = ssh_buffer_get_data(packet, crypto->server_kex.cookie, 16);
         if (len != 16) {
@@ -493,7 +471,7 @@
      * that its value is included when computing the session ID (see
      * 'make_sessionid').
      */
-<<<<<<< HEAD
+
     rc = ssh_buffer_get_u8(packet, &first_kex_packet_follows);
     if (rc != 1) {
         goto error;
@@ -532,62 +510,6 @@
      * flag and verify packet sequence numbers.
      */
     if (server_kex) {
-        ok = ssh_match_group(crypto->client_kex.methods[SSH_KEX],
-                             KEX_STRICT_CLIENT);
-        if (ok) {
-            SSH_LOG(SSH_LOG_DEBUG, "Client supports strict kex, enabling.");
-            session->flags |= SSH_SESSION_FLAG_KEX_STRICT;
-        }
-    } else {
-        /* client kex */
-        ok = ssh_match_group(crypto->server_kex.methods[SSH_KEX],
-                             KEX_STRICT_SERVER);
-        if (ok) {
-            SSH_LOG(SSH_LOG_DEBUG, "Server supports strict kex, enabling.");
-            session->flags |= SSH_SESSION_FLAG_KEX_STRICT;
-        }
-    }
-
-=======
-
-    rc = ssh_buffer_get_u8(packet, &first_kex_packet_follows);
-    if (rc != 1) {
-        goto error;
-    }
-
-    rc = ssh_buffer_add_u8(session->in_hashbuf, first_kex_packet_follows);
-    if (rc < 0) {
-        goto error;
-    }
-
-    rc = ssh_buffer_add_u32(session->in_hashbuf, kexinit_reserved);
-    if (rc < 0) {
-        goto error;
-    }
-
-    /*
-     * Remember whether 'first_kex_packet_follows' was set and the client
-     * guess was wrong: in this case the next SSH_MSG_KEXDH_INIT message
-     * must be ignored on the server side.
-     * Client needs to start the Key exchange over with the correct method
-     */
-    if (first_kex_packet_follows || session->send_first_kex_follows) {
-        char **client_methods = crypto->client_kex.methods;
-        char **server_methods = crypto->server_kex.methods;
-        session->first_kex_follows_guess_wrong =
-            cmp_first_kex_algo(client_methods[SSH_KEX],
-                               server_methods[SSH_KEX]) ||
-            cmp_first_kex_algo(client_methods[SSH_HOSTKEYS],
-                               server_methods[SSH_HOSTKEYS]);
-            SSH_LOG(SSH_LOG_DEBUG, "The initial guess was %s.",
-                    session->first_kex_follows_guess_wrong ? "wrong" : "right");
-    }
-
-    /*
-     * handle the "strict KEX" feature. If supported by peer, then set up the
-     * flag and verify packet sequence numbers.
-     */
-    if (server_kex) {
         ok = match_group(crypto->client_kex.methods[SSH_KEX],
                          KEX_STRICT_CLIENT);
         if (ok) {
@@ -604,19 +526,13 @@
         }
     }
 #ifdef WITH_SERVER
->>>>>>> 894e07ae
     if (server_kex) {
         /*
          * If client sent a ext-info-c message in the kex list, it supports
          * RFC 8308 extension negotiation.
          */
-<<<<<<< HEAD
-        ok = ssh_match_group(crypto->client_kex.methods[SSH_KEX],
-                             KEX_EXTENSION_CLIENT);
-=======
         ok = match_group(crypto->client_kex.methods[SSH_KEX],
                          KEX_EXTENSION_CLIENT);
->>>>>>> 894e07ae
         if (ok) {
             const char *hostkeys = NULL, *wanted_hostkeys = NULL;
 
@@ -630,11 +546,7 @@
              */
             hostkeys = crypto->client_kex.methods[SSH_HOSTKEYS];
             wanted_hostkeys = session->opts.wanted_methods[SSH_HOSTKEYS];
-<<<<<<< HEAD
-            ok = ssh_match_group(hostkeys, "rsa-sha2-512");
-=======
             ok = match_group(hostkeys, "rsa-sha2-512");
->>>>>>> 894e07ae
             if (ok) {
                 /* Check if rsa-sha2-512 is allowed by config */
                 if (wanted_hostkeys != NULL) {
@@ -1088,11 +1000,7 @@
     }
     crypto->kex_type = kex_type;
 
-<<<<<<< HEAD
-    SSH_LOG(SSH_LOG_INFO, "Negotiated %s,%s,%s,%s,%s,%s,%s,%s,%s,%s",
-=======
     SSH_LOG(SSH_LOG_DEBUG, "Negotiated %s,%s,%s,%s,%s,%s,%s,%s,%s,%s",
->>>>>>> 894e07ae
             session->next_crypto->kex_methods[SSH_KEX],
             session->next_crypto->kex_methods[SSH_HOSTKEYS],
             session->next_crypto->kex_methods[SSH_CRYPT_C_S],
@@ -1190,11 +1098,7 @@
 
     /* If we indicated that we are sending the guessed key exchange packet,
      * do it now. The packet is simple, but we need to do some preparations */
-<<<<<<< HEAD
-    if (first_kex_packet_follows) {
-=======
     if (first_kex_packet_follows == 1) {
->>>>>>> 894e07ae
         char *list = kex->methods[SSH_KEX];
         char *colon = strchr(list, ',');
         size_t kex_name_len = colon ? (size_t)(colon - list) : strlen(list);
