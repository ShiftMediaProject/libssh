--- conflicted
+++ resolved
@@ -42,8 +42,6 @@
 #include "libssh/knownhosts.h"
 #include "libssh/misc.h"
 #include "libssh/pki.h"
-<<<<<<< HEAD
-=======
 #include "libssh/bignum.h"
 #include "libssh/token.h"
 
@@ -56,7 +54,6 @@
 #else
 # define BLOWFISH ""
 #endif
->>>>>>> 79900e52
 
 #ifdef HAVE_LIBGCRYPT
 # define AES "aes256-gcm@openssh.com,aes128-gcm@openssh.com," \
@@ -110,14 +107,10 @@
 
 #ifdef HAVE_ECDH
 #define ECDH "ecdh-sha2-nistp256,ecdh-sha2-nistp384,ecdh-sha2-nistp521,"
-<<<<<<< HEAD
-#define PUBLIC_KEY_ALGORITHMS "ssh-ed25519,ecdsa-sha2-nistp256,ecdsa-sha2-nistp384,ecdsa-sha2-nistp521,ssh-rsa,rsa-sha2-512,rsa-sha2-256,ssh-dss"
-=======
 #define EC_HOSTKEYS "ecdsa-sha2-nistp521,ecdsa-sha2-nistp384,ecdsa-sha2-nistp256,"
 #define EC_PUBLIC_KEY_ALGORITHMS "ecdsa-sha2-nistp521-cert-v01@openssh.com," \
                                  "ecdsa-sha2-nistp384-cert-v01@openssh.com," \
                                  "ecdsa-sha2-nistp256-cert-v01@openssh.com,"
->>>>>>> 79900e52
 #else
 #define EC_HOSTKEYS ""
 #define EC_PUBLIC_KEY_ALGORITHMS ""
@@ -125,19 +118,11 @@
 #endif
 
 #ifdef HAVE_DSA
-<<<<<<< HEAD
-#define PUBLIC_KEY_ALGORITHMS "ssh-ed25519,ssh-rsa,rsa-sha2-512,rsa-sha2-256,ssh-dss"
-#else
-#define PUBLIC_KEY_ALGORITHMS "ssh-ed25519,ssh-rsa,rsa-sha2-512,rsa-sha2-256"
-#endif
-#define ECDH ""
-=======
 #define DSA_HOSTKEYS ",ssh-dss"
 #define DSA_PUBLIC_KEY_ALGORITHMS ",ssh-dss-cert-v01@openssh.com"
 #else
 #define DSA_HOSTKEYS ""
 #define DSA_PUBLIC_KEY_ALGORITHMS ""
->>>>>>> 79900e52
 #endif
 
 #define HOSTKEYS "ssh-ed25519," \
@@ -164,9 +149,6 @@
 
 #define CHACHA20 "chacha20-poly1305@openssh.com,"
 
-<<<<<<< HEAD
-#define KEY_EXCHANGE CURVE25519 ECDH "diffie-hellman-group16-sha512,diffie-hellman-group18-sha512,diffie-hellman-group14-sha1,diffie-hellman-group1-sha1"
-=======
 #define KEY_EXCHANGE \
     CURVE25519 \
     ECDH \
@@ -177,14 +159,11 @@
     GEX_SHA1 \
     KEY_EXCHANGE
 
->>>>>>> 79900e52
 #define KEX_METHODS_SIZE 10
 
 /* RFC 8308 */
 #define KEX_EXTENSION_CLIENT "ext-info-c"
 
-<<<<<<< HEAD
-=======
 /* Allowed algorithms in FIPS mode */
 #define FIPS_ALLOWED_CIPHERS "aes256-gcm@openssh.com,"\
                              "aes256-ctr,"\
@@ -231,7 +210,6 @@
     NULL
 };
 
->>>>>>> 79900e52
 /* NOTE: This is a fixed API and the index is defined by ssh_kex_types_e */
 static const char *default_methods[] = {
   KEY_EXCHANGE,
@@ -249,11 +227,7 @@
 
 /* NOTE: This is a fixed API and the index is defined by ssh_kex_types_e */
 static const char *supported_methods[] = {
-<<<<<<< HEAD
-  KEY_EXCHANGE,
-=======
   KEY_EXCHANGE_SUPPORTED,
->>>>>>> 79900e52
   PUBLIC_KEY_ALGORITHMS,
   CHACHA20 AES BLOWFISH DES_SUPPORTED,
   CHACHA20 AES BLOWFISH DES_SUPPORTED,
@@ -281,119 +255,20 @@
   NULL
 };
 
-<<<<<<< HEAD
-/* tokenize will return a token of strings delimited by ",". the first element has to be freed */
-static char **tokenize(const char *chain){
-    char **tokens;
-    size_t n=1;
-    size_t i=0;
-    char *tmp;
-    char *ptr;
-
-    tmp = strdup(chain);
-    if (tmp == NULL) {
-      return NULL;
-    }
-    ptr = tmp;
-    while(*ptr){
-        if(*ptr==','){
-            n++;
-            *ptr=0;
-        }
-        ptr++;
-    }
-    /* now n contains the number of tokens, the first possibly empty if the list was empty too e.g. "" */
-    tokens = calloc(n + 1, sizeof(char *)); /* +1 for the null */
-    if (tokens == NULL) {
-      SAFE_FREE(tmp);
-      return NULL;
-    }
-    ptr=tmp;
-    for(i=0;i<n;i++){
-        tokens[i]=ptr;
-        while(*ptr)
-            ptr++; // find a zero
-        ptr++; // then go one step further
-    }
-    tokens[i]=NULL;
-    return tokens;
-}
-
-/* same as tokenize(), but with spaces instead of ',' */
-/* TODO FIXME rewrite me! */
-char **ssh_space_tokenize(const char *chain){
-    char **tokens;
-    size_t n=1;
-    size_t i=0;
-    char *tmp;
-    char *ptr;
-
-    tmp = strdup(chain);
-    if (tmp == NULL) {
-      return NULL;
-    }
-    ptr = tmp;
-
-    while(*ptr==' ')
-        ++ptr; /* skip initial spaces */
-    while(*ptr){
-        if(*ptr==' '){
-            n++; /* count one token per word */
-            *ptr=0;
-            while(*(ptr+1)==' '){ /* don't count if the tokens have more than 2 spaces */
-                *(ptr++)=0;
-            }
-        }
-        ptr++;
-    }
-    /* now n contains the number of tokens, the first possibly empty if the list was empty too e.g. "" */
-    tokens = calloc(n + 1, sizeof(char *)); /* +1 for the null */
-    if (tokens == NULL) {
-      SAFE_FREE(tmp);
-      return NULL;
-    }
-    ptr=tmp; /* we don't pass the initial spaces because the "tmp" pointer is needed by the caller */
-                    /* function to free the tokens. */
-    for(i=0;i<n;i++){
-        tokens[i]=ptr;
-        if(i!=n-1){
-            while(*ptr)
-                ptr++; // find a zero
-            while(!*(ptr+1))
-                ++ptr; /* if the zero is followed by other zeros, go through them */
-            ptr++; // then go one step further
-        }
-=======
 const char *ssh_kex_get_default_methods(uint32_t algo)
 {
     if (algo >= KEX_METHODS_SIZE) {
         return NULL;
->>>>>>> 79900e52
     }
 
     return default_methods[algo];
 }
 
-<<<<<<< HEAD
-const char *ssh_kex_get_default_methods(uint32_t algo)
-=======
 const char *ssh_kex_get_supported_method(uint32_t algo)
->>>>>>> 79900e52
 {
     if (algo >= KEX_METHODS_SIZE) {
         return NULL;
     }
-<<<<<<< HEAD
-
-    return default_methods[algo];
-}
-
-const char *ssh_kex_get_supported_method(uint32_t algo) {
-  if (algo >= KEX_METHODS_SIZE) {
-    return NULL;
-  }
-=======
->>>>>>> 79900e52
 
     return supported_methods[algo];
 }
@@ -453,16 +328,10 @@
     return is_wrong;
 }
 
-<<<<<<< HEAD
-SSH_PACKET_CALLBACK(ssh_packet_kexinit){
-    int i, ok;
-    int server_kex=session->server;
-=======
 SSH_PACKET_CALLBACK(ssh_packet_kexinit)
 {
     int i, ok;
     int server_kex = session->server;
->>>>>>> 79900e52
     ssh_string str = NULL;
     char *strings[KEX_METHODS_SIZE] = {0};
     char *rsa_sig_ext = NULL;
@@ -474,15 +343,9 @@
     (void)type;
     (void)user;
 
-<<<<<<< HEAD
-    if (session->session_state == SSH_SESSION_STATE_AUTHENTICATED){
-        SSH_LOG(SSH_LOG_WARNING, "Other side initiating key re-exchange");
-    } else if(session->session_state != SSH_SESSION_STATE_INITIAL_KEX){
-=======
     if (session->session_state == SSH_SESSION_STATE_AUTHENTICATED) {
         SSH_LOG(SSH_LOG_INFO, "Initiating key re-exchange");
     } else if (session->session_state != SSH_SESSION_STATE_INITIAL_KEX) {
->>>>>>> 79900e52
         ssh_set_error(session,SSH_FATAL,"SSH_KEXINIT received in wrong state");
         goto error;
     }
@@ -591,13 +454,6 @@
             hostkeys = session->next_crypto->client_kex.methods[SSH_HOSTKEYS];
             ok = ssh_match_group(hostkeys, "rsa-sha2-512");
             if (ok) {
-<<<<<<< HEAD
-                session->extensions |= SSH_EXT_SIG_RSA_SHA512;
-            }
-            ok = ssh_match_group(hostkeys, "rsa-sha2-256");
-            if (ok) {
-                session->extensions |= SSH_EXT_SIG_RSA_SHA256;
-=======
                 /* Check if rsa-sha2-512 is allowed by config */
                 if (session->opts.wanted_methods[SSH_HOSTKEYS] != NULL) {
                     char *is_allowed =
@@ -621,7 +477,6 @@
                     }
                     SAFE_FREE(is_allowed);
                 }
->>>>>>> 79900e52
             }
 
             /*
@@ -856,11 +711,7 @@
     }
 
     /* For rekeying, skip the extension negotiation */
-<<<<<<< HEAD
-    if (session->session_state == SSH_SESSION_STATE_AUTHENTICATED) {
-=======
     if (session->flags & SSH_SESSION_FLAG_AUTHENTICATED) {
->>>>>>> 79900e52
         return SSH_OK;
     }
 
@@ -919,15 +770,12 @@
       session->next_crypto->kex_type=SSH_KEX_DH_GROUP16_SHA512;
     } else if(strcmp(session->next_crypto->kex_methods[SSH_KEX], "diffie-hellman-group18-sha512") == 0){
       session->next_crypto->kex_type=SSH_KEX_DH_GROUP18_SHA512;
-<<<<<<< HEAD
-=======
 #ifdef WITH_GEX
     } else if(strcmp(session->next_crypto->kex_methods[SSH_KEX], "diffie-hellman-group-exchange-sha1") == 0){
       session->next_crypto->kex_type=SSH_KEX_DH_GEX_SHA1;
     } else if(strcmp(session->next_crypto->kex_methods[SSH_KEX], "diffie-hellman-group-exchange-sha256") == 0){
         session->next_crypto->kex_type=SSH_KEX_DH_GEX_SHA256;
 #endif /* WITH_GEX */
->>>>>>> 79900e52
     } else if(strcmp(session->next_crypto->kex_methods[SSH_KEX], "ecdh-sha2-nistp256") == 0){
       session->next_crypto->kex_type=SSH_KEX_ECDH_SHA2_NISTP256;
     } else if(strcmp(session->next_crypto->kex_methods[SSH_KEX], "ecdh-sha2-nistp384") == 0){
