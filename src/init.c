/*
 * init.c - initialization and finalization of the library
 *
 * This file is part of the SSH Library
 *
 * Copyright (c) 2003-2009 by Aris Adamantiadis
 *
 * The SSH Library is free software; you can redistribute it and/or modify
 * it under the terms of the GNU Lesser General Public License as published by
 * the Free Software Foundation; either version 2.1 of the License, or (at your
 * option) any later version.
 *
 * The SSH Library is distributed in the hope that it will be useful, but
 * WITHOUT ANY WARRANTY; without even the implied warranty of MERCHANTABILITY
 * or FITNESS FOR A PARTICULAR PURPOSE.  See the GNU Lesser General Public
 * License for more details.
 *
 * You should have received a copy of the GNU Lesser General Public License
 * along with the SSH Library; see the file COPYING.  If not, write to
 * the Free Software Foundation, Inc., 59 Temple Place - Suite 330, Boston,
 * MA 02111-1307, USA.
 */

#include "config.h"
#include "libssh/priv.h"
#include "libssh/socket.h"
#include "libssh/dh.h"
#include "libssh/poll.h"
#include "libssh/threads.h"

#ifdef _WIN32
#include <winsock2.h>
#endif

#if defined(_WIN32) && defined(_MSC_VER) && defined(LIBSSH_STATIC)
# define CONSTRUCTOR_ATTRIBUTE_(_func,p) static void _func(void); \
    static int _func ## _wrapper(void) { _func(); return 0; } \
    __pragma(section(".CRT$XCU",read)) \
    __declspec(allocate(".CRT$XCU")) int (* _func##_)(void) = _func ## _wrapper; \
    __pragma(comment(linker,"/include:" p #_func "_"))
#ifdef _WIN64
#define CONSTRUCTOR_ATTRIBUTE(f) CONSTRUCTOR_ATTRIBUTE_(f,"")
#else
#define CONSTRUCTOR_ATTRIBUTE(f) CONSTRUCTOR_ATTRIBUTE_(f,"_")
#endif
# define DESTRUCTOR_ATTRIBUTE_(_func,p) static void _func(void); \
    static int _func ## _constructor(void) { atexit (_func); return 0; } \
    __pragma(section(".CRT$XCU",read)) \
    __declspec(allocate(".CRT$XCU")) int (* _func##_)(void) = _func ## _constructor; \
    __pragma(comment(linker,"/include:" p #_func "_"))
#ifdef _WIN64
#define DESTRUCTOR_ATTRIBUTE(f) DESTRUCTOR_ATTRIBUTE_(f,"")
#else
#define DESTRUCTOR_ATTRIBUTE(f) DESTRUCTOR_ATTRIBUTE_(f,"_")
#endif
#else
#ifdef HAVE_CONSTRUCTOR_ATTRIBUTE
##define CONSTRUCTOR_ATTRIBUTE(_func) void _func(void) __attribute__((constructor))
#else
#define CONSTRUCTOR_ATTRIBUTE(_func)
#endif /* HAVE_CONSTRUCTOR_ATTRIBUTE */

#ifdef HAVE_DESTRUCTOR_ATTRIBUTE
#define DESTRUCTOR_ATTRIBUTE(_func) void _func(void) __attribute__((destructor))
#else
#define DESTRUCTOR_ATTRIBUTE(_func)
#endif /* HAVE_DESTRUCTOR_ATTRIBUTE */
#endif

/* Declare static mutex */
static SSH_MUTEX ssh_init_mutex = SSH_MUTEX_STATIC_INIT;

/* Counter for initializations */
static int _ssh_initialized = 0;

/* Cache the returned value */
static int _ssh_init_ret = 0;

CONSTRUCTOR_ATTRIBUTE(libssh_constructor);
DESTRUCTOR_ATTRIBUTE(libssh_destructor);

static int _ssh_init(unsigned constructor) {

    int rc = 0;

    if (!constructor) {
        ssh_mutex_lock(&ssh_init_mutex);
    }

    _ssh_initialized++;

    if (_ssh_initialized > 1) {
        rc = _ssh_init_ret;
        goto _ret;
    }

    rc = ssh_threads_init();
    if (rc) {
        goto _ret;
    }

    rc = ssh_crypto_init();
    if (rc) {
        goto _ret;
    }

    rc = ssh_dh_init();
    if (rc) {
        goto _ret;
    }

    rc = ssh_socket_init();
    if (rc) {
        goto _ret;
    }

_ret:
    _ssh_init_ret = rc;

    if (!constructor) {
        ssh_mutex_unlock(&ssh_init_mutex);
    }

    return rc;
}

/**
 * @brief Initialize global cryptographic data structures.
 *
 * This function is automatically called when the library is loaded.
 *
 */
void libssh_constructor(void)
{

    int rc;

    rc = _ssh_init(1);

    if (rc < 0) {
        fprintf(stderr, "Error in auto_init()\n");
    }

    return;
}

/**
 * @defgroup libssh The libssh API
 *
 * The libssh library is implementing the SSH protocols and some of its
 * extensions. This group of functions is mostly used to implement an SSH
 * client.
 * Some functions are needed to implement an SSH server too.
 *
 * @{
 */

/**
 * @brief Initialize global cryptographic data structures.
 *
 * Since version 0.8.0, when libssh is dynamically linked, it is not necessary
<<<<<<< HEAD
 * to call this function on systems which are fully supported with regards to
 * threading (that is, system with pthreads available).
=======
 * to call this function on systems that fully support threading (that is,
 * systems with pthreads available).
>>>>>>> 7f6b3fab
 *
 * If libssh is statically linked, it is necessary to explicitly call ssh_init()
 * before calling any other provided API, and it is necessary to explicitly call
 * ssh_finalize() to free the allocated resources before exiting.
 *
 * If the library is already initialized, increments the _ssh_initialized
 * counter and return the error code cached in _ssh_init_ret.
 *
 * @returns             SSH_OK on success, SSH_ERROR if an error occurred.
 *
 * @see ssh_finalize()
 */
int ssh_init(void) {
    return _ssh_init(0);
}

static int _ssh_finalize(unsigned destructor) {

    if (!destructor) {
        ssh_mutex_lock(&ssh_init_mutex);

        if (_ssh_initialized > 1) {
            _ssh_initialized--;
            ssh_mutex_unlock(&ssh_init_mutex);
            return 0;
        }

        if (_ssh_initialized == 1) {
            if (_ssh_init_ret < 0) {
                ssh_mutex_unlock(&ssh_init_mutex);
                return 0;
            }
        }
    }

    /* If the counter reaches zero or it is the destructor calling, finalize */
    ssh_dh_finalize();
    ssh_crypto_finalize();
    ssh_socket_cleanup();
    /* It is important to finalize threading after CRYPTO because
     * it still depends on it */
    ssh_threads_finalize();

    _ssh_initialized = 0;

    if (!destructor) {
        ssh_mutex_unlock(&ssh_init_mutex);
    }

#if (defined(_WIN32) && !defined(HAVE_PTHREAD))
    if (ssh_init_mutex != NULL) {
        DeleteCriticalSection(ssh_init_mutex);
        SAFE_FREE(ssh_init_mutex);
    }
#endif

    return 0;
}

/**
 * @brief Finalize and clean up all libssh and cryptographic data structures.
 *
 * This function is automatically called when the library is unloaded.
 *
 */
void libssh_destructor(void)
{
    int rc;

    rc = _ssh_finalize(1);

    if (rc < 0) {
        fprintf(stderr, "Error in libssh_destructor()\n");
    }
}

/**
 * @brief Finalize and clean up all libssh and cryptographic data structures.
 *
 * Since version 0.8.0, when libssh is dynamically linked, it is not necessary
 * to call this function, since it is automatically called when the library is
 * unloaded.
 *
<<<<<<< HEAD
 * Since version 0.8.0, when libssh is dynamically linked, it is not necessary
 * to call this function, since it is automatically called when the library is
 * unloaded.
 *
=======
>>>>>>> 7f6b3fab
 * If libssh is statically linked, it is necessary to explicitly call ssh_init()
 * before calling any other provided API, and it is necessary to explicitly call
 * ssh_finalize() to free the allocated resources before exiting.
 *
 * If ssh_init() is called explicitly, then ssh_finalize() must be called
 * explicitly.
 *
 * When called, decrements the counter _ssh_initialized. If the counter reaches
 * zero, then the libssh and cryptographic data structures are cleaned up.
 *
 * @returns             0 on success, -1 if an error occurred.
 *
 * @see ssh_init()
 */
int ssh_finalize(void) {
    return _ssh_finalize(0);
}

#ifdef _WIN32

#if defined(_MSC_VER) && !defined(LIBSSH_STATIC)
/* Library constructor and destructor */
BOOL WINAPI DllMain(HINSTANCE hinstDLL,
                    DWORD fdwReason,
                    LPVOID lpvReserved)
{
    int rc = 0;

    switch(fdwReason) {
    case DLL_PROCESS_ATTACH:
        rc = _ssh_init(1);
        if (rc != 0) {
            fprintf(stderr, "DllMain: ssh_init failed!");
            return FALSE;
        }
        break;
    case DLL_PROCESS_DETACH:
        _ssh_finalize(1);
        break;
    default:
        break;
    }

    return TRUE;
}
#endif /* _MSC_VER && !LIBSSH_STATIC */

#endif /* _WIN32 */

/**
 * @internal
 * @brief Return whether the library is initialized
 *
 * @returns true if the library is initialized; false otherwise.
 *
 * @see ssh_init()
 */
bool is_ssh_initialized() {

    bool is_initialized = false;

    ssh_mutex_lock(&ssh_init_mutex);
    is_initialized = _ssh_initialized > 0;
    ssh_mutex_unlock(&ssh_init_mutex);

    return is_initialized;
}

/** @} */<|MERGE_RESOLUTION|>--- conflicted
+++ resolved
@@ -159,13 +159,8 @@
  * @brief Initialize global cryptographic data structures.
  *
  * Since version 0.8.0, when libssh is dynamically linked, it is not necessary
-<<<<<<< HEAD
- * to call this function on systems which are fully supported with regards to
- * threading (that is, system with pthreads available).
-=======
  * to call this function on systems that fully support threading (that is,
  * systems with pthreads available).
->>>>>>> 7f6b3fab
  *
  * If libssh is statically linked, it is necessary to explicitly call ssh_init()
  * before calling any other provided API, and it is necessary to explicitly call
@@ -249,13 +244,6 @@
  * to call this function, since it is automatically called when the library is
  * unloaded.
  *
-<<<<<<< HEAD
- * Since version 0.8.0, when libssh is dynamically linked, it is not necessary
- * to call this function, since it is automatically called when the library is
- * unloaded.
- *
-=======
->>>>>>> 7f6b3fab
  * If libssh is statically linked, it is necessary to explicitly call ssh_init()
  * before calling any other provided API, and it is necessary to explicitly call
  * ssh_finalize() to free the allocated resources before exiting.
