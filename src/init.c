/*
 * init.c - initialization and finalization of the library
 *
 * This file is part of the SSH Library
 *
 * Copyright (c) 2003-2009 by Aris Adamantiadis
 *
 * The SSH Library is free software; you can redistribute it and/or modify
 * it under the terms of the GNU Lesser General Public License as published by
 * the Free Software Foundation; either version 2.1 of the License, or (at your
 * option) any later version.
 *
 * The SSH Library is distributed in the hope that it will be useful, but
 * WITHOUT ANY WARRANTY; without even the implied warranty of MERCHANTABILITY
 * or FITNESS FOR A PARTICULAR PURPOSE.  See the GNU Lesser General Public
 * License for more details.
 *
 * You should have received a copy of the GNU Lesser General Public License
 * along with the SSH Library; see the file COPYING.  If not, write to
 * the Free Software Foundation, Inc., 59 Temple Place - Suite 330, Boston,
 * MA 02111-1307, USA.
 */

#include "config.h"
#include "libssh/priv.h"
#include "libssh/socket.h"
#include "libssh/dh.h"
#include "libssh/poll.h"
#include "libssh/threads.h"

#ifdef _WIN32
#include <winsock2.h>
#endif

<<<<<<< HEAD
#ifdef _MSC_VER
#define CONSTRUCTOR_ATTRIBUTE(_func) static void _func(void); \
    static int _func ## _wrapper(void) { _func(); return 0; } \
    __pragma(section(".CRT$XCU",read)) \
    __declspec(allocate(".CRT$XCU")) static int (* _array ## _func)(void) = _func ## _wrapper;
#define DESTRUCTOR_ATTRIBUTE(_func) static void _func(void); \
    static int _func ## _constructor(void) { atexit (_func); return 0; } \
    __pragma(section(".CRT$XCU",read)) \
    __declspec(allocate(".CRT$XCU")) static int (* _array ## _func)(void) = _func ## _constructor;
#else
#define CONSTRUCTOR_ATTRIBUTE(_func) void _func(void) __attribute__((constructor))
#define DESTRUCTOR_ATTRIBUTE(_func) void _func(void) __attribute__((destructor))
#endif
=======
#ifdef HAVE_CONSTRUCTOR_ATTRIBUTE
#define CONSTRUCTOR_ATTRIBUTE __attribute__((constructor))
#else
#define CONSTRUCTOR_ATTRIBUTE
#endif /* HAVE_CONSTRUCTOR_ATTRIBUTE */

#ifdef HAVE_DESTRUCTOR_ATTRIBUTE
#define DESTRUCTOR_ATTRIBUTE __attribute__((destructor))
#else
#define DESTRUCTOR_ATTRIBUTE
#endif /* HAVE_DESTRUCTOR_ATTRIBUTE */
>>>>>>> e949e135

/* Declare static mutex */
static SSH_MUTEX ssh_init_mutex = SSH_MUTEX_STATIC_INIT;

/* Counter for initializations */
static int _ssh_initialized = 0;

/* Cache the returned value */
static int _ssh_init_ret = 0;

CONSTRUCTOR_ATTRIBUTE(libssh_constructor);
DESTRUCTOR_ATTRIBUTE(libssh_destructor);

static int _ssh_init(unsigned constructor) {

    int rc = 0;

    if (!constructor) {
        ssh_mutex_lock(&ssh_init_mutex);
    }

    _ssh_initialized++;

    if (_ssh_initialized > 1) {
        rc = _ssh_init_ret;
        goto _ret;
    }

    rc = ssh_threads_init();
    if (rc) {
        goto _ret;
    }

    rc = ssh_crypto_init();
    if (rc) {
        goto _ret;
    }

    rc = ssh_dh_init();
    if (rc) {
        goto _ret;
    }

    rc = ssh_socket_init();
    if (rc) {
        goto _ret;
    }

_ret:
    _ssh_init_ret = rc;

    if (!constructor) {
        ssh_mutex_unlock(&ssh_init_mutex);
    }

    return rc;
}

/**
 * @brief Initialize global cryptographic data structures.
 *
 * This functions is automatically called when the library is loaded.
 *
 * @returns             0 on success, -1 if an error occured.
 */
void libssh_constructor(void)
{

    int rc;

    rc = _ssh_init(1);

    if (rc < 0) {
        fprintf(stderr, "Error in auto_init()\n");
    }

    return;
}

/**
 * @defgroup libssh The libssh API
 *
 * The libssh library is implementing the SSH protocols and some of its
 * extensions. This group of functions is mostly used to implement an SSH
 * client.
 * Some function are needed to implement an SSH server too.
 *
 * @{
 */

/**
 * @brief Initialize global cryptographic data structures.
 *
 * Since version 0.8.0, it is not necessary to call this function on systems
 * which are fully supported with regards to threading (that is, system with
 * pthreads available).
 *
 * If the library is already initialized, increments the _ssh_initialized
 * counter and return the error code cached in _ssh_init_ret.
 *
 * @returns             0 on success, -1 if an error occured.
 */
int ssh_init(void) {
    return _ssh_init(0);
}

static int _ssh_finalize(unsigned destructor) {

    if (!destructor) {
        ssh_mutex_lock(&ssh_init_mutex);

        if (_ssh_initialized > 1) {
            _ssh_initialized--;
            goto _ret;
        }

        if (_ssh_initialized == 1) {
            if (_ssh_init_ret < 0) {
                goto _ret;
            }
        }
    }

    /* If the counter reaches zero or it is the destructor calling, finalize */
    ssh_dh_finalize();
    ssh_crypto_finalize();
    ssh_socket_cleanup();
    /* It is important to finalize threading after CRYPTO because
     * it still depends on it */
    ssh_threads_finalize();

    _ssh_initialized = 0;

_ret:
    if (!destructor) {
        ssh_mutex_unlock(&ssh_init_mutex);
    }
    return 0;
}

/**
 * @brief Finalize and cleanup all libssh and cryptographic data structures.
 *
 * This function is automatically called when the library is unloaded.
 *
 * @returns             0 on succes, -1 if an error occured.
 *
 */
void libssh_destructor(void)
{
    int rc;

    rc = _ssh_finalize(1);

    if (rc < 0) {
        fprintf(stderr, "Error in libssh_destructor()\n");
    }
}

/**
 * @brief Finalize and cleanup all libssh and cryptographic data structures.
 *
 * Since version 0.8.0, it is not necessary to call this function, since it is
 * automatically called when the library is unloaded.
 *
 * If ssh_init() is called explicitly, then ssh_finalize() must be called
 * explicitly.
 *
 * When called, decrements the counter _ssh_initialized. If the counter reaches
 * zero, then the libssh and cryptographic data structures are cleaned up.
 *
 * @returns             0 on succes, -1 if an error occured.
 *
 @returns 0 otherwise
 */
int ssh_finalize(void) {
    return _ssh_finalize(0);
}

#ifdef _WIN32

#ifdef _MSC_VER
/* Library constructor and destructor */
BOOL WINAPI DllMain(HINSTANCE hinstDLL, DWORD fdwReason, LPVOID lpvReserved)
{
    int rc;

    if (fdwReason == DLL_PROCESS_ATTACH) {
        rc = ssh_init();
    } else if (fdwReason == DLL_PROCESS_DETACH) {
        rc = ssh_finalize();
    }

    if (rc != 0) {
        return FALSE;
    }
    return TRUE;
}
#endif /* _MSC_VER */

#endif /* _WIN32 */

/** @} */<|MERGE_RESOLUTION|>--- conflicted
+++ resolved
@@ -32,21 +32,6 @@
 #include <winsock2.h>
 #endif
 
-<<<<<<< HEAD
-#ifdef _MSC_VER
-#define CONSTRUCTOR_ATTRIBUTE(_func) static void _func(void); \
-    static int _func ## _wrapper(void) { _func(); return 0; } \
-    __pragma(section(".CRT$XCU",read)) \
-    __declspec(allocate(".CRT$XCU")) static int (* _array ## _func)(void) = _func ## _wrapper;
-#define DESTRUCTOR_ATTRIBUTE(_func) static void _func(void); \
-    static int _func ## _constructor(void) { atexit (_func); return 0; } \
-    __pragma(section(".CRT$XCU",read)) \
-    __declspec(allocate(".CRT$XCU")) static int (* _array ## _func)(void) = _func ## _constructor;
-#else
-#define CONSTRUCTOR_ATTRIBUTE(_func) void _func(void) __attribute__((constructor))
-#define DESTRUCTOR_ATTRIBUTE(_func) void _func(void) __attribute__((destructor))
-#endif
-=======
 #ifdef HAVE_CONSTRUCTOR_ATTRIBUTE
 #define CONSTRUCTOR_ATTRIBUTE __attribute__((constructor))
 #else
@@ -58,7 +43,6 @@
 #else
 #define DESTRUCTOR_ATTRIBUTE
 #endif /* HAVE_DESTRUCTOR_ATTRIBUTE */
->>>>>>> e949e135
 
 /* Declare static mutex */
 static SSH_MUTEX ssh_init_mutex = SSH_MUTEX_STATIC_INIT;
