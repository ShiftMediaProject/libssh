/*
 * This file is part of the SSH Library
 *
 * Copyright (c) 2010 by Aris Adamantiadis
 *
 * The SSH Library is free software; you can redistribute it and/or modify
 * it under the terms of the GNU Lesser General Public License as published by
 * the Free Software Foundation; either version 2.1 of the License, or (at your
 * option) any later version.
 *
 * The SSH Library is distributed in the hope that it will be useful, but
 * WITHOUT ANY WARRANTY; without even the implied warranty of MERCHANTABILITY
 * or FITNESS FOR A PARTICULAR PURPOSE.  See the GNU Lesser General Public
 * License for more details.
 *
 * You should have received a copy of the GNU Lesser General Public License
 * along with the SSH Library; see the file COPYING.  If not, write to
 * the Free Software Foundation, Inc., 59 Temple Place - Suite 330, Boston,
 * MA 02111-1307, USA.
 */

/** functions in that file are wrappers to the newly named functions. All
 * of them are depreciated, but these wrappers will avoid breaking backward
 * compatibility
 */

#include "config.h"

#include <errno.h>
#include <stdio.h>

#include <libssh/priv.h>
#include <libssh/session.h>
#include <libssh/server.h>
#include <libssh/buffer.h>
#include <libssh/dh.h>
#include <libssh/pki.h>
#include "libssh/pki_priv.h"
#include <libssh/misc.h>
#include <libssh/keys.h>
#include "libssh/options.h"

/* AUTH FUNCTIONS */
int ssh_auth_list(ssh_session session) {
  return ssh_userauth_list(session, NULL);
}

int ssh_userauth_offer_pubkey(ssh_session session, const char *username,
    int type, ssh_string publickey)
{
    ssh_key key;
    int rc;

    (void) type; /* unused */

    rc = ssh_pki_import_pubkey_blob(publickey, &key);
    if (rc < 0) {
        ssh_set_error(session, SSH_FATAL, "Failed to convert public key");
        return SSH_AUTH_ERROR;
    }

    rc = ssh_userauth_try_publickey(session, username, key);
    ssh_key_free(key);

    return rc;
}

int ssh_userauth_pubkey(ssh_session session,
                        const char *username,
                        ssh_string publickey,
                        ssh_private_key privatekey)
{
    ssh_key key;
    int rc;

    (void) publickey; /* unused */

    key = ssh_key_new();
    if (key == NULL) {
        return SSH_AUTH_ERROR;
    }

    key->type = privatekey->type;
    key->type_c = ssh_key_type_to_char(key->type);
    key->flags = SSH_KEY_FLAG_PRIVATE|SSH_KEY_FLAG_PUBLIC;
#if !defined(HAVE_LIBCRYPTO) || OPENSSL_VERSION_NUMBER < 0x30000000L
    key->dsa = privatekey->dsa_priv;
    key->rsa = privatekey->rsa_priv;
#else
    key->key = privatekey->key_priv;
#endif /* OPENSSL_VERSION_NUMBER */

    rc = ssh_userauth_publickey(session, username, key);
#if !defined(HAVE_LIBCRYPTO) || OPENSSL_VERSION_NUMBER < 0x30000000L
    key->dsa = NULL;
    key->rsa = NULL;
#else
    key->key = NULL;
#endif /* OPENSSL_VERSION_NUMBER */
    ssh_key_free(key);

    return rc;
}

int ssh_userauth_autopubkey(ssh_session session, const char *passphrase) {
    return ssh_userauth_publickey_auto(session, NULL, passphrase);
}

int ssh_userauth_privatekey_file(ssh_session session,
                                 const char *username,
                                 const char *filename,
                                 const char *passphrase) {
  char *pubkeyfile = NULL;
  ssh_string pubkey = NULL;
  ssh_private_key privkey = NULL;
  int type = 0;
  int rc = SSH_AUTH_ERROR;
  size_t klen = strlen(filename) + 4 + 1;

  pubkeyfile = malloc(klen);
  if (pubkeyfile == NULL) {
    ssh_set_error_oom(session);

    return SSH_AUTH_ERROR;
  }
  snprintf(pubkeyfile, klen, "%s.pub", filename);

  pubkey = publickey_from_file(session, pubkeyfile, &type);
  if (pubkey == NULL) {
    SSH_LOG(SSH_LOG_RARE, "Public key file %s not found. Trying to generate it.", pubkeyfile);
    /* auto-detect the key type with type=0 */
    privkey = privatekey_from_file(session, filename, 0, passphrase);
  } else {
    SSH_LOG(SSH_LOG_RARE, "Public key file %s loaded.", pubkeyfile);
    privkey = privatekey_from_file(session, filename, type, passphrase);
  }
  if (privkey == NULL) {
    goto error;
  }
  /* ssh_userauth_pubkey is responsible for taking care of null-pubkey */
  rc = ssh_userauth_pubkey(session, username, pubkey, privkey);
  privatekey_free(privkey);

error:
  SAFE_FREE(pubkeyfile);
  ssh_string_free(pubkey);

  return rc;
}

/* BUFFER FUNCTIONS */

void buffer_free(ssh_buffer buffer){
  ssh_buffer_free(buffer);
}
void *buffer_get(ssh_buffer buffer){
  return ssh_buffer_get(buffer);
}
uint32_t buffer_get_len(ssh_buffer buffer){
  return ssh_buffer_get_len(buffer);
}
ssh_buffer buffer_new(void){
  return ssh_buffer_new();
}

ssh_channel channel_accept_x11(ssh_channel channel, int timeout_ms){
  return ssh_channel_accept_x11(channel, timeout_ms);
}

int channel_change_pty_size(ssh_channel channel,int cols,int rows){
  return ssh_channel_change_pty_size(channel,cols,rows);
}

ssh_channel channel_forward_accept(ssh_session session, int timeout_ms){
  return ssh_channel_open_forward_port(session, timeout_ms, NULL, NULL, NULL);
}

int channel_close(ssh_channel channel){
  return ssh_channel_close(channel);
}

int channel_forward_cancel(ssh_session session, const char *address, int port){
  return ssh_channel_cancel_forward(session, address, port);
}

int channel_forward_listen(ssh_session session, const char *address,
    int port, int *bound_port){
  return ssh_channel_listen_forward(session, address, port, bound_port);
}

void channel_free(ssh_channel channel){
  ssh_channel_free(channel);
}

int channel_get_exit_status(ssh_channel channel){
  return ssh_channel_get_exit_status(channel);
}

ssh_session channel_get_session(ssh_channel channel){
  return ssh_channel_get_session(channel);
}

int channel_is_closed(ssh_channel channel){
  return ssh_channel_is_closed(channel);
}

int channel_is_eof(ssh_channel channel){
  return ssh_channel_is_eof(channel);
}

int channel_is_open(ssh_channel channel){
  return ssh_channel_is_open(channel);
}

ssh_channel channel_new(ssh_session session){
  return ssh_channel_new(session);
}

int channel_open_forward(ssh_channel channel, const char *remotehost,
    int remoteport, const char *sourcehost, int localport){
  return ssh_channel_open_forward(channel, remotehost, remoteport,
      sourcehost,localport);
}

int channel_open_session(ssh_channel channel){
  return ssh_channel_open_session(channel);
}

int channel_poll(ssh_channel channel, int is_stderr){
  return ssh_channel_poll(channel, is_stderr);
}

int channel_read(ssh_channel channel, void *dest, uint32_t count, int is_stderr){
  return ssh_channel_read(channel, dest, count, is_stderr);
}

/*
 * This function will completely be depreciated. The old implementation was not
 * renamed.
 * int channel_read_buffer(ssh_channel channel, ssh_buffer buffer, uint32_t count,
 *   int is_stderr);
 */

int channel_read_nonblocking(ssh_channel channel, void *dest, uint32_t count,
    int is_stderr){
  return ssh_channel_read_nonblocking(channel, dest, count, is_stderr);
}

int channel_request_env(ssh_channel channel, const char *name, const char *value){
  return ssh_channel_request_env(channel, name, value);
}

int channel_request_exec(ssh_channel channel, const char *cmd){
  return ssh_channel_request_exec(channel, cmd);
}

int channel_request_pty(ssh_channel channel){
  return ssh_channel_request_pty(channel);
}

int channel_request_pty_size(ssh_channel channel, const char *term,
    int cols, int rows){
  return ssh_channel_request_pty_size(channel, term, cols, rows);
}

int channel_request_shell(ssh_channel channel){
  return ssh_channel_request_shell(channel);
}

int channel_request_send_signal(ssh_channel channel, const char *signum){
  return ssh_channel_request_send_signal(channel, signum);
}

int channel_request_sftp(ssh_channel channel){
  return ssh_channel_request_sftp(channel);
}

int channel_request_subsystem(ssh_channel channel, const char *subsystem){
  return ssh_channel_request_subsystem(channel, subsystem);
}

int channel_request_x11(ssh_channel channel, int single_connection, const char *protocol,
    const char *cookie, int screen_number){
  return ssh_channel_request_x11(channel, single_connection, protocol, cookie,
      screen_number);
}

int channel_send_eof(ssh_channel channel){
  return ssh_channel_send_eof(channel);
}

int channel_select(ssh_channel *readchans, ssh_channel *writechans, ssh_channel *exceptchans, struct
    timeval * timeout){
  return ssh_channel_select(readchans, writechans, exceptchans, timeout);
}

void channel_set_blocking(ssh_channel channel, int blocking){
  ssh_channel_set_blocking(channel, blocking);
}

int channel_write(ssh_channel channel, const void *data, uint32_t len){
  return ssh_channel_write(channel, data, len);
}

/*
 * These functions have to be wrapped around the pki.c functions.

void privatekey_free(ssh_private_key prv);
ssh_private_key privatekey_from_file(ssh_session session, const char *filename,
    int type, const char *passphrase);
int ssh_publickey_to_file(ssh_session session, const char *file,
    ssh_string pubkey, int type);
ssh_string publickey_to_string(ssh_public_key key);
 *
 */

void string_burn(ssh_string str){
  ssh_string_burn(str);
}

ssh_string string_copy(ssh_string str){
  return ssh_string_copy(str);
}

void *string_data(ssh_string str){
  return ssh_string_data(str);
}

int string_fill(ssh_string str, const void *data, size_t len){
  return ssh_string_fill(str,data,len);
}

void string_free(ssh_string str){
  ssh_string_free(str);
}

ssh_string string_from_char(const char *what){
  return ssh_string_from_char(what);
}

size_t string_len(ssh_string str){
  return ssh_string_len(str);
}

ssh_string string_new(size_t size){
  return ssh_string_new(size);
}

char *string_to_char(ssh_string str){
  return ssh_string_to_char(str);
}

/* OLD PKI FUNCTIONS */

void publickey_free(ssh_public_key key) {
  if (key == NULL) {
    return;
  }

  switch(key->type) {
    case SSH_KEYTYPE_DSS:
#ifdef HAVE_LIBGCRYPT
      gcry_sexp_release(key->dsa_pub);
#elif defined HAVE_LIBCRYPTO
<<<<<<< HEAD
=======
#if OPENSSL_VERSION_NUMBER < 0x30000000L
>>>>>>> 7f6b3fab
      DSA_free(key->dsa_pub);
#else
      EVP_PKEY_free(key->key_pub);
#endif /* OPENSSL_VERSION_NUMBER */
#endif /* HAVE_LIBGCRYPT */
      break;
    case SSH_KEYTYPE_RSA:
#ifdef HAVE_LIBGCRYPT
      gcry_sexp_release(key->rsa_pub);
#elif defined HAVE_LIBCRYPTO
#if OPENSSL_VERSION_NUMBER < 0x30000000L
      RSA_free(key->rsa_pub);
#else
      EVP_PKEY_free(key->key_pub);
#endif /* OPENSSL_VERSION_NUMBER */
#elif defined HAVE_LIBMBEDCRYPTO
      mbedtls_pk_free(key->rsa_pub);
      SAFE_FREE(key->rsa_pub);
#endif /* HAVE_LIBGCRYPT */
      break;
    default:
      break;
  }
  SAFE_FREE(key);
}

ssh_public_key publickey_from_privatekey(ssh_private_key prv) {
    struct ssh_public_key_struct *p;
    ssh_key privkey;
    ssh_key pubkey;
    int rc;

    privkey = ssh_key_new();
    if (privkey == NULL) {
        return NULL;
    }

    privkey->type = prv->type;
    privkey->type_c = ssh_key_type_to_char(privkey->type);
    privkey->flags = SSH_KEY_FLAG_PRIVATE | SSH_KEY_FLAG_PUBLIC;
#if !defined(HAVE_LIBCRYPTO) || OPENSSL_VERSION_NUMBER < 0x30000000L
    privkey->dsa = prv->dsa_priv;
    privkey->rsa = prv->rsa_priv;
#else
    privkey->key = prv->key_priv;
#endif /* OPENSSL_VERSION_NUMBER */

    rc = ssh_pki_export_privkey_to_pubkey(privkey, &pubkey);
#if !defined(HAVE_LIBCRYPTO) || OPENSSL_VERSION_NUMBER < 0x30000000L
    privkey->dsa = NULL;
    privkey->rsa = NULL;
#else
    privkey->key = NULL;
#endif /* OPENSSL_VERSION_NUMBER */
    ssh_key_free(privkey);
    if (rc < 0) {
        return NULL;
    }

    p = ssh_pki_convert_key_to_publickey(pubkey);
    ssh_key_free(pubkey);

    return p;
}

ssh_private_key privatekey_from_file(ssh_session session,
                                     const char *filename,
                                     int type,
                                     const char *passphrase) {
    ssh_auth_callback auth_fn = NULL;
    void *auth_data = NULL;
    ssh_private_key privkey;
    ssh_key key;
    int rc;

    (void) type; /* unused */

    if (session->common.callbacks) {
        auth_fn = session->common.callbacks->auth_function;
        auth_data = session->common.callbacks->userdata;
    }


    rc = ssh_pki_import_privkey_file(filename,
                                     passphrase,
                                     auth_fn,
                                     auth_data,
                                     &key);
    if (rc == SSH_ERROR) {
        return NULL;
    }

    privkey = malloc(sizeof(struct ssh_private_key_struct));
    if (privkey == NULL) {
        ssh_key_free(key);
        return NULL;
    }

    privkey->type = key->type;
#if !defined(HAVE_LIBCRYPTO) || OPENSSL_VERSION_NUMBER < 0x30000000L
    privkey->dsa_priv = key->dsa;
    privkey->rsa_priv = key->rsa;

    key->dsa = NULL;
    key->rsa = NULL;
#else
    privkey->key_priv = key->key;

    key->key = NULL;
#endif /* OPENSSL_VERSION_NUMBER */

    ssh_key_free(key);

    return privkey;
}

enum ssh_keytypes_e ssh_privatekey_type(ssh_private_key privatekey){
  if (privatekey==NULL)
    return SSH_KEYTYPE_UNKNOWN;
  return privatekey->type;
}

void privatekey_free(ssh_private_key prv) {
  if (prv == NULL) {
    return;
  }

#ifdef HAVE_LIBGCRYPT
  gcry_sexp_release(prv->dsa_priv);
  gcry_sexp_release(prv->rsa_priv);
#elif defined HAVE_LIBCRYPTO
#if OPENSSL_VERSION_NUMBER < 0x30000000L
  DSA_free(prv->dsa_priv);
  RSA_free(prv->rsa_priv);
#else
  EVP_PKEY_free(prv->key_priv);
#endif /* OPENSSL_VERSION_NUMBER */
#elif defined HAVE_LIBMBEDCRYPTO
  mbedtls_pk_free(prv->rsa_priv);
  SAFE_FREE(prv->rsa_priv);
#endif /* HAVE_LIBGCRYPT */
  memset(prv, 0, sizeof(struct ssh_private_key_struct));
  SAFE_FREE(prv);
}

ssh_string publickey_from_file(ssh_session session, const char *filename,
    int *type) {
    ssh_key key;
    ssh_string key_str = NULL;
    int rc;

    (void) session; /* unused */

    rc = ssh_pki_import_pubkey_file(filename, &key);
    if (rc < 0) {
        return NULL;
    }

    rc = ssh_pki_export_pubkey_blob(key, &key_str);
    if (rc < 0) {
        ssh_key_free(key);
        return NULL;
    }

    if (type) {
        *type = key->type;
    }
    ssh_key_free(key);

    return key_str;
}

const char *ssh_type_to_char(int type) {
    return ssh_key_type_to_char(type);
}

int ssh_type_from_name(const char *name) {
    return ssh_key_type_from_name(name);
}

ssh_public_key publickey_from_string(ssh_session session, ssh_string pubkey_s) {
    struct ssh_public_key_struct *pubkey;
    ssh_key key;
    int rc;

    (void) session; /* unused */

    rc = ssh_pki_import_pubkey_blob(pubkey_s, &key);
    if (rc < 0) {
        return NULL;
    }

    pubkey = malloc(sizeof(struct ssh_public_key_struct));
    if (pubkey == NULL) {
        ssh_key_free(key);
        return NULL;
    }

    pubkey->type = key->type;
    pubkey->type_c = key->type_c;

#if !defined(HAVE_LIBCRYPTO) || OPENSSL_VERSION_NUMBER < 0x30000000L
    pubkey->dsa_pub = key->dsa;
    key->dsa = NULL;
    pubkey->rsa_pub = key->rsa;
    key->rsa = NULL;
#else
    pubkey->key_pub = key->key;
    key->key = NULL;
#endif /* OPENSSL_VERSION_NUMBER */

    ssh_key_free(key);

    return pubkey;
}

ssh_string publickey_to_string(ssh_public_key pubkey) {
    ssh_key key;
    ssh_string key_blob;
    int rc;

    if (pubkey == NULL) {
        return NULL;
    }

    key = ssh_key_new();
    if (key == NULL) {
        return NULL;
    }

    key->type = pubkey->type;
    key->type_c = pubkey->type_c;

#if !defined(HAVE_LIBCRYPTO) || OPENSSL_VERSION_NUMBER < 0x30000000L
    key->dsa = pubkey->dsa_pub;
    key->rsa = pubkey->rsa_pub;
#else
    key->key = pubkey->key_pub;
#endif /* OPENSSL_VERSION_NUMBER */

    rc = ssh_pki_export_pubkey_blob(key, &key_blob);
    if (rc < 0) {
        key_blob = NULL;
    }

#if !defined(HAVE_LIBCRYPTO) || OPENSSL_VERSION_NUMBER < 0x30000000L
    key->dsa = NULL;
    key->rsa = NULL;
#else
    key->key = NULL;
#endif /* OPENSSL_VERSION_NUMBER */
    ssh_key_free(key);

    return key_blob;
}

int ssh_publickey_to_file(ssh_session session,
                          const char *file,
                          ssh_string pubkey,
                          int type)
{
    FILE *fp;
    char *user;
    char buffer[1024];
    char host[256];
    unsigned char *pubkey_64;
    size_t len;
    int rc;
    if(session==NULL)
        return SSH_ERROR;
    if(file==NULL || pubkey==NULL){
        ssh_set_error(session, SSH_FATAL, "Invalid parameters");
        return SSH_ERROR;
    }
    pubkey_64 = bin_to_base64(ssh_string_data(pubkey), ssh_string_len(pubkey));
    if (pubkey_64 == NULL) {
        return SSH_ERROR;
    }

    user = ssh_get_local_username();
    if (user == NULL) {
        SAFE_FREE(pubkey_64);
        return SSH_ERROR;
    }

    rc = gethostname(host, sizeof(host));
    if (rc < 0) {
        SAFE_FREE(user);
        SAFE_FREE(pubkey_64);
        return SSH_ERROR;
    }

    snprintf(buffer, sizeof(buffer), "%s %s %s@%s\n",
            ssh_type_to_char(type),
            pubkey_64,
            user,
            host);

    SAFE_FREE(pubkey_64);
    SAFE_FREE(user);

    SSH_LOG(SSH_LOG_RARE, "Trying to write public key file: %s", file);
    SSH_LOG(SSH_LOG_PACKET, "public key file content: %s", buffer);

    fp = fopen(file, "w+");
    if (fp == NULL) {
        char err_msg[SSH_ERRNO_MSG_MAX] = {0};
        ssh_set_error(session,
                      SSH_REQUEST_DENIED,
                      "Error opening %s: %s",
                      file,
                      ssh_strerror(errno, err_msg, SSH_ERRNO_MSG_MAX));
        return SSH_ERROR;
    }

    len = strlen(buffer);
    if (fwrite(buffer, len, 1, fp) != 1 || ferror(fp)) {
        ssh_set_error(session, SSH_REQUEST_DENIED,
                "Unable to write to %s", file);
        fclose(fp);
        unlink(file);
        return SSH_ERROR;
    }

    fclose(fp);
    return SSH_OK;
}

int ssh_try_publickey_from_file(ssh_session session,
                                const char *keyfile,
                                ssh_string *publickey,
                                int *type) {
    char *pubkey_file;
    size_t len;
    ssh_string pubkey_string;
    int pubkey_type;

    if (session == NULL || keyfile == NULL || publickey == NULL || type == NULL) {
        return -1;
    }

    if (session->opts.sshdir == NULL) {
        if (ssh_options_apply(session) < 0) {
            return -1;
        }
    }

    SSH_LOG(SSH_LOG_PACKET, "Trying to open privatekey %s", keyfile);
    if (!ssh_file_readaccess_ok(keyfile)) {
        SSH_LOG(SSH_LOG_PACKET, "Failed to open privatekey %s", keyfile);
        return -1;
    }

    len = strlen(keyfile) + 5;
    pubkey_file = malloc(len);
    if (pubkey_file == NULL) {
        return -1;
    }
    snprintf(pubkey_file, len, "%s.pub", keyfile);

    SSH_LOG(SSH_LOG_PACKET, "Trying to open publickey %s",
            pubkey_file);
    if (!ssh_file_readaccess_ok(pubkey_file)) {
        SSH_LOG(SSH_LOG_PACKET, "Failed to open publickey %s",
                pubkey_file);
        SAFE_FREE(pubkey_file);
        return 1;
    }

    SSH_LOG(SSH_LOG_PACKET, "Success opening public and private key");

    /*
     * We are sure both the private and public key file is readable. We return
     * the public as a string, and the private filename as an argument
     */
    pubkey_string = publickey_from_file(session, pubkey_file, &pubkey_type);
    if (pubkey_string == NULL) {
        SSH_LOG(SSH_LOG_PACKET,
                "Wasn't able to open public key file %s: %s",
                pubkey_file,
                ssh_get_error(session));
        SAFE_FREE(pubkey_file);
        return -1;
    }

    SAFE_FREE(pubkey_file);

    *publickey = pubkey_string;
    *type = pubkey_type;

    return 0;
}

ssh_string ssh_get_pubkey(ssh_session session)
{
    ssh_string pubkey_blob = NULL;
    int rc;

    if (session == NULL ||
        session->current_crypto == NULL ||
        session->current_crypto->server_pubkey == NULL) {
        return NULL;
    }

    rc = ssh_dh_get_current_server_publickey_blob(session,
                                                  &pubkey_blob);
    if (rc != 0) {
        return NULL;
    }

    return pubkey_blob;
}

/****************************************************************************
 * SERVER SUPPORT
 ****************************************************************************/

#ifdef WITH_SERVER
int ssh_accept(ssh_session session) {
    return ssh_handle_key_exchange(session);
}

int channel_write_stderr(ssh_channel channel, const void *data, uint32_t len) {
    return ssh_channel_write_stderr(channel, data, len);
}

/** @deprecated
 * @brief Interface previously exported by error.
 */
ssh_message ssh_message_retrieve(ssh_session session, uint32_t packettype){
	(void) packettype;
	ssh_set_error(session, SSH_FATAL, "ssh_message_retrieve: obsolete libssh call");
	return NULL;
}

#endif /* WITH_SERVER */<|MERGE_RESOLUTION|>--- conflicted
+++ resolved
@@ -362,10 +362,7 @@
 #ifdef HAVE_LIBGCRYPT
       gcry_sexp_release(key->dsa_pub);
 #elif defined HAVE_LIBCRYPTO
-<<<<<<< HEAD
-=======
 #if OPENSSL_VERSION_NUMBER < 0x30000000L
->>>>>>> 7f6b3fab
       DSA_free(key->dsa_pub);
 #else
       EVP_PKEY_free(key->key_pub);
