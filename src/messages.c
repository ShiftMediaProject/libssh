--- conflicted
+++ resolved
@@ -458,22 +458,6 @@
             SSH_MESSAGE_FREE(message);
             return;
         }
-<<<<<<< HEAD
-        if(session->ssh_message_list == NULL) {
-            session->ssh_message_list = ssh_list_new();
-        }
-        if (session->ssh_message_list != NULL) {
-            ssh_list_append(session->ssh_message_list, message);
-        } else {
-            /* If the message list couldn't be allocated, the message can't be
-             * enqueued */
-            ssh_message_reply_default(message);
-            ssh_set_error_oom(session);
-            ssh_message_free(message);
-            return;
-        }
-=======
->>>>>>> 79900e52
     }
 
     /* This will transfer the message, do not free. */
@@ -884,13 +868,6 @@
                                            msg->auth_request.pubkey,
                                            &sig);
         if (rc == SSH_OK) {
-<<<<<<< HEAD
-            rc = ssh_pki_signature_verify(session,
-                                          sig,
-                                          msg->auth_request.pubkey,
-                                          ssh_buffer_get(digest),
-                                          ssh_buffer_get_len(digest));
-=======
             /* Check if the signature from client matches server preferences */
             if (session->opts.pubkey_accepted_types) {
                 if (!ssh_match_group(session->opts.pubkey_accepted_types,
@@ -913,7 +890,6 @@
                                               ssh_buffer_get(digest),
                                               ssh_buffer_get_len(digest));
             }
->>>>>>> 79900e52
         }
         ssh_string_free(sig_blob);
         ssh_buffer_free(digest);
