--- conflicted
+++ resolved
@@ -79,11 +79,7 @@
  * SSH_MSG_UNIMPLEMENTED
  */
 static int ssh_message_reply_default(ssh_message msg) {
-<<<<<<< HEAD
-  ssh_log(msg->session, SSH_LOG_FUNCTIONS, "Reporting unknown packet");
-=======
   SSH_LOG(SSH_LOG_FUNCTIONS, "Reporting unknown packet");
->>>>>>> 4919771f
 
   if (buffer_add_u8(msg->session->out_buffer, SSH2_MSG_UNIMPLEMENTED) < 0)
     goto error;
@@ -97,10 +93,6 @@
 
 #endif
 
-<<<<<<< HEAD
-static int ssh_execute_message_callback(ssh_session session, ssh_message msg) {
-    int ret;
-=======
 #ifdef WITH_SERVER
 
 static int ssh_execute_server_request(ssh_session session, ssh_message msg)
@@ -329,7 +321,6 @@
 
 static int ssh_execute_message_callback(ssh_session session, ssh_message msg) {
 	int ret;
->>>>>>> 4919771f
     if(session->ssh_message_callback != NULL) {
         ret = session->ssh_message_callback(session, msg,
                 session->ssh_message_callback_data);
@@ -352,10 +343,6 @@
     return SSH_OK;
 }
 
-<<<<<<< HEAD
-
-=======
->>>>>>> 4919771f
 /**
  * @internal
  *
@@ -367,17 +354,6 @@
  * @param[in]  message  The message to add to the queue.
  */
 void ssh_message_queue(ssh_session session, ssh_message message){
-<<<<<<< HEAD
-    if(message) {
-        if(session->ssh_message_list == NULL) {
-            if(session->ssh_message_callback != NULL) {
-                ssh_execute_message_callback(session, message);
-                return;
-            }
-            session->ssh_message_list = ssh_list_new();
-        }
-        ssh_list_append(session->ssh_message_list, message);
-=======
     if (message != NULL) {
 #ifdef WITH_SERVER
 	int ret;
@@ -409,7 +385,6 @@
         if (session->ssh_message_list != NULL) {
             ssh_list_append(session->ssh_message_list, message);
         }
->>>>>>> 4919771f
     }
 }
 
@@ -469,23 +444,12 @@
   if(session->ssh_message_list == NULL) {
       session->ssh_message_list = ssh_list_new();
   }
-<<<<<<< HEAD
-  do {
-    if (ssh_handle_packets(session, -2) == SSH_ERROR) {
-      leave_function();
-      return NULL;
-    }
-    msg=ssh_list_pop_head(ssh_message, session->ssh_message_list);
-  } while(msg==NULL);
-  leave_function();
-=======
   rc = ssh_handle_packets_termination(session, SSH_TIMEOUT_USER,
       ssh_message_termination, session);
   if(rc || session->session_state == SSH_SESSION_STATE_ERROR)
     return NULL;
   msg=ssh_list_pop_head(ssh_message, session->ssh_message_list);
 
->>>>>>> 4919771f
   return msg;
 }
 
@@ -1627,11 +1591,7 @@
         SSH_LOG(SSH_LOG_PROTOCOL, "Received SSH_MSG_GLOBAL_REQUEST %s %d %s:%d", request, want_reply, bind_addr, bind_port);
 
         if(ssh_callbacks_exists(session->common.callbacks, global_request_function)) {
-<<<<<<< HEAD
-            ssh_log(session, SSH_LOG_PROTOCOL, "Calling callback for SSH_MSG_GLOBAL_REQUEST %s %d %s:%d", request, want_reply, bind_addr, bind_port);
-=======
             SSH_LOG(SSH_LOG_PROTOCOL, "Calling callback for SSH_MSG_GLOBAL_REQUEST %s %d %s:%d", request, want_reply, bind_addr, bind_port);
->>>>>>> 4919771f
             session->common.callbacks->global_request_function(session, msg, session->common.callbacks->userdata);
         } else {
             ssh_message_reply_default(msg);
@@ -1658,11 +1618,7 @@
             ssh_message_reply_default(msg);
         }
     } else {
-<<<<<<< HEAD
-        ssh_log(session, SSH_LOG_PROTOCOL, "UNKNOWN SSH_MSG_GLOBAL_REQUEST %s %d", request, want_reply);
-=======
         SSH_LOG(SSH_LOG_PROTOCOL, "UNKNOWN SSH_MSG_GLOBAL_REQUEST %s %d", request, want_reply);
->>>>>>> 4919771f
         rc = SSH_PACKET_NOT_USED;
     }
 
