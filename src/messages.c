--- conflicted
+++ resolved
@@ -1521,16 +1521,10 @@
  *
  * @returns     SSH_OK on success, SSH_ERROR if an error occurred.
  */
-<<<<<<< HEAD
-int ssh_message_channel_request_reply_success(ssh_message msg) {
-  uint32_t channel;
-  int rc;
-=======
 int ssh_message_channel_request_reply_success(ssh_message msg)
 {
     uint32_t channel;
     int rc;
->>>>>>> 894e07ae
 
     if (msg == NULL) {
         return SSH_ERROR;
