--- conflicted
+++ resolved
@@ -1194,26 +1194,8 @@
             );
 
     msg->channel_request.type = SSH_CHANNEL_REQUEST_PTY;
-<<<<<<< HEAD
-    msg->channel_request.TERM = term_c;
-
-    buffer_get_u32(packet, &msg->channel_request.width);
-    buffer_get_u32(packet, &msg->channel_request.height);
-    buffer_get_u32(packet, &msg->channel_request.pxwidth);
-    buffer_get_u32(packet, &msg->channel_request.pxheight);
-
-    msg->channel_request.width = ntohl(msg->channel_request.width);
-    msg->channel_request.height = ntohl(msg->channel_request.height);
-    msg->channel_request.pxwidth = ntohl(msg->channel_request.pxwidth);
-    msg->channel_request.pxheight = ntohl(msg->channel_request.pxheight);
-    msg->channel_request.modes = buffer_get_ssh_string(packet);
-    if (msg->channel_request.modes == NULL) {
-      msg->channel_request.TERM = NULL;
-      SAFE_FREE(term_c);
-=======
 
     if (rc != SSH_OK) {
->>>>>>> 2721cbc8
       goto error;
     }
     goto end;
@@ -1269,44 +1251,16 @@
   }
 
   if (strcmp(request, "x11-req") == 0) {
-<<<<<<< HEAD
-    ssh_string auth_protocol = NULL;
-    ssh_string auth_cookie = NULL;
-    uint32_t screen_number;
-
-    buffer_get_u8(packet, &msg->channel_request.x11_single_connection);
-
-    auth_protocol = buffer_get_ssh_string(packet);
-    if (auth_protocol == NULL) {
-      ssh_set_error_oom(session);
-      goto error;
-    }
-    auth_cookie = buffer_get_ssh_string(packet);
-    if (auth_cookie == NULL) {
-      ssh_set_error_oom(session);
-      ssh_string_free(auth_protocol);
-      goto error;
-    }
-=======
     rc = ssh_buffer_unpack(packet, "bssd",
             &msg->channel_request.x11_single_connection,
             &msg->channel_request.x11_auth_protocol,
             &msg->channel_request.x11_auth_cookie,
             &msg->channel_request.x11_screen_number);
->>>>>>> 2721cbc8
 
     msg->channel_request.type = SSH_CHANNEL_REQUEST_X11;
     if (rc != SSH_OK) {
       goto error;
     }
-<<<<<<< HEAD
-    ssh_string_free(auth_protocol);
-    ssh_string_free(auth_cookie);
-
-    buffer_get_u32(packet, &screen_number);
-    msg->channel_request.x11_screen_number = ntohl(screen_number);
-=======
->>>>>>> 2721cbc8
 
     goto end;
   }
