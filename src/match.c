/*
 * Author: Tatu Ylonen <ylo@cs.hut.fi>
 * Copyright (c) 1995 Tatu Ylonen <ylo@cs.hut.fi>, Espoo, Finland
 *                    All rights reserved
 * Simple pattern matching, with '*' and '?' as wildcards.
 *
 * As far as I am concerned, the code I have written for this software
 * can be used freely for any purpose.  Any derived versions of this
 * software must be clearly marked as such, and if the derived work is
 * incompatible with the protocol description in the RFC file, it must be
 * called by a name other than "ssh" or "Secure Shell".
 */

/*
 * Copyright (c) 2000 Markus Friedl.  All rights reserved.
 *
 * Redistribution and use in source and binary forms, with or without
 * modification, are permitted provided that the following conditions
 * are met:
 * 1. Redistributions of source code must retain the above copyright
 *    notice, this list of conditions and the following disclaimer.
 * 2. Redistributions in binary form must reproduce the above copyright
 *    notice, this list of conditions and the following disclaimer in the
 *    documentation and/or other materials provided with the distribution.
 *
 * THIS SOFTWARE IS PROVIDED BY THE AUTHOR ``AS IS'' AND ANY EXPRESS OR
 * IMPLIED WARRANTIES, INCLUDING, BUT NOT LIMITED TO, THE IMPLIED WARRANTIES
 * OF MERCHANTABILITY AND FITNESS FOR A PARTICULAR PURPOSE ARE DISCLAIMED.
 * IN NO EVENT SHALL THE AUTHOR BE LIABLE FOR ANY DIRECT, INDIRECT,
 * INCIDENTAL, SPECIAL, EXEMPLARY, OR CONSEQUENTIAL DAMAGES (INCLUDING, BUT
 * NOT LIMITED TO, PROCUREMENT OF SUBSTITUTE GOODS OR SERVICES; LOSS OF USE,
 * DATA, OR PROFITS; OR BUSINESS INTERRUPTION) HOWEVER CAUSED AND ON ANY
 * THEORY OF LIABILITY, WHETHER IN CONTRACT, STRICT LIABILITY, OR TORT
 * (INCLUDING NEGLIGENCE OR OTHERWISE) ARISING IN ANY WAY OUT OF THE USE OF
 * THIS SOFTWARE, EVEN IF ADVISED OF THE POSSIBILITY OF SUCH DAMAGE.
 */

#include "config.h"

#include <ctype.h>
#include <stdbool.h>
#include <sys/types.h>

#include "libssh/priv.h"

<<<<<<< HEAD
#define MAX_MATCH_RECURSION 32
=======
#define MAX_MATCH_RECURSION 16
>>>>>>> 7f6b3fab

/*
 * Returns true if the given string matches the pattern (which may contain ?
 * and * as wildcards), and zero if it does not match.
 */
static int match_pattern(const char *s, const char *pattern, size_t limit)
{
<<<<<<< HEAD
  bool had_asterisk = false;
  if (s == NULL || pattern == NULL || limit <= 0) {
    return 0;
  }
=======
    bool had_asterisk = false;
>>>>>>> 7f6b3fab

    if (s == NULL || pattern == NULL || limit <= 0) {
        return 0;
    }

<<<<<<< HEAD
    while (*pattern == '*') {
      /* Skip the asterisk. */
      had_asterisk = true;
      pattern++;
    }

    if (had_asterisk) {
      /* If at end of pattern, accept immediately. */
      if (!*pattern)
        return 1;

      /* If next character in pattern is known, optimize. */
      if (*pattern != '?') {
=======
    for (;;) {
        /* If at end of pattern, accept if also at end of string. */
        if (*pattern == '\0') {
            return (*s == '\0');
        }

        /* Skip all the asterisks and adjacent question marks */
        while (*pattern == '*' || (had_asterisk && *pattern == '?')) {
            if (*pattern == '*') {
                had_asterisk = true;
            }
            pattern++;
        }

        if (had_asterisk) {
            /* If at end of pattern, accept immediately. */
            if (!*pattern)
                return 1;

            /* If next character in pattern is known, optimize. */
            if (*pattern != '?') {
                /*
                 * Look instances of the next character in
                 * pattern, and try to match starting from
                 * those.
                 */
                for (; *s; s++)
                    if (*s == *pattern && match_pattern(s + 1, pattern + 1, limit - 1)) {
                        return 1;
                    }
                /* Failed. */
                return 0;
            }
            /*
             * Move ahead one character at a time and try to
             * match at each position.
             */
            for (; *s; s++) {
                if (match_pattern(s, pattern, limit - 1)) {
                    return 1;
                }
            }
            /* Failed. */
            return 0;
        }
>>>>>>> 7f6b3fab
        /*
         * There must be at least one more character in the string.
         * If we are at the end, fail.
         */
<<<<<<< HEAD
        for (; *s; s++)
          if (*s == *pattern && match_pattern(s + 1, pattern + 1, limit - 1)) {
            return 1;
          }
        /* Failed. */
        return 0;
      }
      /*
       * Move ahead one character at a time and try to
       * match at each position.
       */
      for (; *s; s++) {
        if (match_pattern(s, pattern, limit - 1)) {
          return 1;
=======
        if (!*s) {
            return 0;
>>>>>>> 7f6b3fab
        }

        /* Check if the next character of the string is acceptable. */
        if (*pattern != '?' && *pattern != *s) {
            return 0;
        }

        /* Move to the next character, both in string and in pattern. */
        s++;
        pattern++;
    }

    /* NOTREACHED */
    return 0;
}

/*
 * Tries to match the string against the comma-separated sequence of subpatterns
 * (each possibly preceded by ! to indicate negation).
 * Returns -1 if negation matches, 1 if there is a positive match, 0 if there is
 * no match at all.
 */
int match_pattern_list(const char *string, const char *pattern,
    size_t len, int dolower) {
  char sub[1024];
  int negated;
  int got_positive;
  size_t i, subi;

  got_positive = 0;
  for (i = 0; i < len;) {
    /* Check if the subpattern is negated. */
    if (pattern[i] == '!') {
      negated = 1;
      i++;
    } else {
      negated = 0;
    }

    /*
     * Extract the subpattern up to a comma or end.  Convert the
     * subpattern to lowercase.
     */
    for (subi = 0;
        i < len && subi < sizeof(sub) - 1 && pattern[i] != ',';
        subi++, i++) {
      sub[subi] = dolower && isupper(pattern[i]) ?
        (char)tolower(pattern[i]) : pattern[i];
    }

    /* If subpattern too long, return failure (no match). */
    if (subi >= sizeof(sub) - 1) {
      return 0;
    }

    /* If the subpattern was terminated by a comma, skip the comma. */
    if (i < len && pattern[i] == ',') {
      i++;
    }

    /* Null-terminate the subpattern. */
    sub[subi] = '\0';

    /* Try to match the subpattern against the string. */
    if (match_pattern(string, sub, MAX_MATCH_RECURSION)) {
      if (negated) {
        return -1;        /* Negative */
      } else {
        got_positive = 1; /* Positive */
      }
    }
  }

  /*
   * Return success if got a positive match.  If there was a negative
   * match, we have already returned -1 and never get here.
   */
  return got_positive;
}

/*
 * Tries to match the host name (which must be in all lowercase) against the
 * comma-separated sequence of subpatterns (each possibly preceded by ! to
 * indicate negation).
 * Returns -1 if negation matches, 1 if there is a positive match, 0 if there
 * is no match at all.
 */
int match_hostname(const char *host, const char *pattern, unsigned int len) {
  return match_pattern_list(host, pattern, len, 1);
}<|MERGE_RESOLUTION|>--- conflicted
+++ resolved
@@ -43,11 +43,7 @@
 
 #include "libssh/priv.h"
 
-<<<<<<< HEAD
-#define MAX_MATCH_RECURSION 32
-=======
 #define MAX_MATCH_RECURSION 16
->>>>>>> 7f6b3fab
 
 /*
  * Returns true if the given string matches the pattern (which may contain ?
@@ -55,34 +51,12 @@
  */
 static int match_pattern(const char *s, const char *pattern, size_t limit)
 {
-<<<<<<< HEAD
-  bool had_asterisk = false;
-  if (s == NULL || pattern == NULL || limit <= 0) {
-    return 0;
-  }
-=======
     bool had_asterisk = false;
->>>>>>> 7f6b3fab
 
     if (s == NULL || pattern == NULL || limit <= 0) {
         return 0;
     }
 
-<<<<<<< HEAD
-    while (*pattern == '*') {
-      /* Skip the asterisk. */
-      had_asterisk = true;
-      pattern++;
-    }
-
-    if (had_asterisk) {
-      /* If at end of pattern, accept immediately. */
-      if (!*pattern)
-        return 1;
-
-      /* If next character in pattern is known, optimize. */
-      if (*pattern != '?') {
-=======
     for (;;) {
         /* If at end of pattern, accept if also at end of string. */
         if (*pattern == '\0') {
@@ -128,30 +102,12 @@
             /* Failed. */
             return 0;
         }
->>>>>>> 7f6b3fab
         /*
          * There must be at least one more character in the string.
          * If we are at the end, fail.
          */
-<<<<<<< HEAD
-        for (; *s; s++)
-          if (*s == *pattern && match_pattern(s + 1, pattern + 1, limit - 1)) {
-            return 1;
-          }
-        /* Failed. */
-        return 0;
-      }
-      /*
-       * Move ahead one character at a time and try to
-       * match at each position.
-       */
-      for (; *s; s++) {
-        if (match_pattern(s, pattern, limit - 1)) {
-          return 1;
-=======
         if (!*s) {
             return 0;
->>>>>>> 7f6b3fab
         }
 
         /* Check if the next character of the string is acceptable. */
