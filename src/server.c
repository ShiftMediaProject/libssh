/*
 * server.c - functions for creating a SSH server
 *
 * This file is part of the SSH Library
 *
 * Copyright (c) 2004-2013 by Aris Adamantiadis
 *
 * The SSH Library is free software; you can redistribute it and/or modify
 * it under the terms of the GNU Lesser General Public License as published by
 * the Free Software Foundation; either version 2.1 of the License, or (at your
 * option) any later version.
 *
 * The SSH Library is distributed in the hope that it will be useful, but
 * WITHOUT ANY WARRANTY; without even the implied warranty of MERCHANTABILITY
 * or FITNESS FOR A PARTICULAR PURPOSE.  See the GNU Lesser General Public
 * License for more details.
 *
 * You should have received a copy of the GNU Lesser General Public License
 * along with the SSH Library; see the file COPYING.  If not, write to
 * the Free Software Foundation, Inc., 59 Temple Place - Suite 330, Boston,
 * MA 02111-1307, USA.
 */

#include "config.h"

#include <errno.h>
#include <fcntl.h>
#include <stdio.h>
#include <string.h>
#include <stdlib.h>

#ifdef _WIN32
# include <winsock2.h>
# include <ws2tcpip.h>

  /*
   * <wspiapi.h> is necessary for getaddrinfo before Windows XP, but it isn't
   * available on some platforms like MinGW.
   */
# ifdef HAVE_WSPIAPI_H
#  include <wspiapi.h>
# endif
#else
# include <netinet/in.h>
#endif

#include "libssh/priv.h"
#include "libssh/libssh.h"
#include "libssh/server.h"
#include "libssh/ssh2.h"
#include "libssh/buffer.h"
#include "libssh/packet.h"
#include "libssh/socket.h"
#include "libssh/session.h"
#include "libssh/kex.h"
#include "libssh/misc.h"
#include "libssh/pki.h"
#include "libssh/dh.h"
#include "libssh/messages.h"
#include "libssh/options.h"
#include "libssh/curve25519.h"
#include "libssh/token.h"

#define set_status(session, status) do {\
        if (session->common.callbacks && session->common.callbacks->connect_status_function) \
            session->common.callbacks->connect_status_function(session->common.callbacks->userdata, status); \
    } while (0)

/**
 * @addtogroup libssh_server
 *
 * @{
 */

/** @internal
 *
 * @brief initialize the set of key exchange, hostkey, ciphers, MACs, and
 *        compression algorithms for the given ssh_session
 *
 * The selection of algorithms and keys used are determined by the
 * options that are currently set in the given ssh_session structure.
 */

int server_set_kex(ssh_session session)
{
    struct ssh_kex_struct *server = &session->next_crypto->server_kex;
    int i, j, rc;
    const char *wanted, *allowed;
    char *kept;
    char hostkeys[128] = {0};
    enum ssh_keytypes_e keytype;
    size_t len;
    int ok;

    /* Skip if already set, for example for the rekey or when we do the guessing
     * it could have been already used to make some protocol decisions. */
    if (server->methods[0] != NULL) {
        return SSH_OK;
    }

    ok = ssh_get_random(server->cookie, 16, 0);
    if (!ok) {
        ssh_set_error(session, SSH_FATAL, "PRNG error");
        return -1;
    }

    if (session->srv.ed25519_key != NULL) {
        snprintf(hostkeys,
                 sizeof(hostkeys),
                 "%s",
                 ssh_key_type_to_char(ssh_key_type(session->srv.ed25519_key)));
    }
#ifdef HAVE_ECC
    if (session->srv.ecdsa_key != NULL) {
        len = strlen(hostkeys);
        snprintf(hostkeys + len, sizeof(hostkeys) - len,
                 ",%s", session->srv.ecdsa_key->type_c);
    }
#endif
    if (session->srv.rsa_key != NULL) {
        /* We support also the SHA2 variants */
        len = strlen(hostkeys);
        snprintf(hostkeys + len, sizeof(hostkeys) - len,
                 ",rsa-sha2-512,rsa-sha2-256");

        len = strlen(hostkeys);
        keytype = ssh_key_type(session->srv.rsa_key);

        snprintf(hostkeys + len, sizeof(hostkeys) - len,
                 ",%s", ssh_key_type_to_char(keytype));
    }

    if (strlen(hostkeys) == 0) {
        return -1;
    }

    if (session->opts.wanted_methods[SSH_HOSTKEYS]) {
        allowed = session->opts.wanted_methods[SSH_HOSTKEYS];
    } else {
        if (ssh_fips_mode()) {
            allowed = ssh_kex_get_fips_methods(SSH_HOSTKEYS);
        } else {
            allowed = ssh_kex_get_default_methods(SSH_HOSTKEYS);
        }
    }

    /* It is expected for the list of allowed hostkeys to be ordered by
     * preference */
    kept = ssh_find_all_matching(hostkeys[0] == ',' ? hostkeys + 1 : hostkeys,
                                 allowed);
    if (kept == NULL) {
        /* Nothing was allowed */
        return -1;
    }

    rc = ssh_options_set_algo(session,
                              SSH_HOSTKEYS,
                              kept,
                              &session->opts.wanted_methods[SSH_HOSTKEYS]);
    SAFE_FREE(kept);
    if (rc < 0) {
        return -1;
    }

    for (i = 0; i < SSH_KEX_METHODS; i++) {
        wanted = session->opts.wanted_methods[i];
        if (wanted == NULL) {
            if (ssh_fips_mode()) {
                wanted = ssh_kex_get_fips_methods(i);
            } else {
                wanted = ssh_kex_get_default_methods(i);
            }
        }
        if (wanted == NULL) {
            for (j = 0; j < i; j++) {
                SAFE_FREE(server->methods[j]);
            }
            return -1;
        }

        server->methods[i] = strdup(wanted);
        if (server->methods[i] == NULL) {
            for (j = 0; j < i; j++) {
                SAFE_FREE(server->methods[j]);
            }
            return -1;
        }
    }

    /* Do not append the extensions during rekey */
    if (session->flags & SSH_SESSION_FLAG_AUTHENTICATED) {
        return SSH_OK;
    }

    rc = ssh_kex_append_extensions(session, server);
    return rc;
}

int ssh_server_init_kex(ssh_session session) {
    int i;

    if (session->session_state > SSH_SESSION_STATE_BANNER_RECEIVED) {
        return SSH_ERROR;
    }

    /* free any currently-set methods: server_set_kex will allocate new ones */
    for (i = 0; i < SSH_KEX_METHODS; i++) {
        SAFE_FREE(session->next_crypto->server_kex.methods[i]);
    }

    return server_set_kex(session);
}

static int ssh_server_send_extensions(ssh_session session) {
    int rc;
    const char *hostkey_algorithms;

    SSH_LOG(SSH_LOG_PACKET, "Sending SSH_MSG_EXT_INFO");

    if (session->opts.pubkey_accepted_types) {
        hostkey_algorithms = session->opts.pubkey_accepted_types;
    } else {
        if (ssh_fips_mode()) {
            hostkey_algorithms = ssh_kex_get_fips_methods(SSH_HOSTKEYS);
        } else {
            /* There are no restrictions to the accepted public keys */
            hostkey_algorithms = ssh_kex_get_default_methods(SSH_HOSTKEYS);
        }
    }

    rc = ssh_buffer_pack(session->out_buffer,
                         "bdss",
                         SSH2_MSG_EXT_INFO,
                         1, /* nr. of extensions */
                         "server-sig-algs",
                         hostkey_algorithms);
    if (rc != SSH_OK) {
        goto error;
    }

    if (ssh_packet_send(session) == SSH_ERROR) {
        goto error;
    }

    return 0;
error:
    ssh_buffer_reinit(session->out_buffer);

    return -1;
}

SSH_PACKET_CALLBACK(ssh_packet_kexdh_init){
  (void)packet;
  (void)type;
  (void)user;

  SSH_LOG(SSH_LOG_PACKET,"Received SSH_MSG_KEXDH_INIT");
  if(session->dh_handshake_state != DH_STATE_INIT){
    SSH_LOG(SSH_LOG_RARE,"Invalid state for SSH_MSG_KEXDH_INIT");
    session->session_state = SSH_SESSION_STATE_ERROR;
    return SSH_PACKET_USED;
  }

  /* If first_kex_packet_follows guess was wrong, ignore this message. */
  if (session->first_kex_follows_guess_wrong != 0) {
    SSH_LOG(SSH_LOG_RARE, "first_kex_packet_follows guess was wrong, "
                          "ignoring first SSH_MSG_KEXDH_INIT message");
    session->first_kex_follows_guess_wrong = 0;

    return SSH_PACKET_USED;
  }
  SSH_LOG(SSH_LOG_DEBUG, "Calling next KEXDH handler");
  return SSH_PACKET_NOT_USED;
}

int
ssh_get_key_params(ssh_session session,
                   ssh_key *privkey,
                   enum ssh_digest_e *digest)
{
    ssh_key pubkey;
    ssh_string pubkey_blob;
    int rc;

    switch(session->srv.hostkey) {
      case SSH_KEYTYPE_RSA:
        *privkey = session->srv.rsa_key;
        break;
      case SSH_KEYTYPE_ECDSA_P256:
      case SSH_KEYTYPE_ECDSA_P384:
      case SSH_KEYTYPE_ECDSA_P521:
        *privkey = session->srv.ecdsa_key;
        break;
      case SSH_KEYTYPE_ED25519:
        *privkey = session->srv.ed25519_key;
        break;
      case SSH_KEYTYPE_RSA1:
      case SSH_KEYTYPE_UNKNOWN:
      default:
        *privkey = NULL;
    }

    *digest = session->srv.hostkey_digest;
    rc = ssh_pki_export_privkey_to_pubkey(*privkey, &pubkey);
    if (rc < 0) {
      ssh_set_error(session, SSH_FATAL,
          "Could not get the public key from the private key");

      return -1;
    }

    rc = ssh_pki_export_pubkey_blob(pubkey, &pubkey_blob);
    ssh_key_free(pubkey);
    if (rc < 0) {
      ssh_set_error_oom(session);
      return -1;
    }

    rc = ssh_dh_import_next_pubkey_blob(session, pubkey_blob);
    SSH_STRING_FREE(pubkey_blob);
    if (rc != 0) {
        ssh_set_error(session,
                      SSH_FATAL,
                      "Could not import server public key");
        return -1;
    }

    return SSH_OK;
}

/**
 * @internal
 *
 * @brief A function to be called each time a step has been done in the
 * connection.
 */
static void ssh_server_connection_callback(ssh_session session)
{
    int rc;

    switch (session->session_state) {
    case SSH_SESSION_STATE_NONE:
    case SSH_SESSION_STATE_CONNECTING:
    case SSH_SESSION_STATE_SOCKET_CONNECTED:
        break;
    case SSH_SESSION_STATE_BANNER_RECEIVED:
        if (session->clientbanner == NULL) {
            goto error;
        }
        set_status(session, 0.4f);
<<<<<<< HEAD
        SSH_LOG(SSH_LOG_PROTOCOL,
=======
        SSH_LOG(SSH_LOG_DEBUG,
>>>>>>> 894e07ae
                "SSH client banner: %s", session->clientbanner);

        /* Here we analyze the different protocols the server allows. */
        rc = ssh_analyze_banner(session, 1);
        if (rc < 0) {
            ssh_set_error(session, SSH_FATAL,
<<<<<<< HEAD
                          "No version of SSH protocol usable (banner: %s)",
                          session->clientbanner);
            goto error;
        }

        /* from now, the packet layer is handling incoming packets */
        ssh_packet_register_socket_callback(session, session->socket);

        ssh_packet_set_default_callbacks(session);
        set_status(session, 0.5f);
        session->session_state = SSH_SESSION_STATE_INITIAL_KEX;
        if (ssh_send_kex(session) < 0) {
            goto error;
        }
        break;
    case SSH_SESSION_STATE_INITIAL_KEX:
        /* TODO: This state should disappear in favor of get_key handle */
        break;
    case SSH_SESSION_STATE_KEXINIT_RECEIVED:
        set_status(session, 0.6f);
        if ((session->flags & SSH_SESSION_FLAG_KEXINIT_SENT) == 0) {
            if (server_set_kex(session) == SSH_ERROR)
                goto error;
            /* We are in a rekeying, so we need to send the server kex */
            if (ssh_send_kex(session) < 0)
                goto error;
        }
        ssh_list_kex(&session->next_crypto->client_kex); // log client kex
        if (ssh_kex_select_methods(session) < 0) {
            goto error;
        }
        if (crypt_set_algorithms_server(session) == SSH_ERROR)
            goto error;
        set_status(session, 0.8f);
        session->session_state = SSH_SESSION_STATE_DH;
        break;
    case SSH_SESSION_STATE_DH:
        if (session->dh_handshake_state == DH_STATE_FINISHED) {

            rc = ssh_packet_set_newkeys(session, SSH_DIRECTION_IN);
            if (rc != SSH_OK) {
                goto error;
=======
                    "No version of SSH protocol usable (banner: %s)",
                    session->clientbanner);
            goto error;
        }

        /* from now, the packet layer is handling incoming packets */
        ssh_packet_register_socket_callback(session, session->socket);

        ssh_packet_set_default_callbacks(session);
        set_status(session, 0.5f);
        session->session_state = SSH_SESSION_STATE_INITIAL_KEX;
        rc = ssh_send_kex(session);
        if (rc < 0) {
            goto error;
        }
        break;
    case SSH_SESSION_STATE_INITIAL_KEX:
        /* TODO: This state should disappear in favor of get_key handle */
        break;
    case SSH_SESSION_STATE_KEXINIT_RECEIVED:
        set_status(session, 0.6f);
        if ((session->flags & SSH_SESSION_FLAG_KEXINIT_SENT) == 0) {
            rc = server_set_kex(session);
            if (rc == SSH_ERROR) {
                goto error;
            }
            /* We are in a rekeying, so we need to send the server kex */
            rc = ssh_send_kex(session);
            if (rc < 0) {
                goto error;
            }
        }
        ssh_list_kex(&session->next_crypto->client_kex); // log client kex
        rc = ssh_kex_select_methods(session);
        if (rc < 0) {
            goto error;
        }
        rc = crypt_set_algorithms_server(session);
        if (rc == SSH_ERROR) {
            goto error;
        }
        set_status(session, 0.8f);
        session->session_state = SSH_SESSION_STATE_DH;
        break;
    case SSH_SESSION_STATE_DH:
        if (session->dh_handshake_state == DH_STATE_FINISHED) {

            rc = ssh_packet_set_newkeys(session, SSH_DIRECTION_IN);
            if (rc != SSH_OK) {
                goto error;
>>>>>>> 894e07ae
            }

            /*
             * If the client supports extension negotiation, we will send
             * our supported extensions now. This is the first message after
             * sending NEWKEYS message and after turning on crypto.
             */
            if (session->extensions & SSH_EXT_NEGOTIATION &&
                session->session_state != SSH_SESSION_STATE_AUTHENTICATED) {
                /*
                 * Only send an SSH_MSG_EXT_INFO message the first time the
                 * client undergoes NEWKEYS.  It is unexpected for this message
                 * to be sent upon rekey, and may cause clients to log error
                 * messages.
                 *
                 * The session_state can not be used for this purpose because it
                 * is re-set to SSH_SESSION_STATE_KEXINIT_RECEIVED during rekey.
                 * So, use the connected flag which transitions from non-zero
                 * below.
                 *
                 * See also:
                 * - https://bugzilla.mindrot.org/show_bug.cgi?id=2929
                 */
                if (session->connected == 0) {
                    ssh_server_send_extensions(session);
                }
            }

            set_status(session, 1.0f);
            session->connected = 1;
            session->session_state = SSH_SESSION_STATE_AUTHENTICATING;
            if (session->flags & SSH_SESSION_FLAG_AUTHENTICATED)
                session->session_state = SSH_SESSION_STATE_AUTHENTICATED;

        }
        break;
    case SSH_SESSION_STATE_AUTHENTICATING:
        break;
    case SSH_SESSION_STATE_ERROR:
        goto error;
    default:
        ssh_set_error(session, SSH_FATAL, "Invalid state %d",
                      session->session_state);
    }

    return;
error:
    ssh_socket_close(session->socket);
    session->alive = 0;
    session->session_state = SSH_SESSION_STATE_ERROR;
}

/**
 * @internal
 *
 * @brief Gets the banner from socket and saves it in session.
 * Updates the session state
 *
 * @param  data pointer to the beginning of header
 * @param  len size of the banner
 * @param  user is a pointer to session
 * @returns Number of bytes processed, or zero if the banner is not complete.
 */
static size_t callback_receive_banner(const void *data, size_t len, void *user)
{
    char *buffer = (char *)data;
    ssh_session session = (ssh_session)user;
    char *str = NULL;
    size_t i;
    size_t processed = 0;

    for (i = 0; i < len; i++) {
#ifdef WITH_PCAP
        if (session->pcap_ctx && buffer[i] == '\n') {
            ssh_pcap_context_write(session->pcap_ctx,
                                   SSH_PCAP_DIR_IN,
                                   buffer,
                                   i + 1,
                                   i + 1);
        }
#endif
        if (buffer[i] == '\r') {
            buffer[i] = '\0';
        }

        if (buffer[i] == '\n') {
            buffer[i] = '\0';

            str = strdup(buffer);
            /* number of bytes read */
            processed = i + 1;
            session->clientbanner = str;
            session->session_state = SSH_SESSION_STATE_BANNER_RECEIVED;
            SSH_LOG(SSH_LOG_PACKET, "Received banner: %s", str);
            session->ssh_connection_callback(session);

            return processed;
        }

        if (i > 127) {
            /* Too big banner */
            session->session_state = SSH_SESSION_STATE_ERROR;
            ssh_set_error(session, SSH_FATAL,
                          "Receiving banner: too large banner");

            return 0;
        }
    }

    return processed;
}

/* returns 0 until the key exchange is not finished */
static int ssh_server_kex_termination(void *s){
  ssh_session session = s;
  if (session->session_state != SSH_SESSION_STATE_ERROR &&
      session->session_state != SSH_SESSION_STATE_AUTHENTICATING &&
      session->session_state != SSH_SESSION_STATE_DISCONNECTED)
    return 0;
  else
    return 1;
}

/* FIXME: auth_methods should be unsigned */
void ssh_set_auth_methods(ssh_session session, int auth_methods)
{
    /* accept only methods in range */
    session->auth.supported_methods = (uint32_t)auth_methods & 0x3fU;
}

int ssh_send_issue_banner(ssh_session session, const ssh_string banner)
{
    int rc = SSH_ERROR;

    if (session == NULL) {
        return SSH_ERROR;
    }

    SSH_LOG(SSH_LOG_PACKET,
            "Sending a server issue banner");

    rc = ssh_buffer_pack(session->out_buffer,
                         "bSs",
                         SSH2_MSG_USERAUTH_BANNER,
                         banner,
                         "");
    if (rc != SSH_OK) {
        ssh_set_error_oom(session);
        return SSH_ERROR;
    }

    rc = ssh_packet_send(session);
    return rc;
}

/* Do the banner and key exchange */
int ssh_handle_key_exchange(ssh_session session)
{
    int rc;

    if (session->session_state != SSH_SESSION_STATE_NONE) {
        goto pending;
    }

    rc = ssh_send_banner(session, 1);
    if (rc < 0) {
        return SSH_ERROR;
    }

    session->alive = 1;

    session->ssh_connection_callback = ssh_server_connection_callback;
    session->session_state = SSH_SESSION_STATE_SOCKET_CONNECTED;
    ssh_socket_set_callbacks(session->socket,&session->socket_callbacks);
    session->socket_callbacks.data = callback_receive_banner;
    session->socket_callbacks.exception = ssh_socket_exception_callback;
    session->socket_callbacks.userdata = session;

    rc = server_set_kex(session);
    if (rc < 0) {
        return SSH_ERROR;
    }
pending:
    rc = ssh_handle_packets_termination(session, SSH_TIMEOUT_USER,
                                        ssh_server_kex_termination,session);
    SSH_LOG(SSH_LOG_PACKET, "ssh_handle_key_exchange: current state : %d",
            session->session_state);
    if (rc != SSH_OK) {
        return rc;
    }
    if (session->session_state == SSH_SESSION_STATE_ERROR ||
        session->session_state == SSH_SESSION_STATE_DISCONNECTED) {
        return SSH_ERROR;
    }

    return SSH_OK;
}

/* messages */

/** @internal
 * replies to an SSH_AUTH packet with a default (denied) response.
 */
int ssh_auth_reply_default(ssh_session session,int partial) {
  char methods_c[128] = {0};
  int rc = SSH_ERROR;


  if (session->auth.supported_methods == 0) {
    session->auth.supported_methods = SSH_AUTH_METHOD_PUBLICKEY | SSH_AUTH_METHOD_PASSWORD;
  }
  if (session->auth.supported_methods & SSH_AUTH_METHOD_PUBLICKEY) {
    strncat(methods_c, "publickey,",
            sizeof(methods_c) - strlen(methods_c) - 1);
  }
  if (session->auth.supported_methods & SSH_AUTH_METHOD_GSSAPI_MIC){
	  strncat(methods_c,"gssapi-with-mic,",
			  sizeof(methods_c) - strlen(methods_c) - 1);
  }
  if (session->auth.supported_methods & SSH_AUTH_METHOD_INTERACTIVE) {
    strncat(methods_c, "keyboard-interactive,",
            sizeof(methods_c) - strlen(methods_c) - 1);
  }
  if (session->auth.supported_methods & SSH_AUTH_METHOD_PASSWORD) {
    strncat(methods_c, "password,",
            sizeof(methods_c) - strlen(methods_c) - 1);
  }
  if (session->auth.supported_methods & SSH_AUTH_METHOD_HOSTBASED) {
    strncat(methods_c, "hostbased,",
            sizeof(methods_c) - strlen(methods_c) - 1);
  }

  if (methods_c[0] == '\0' || methods_c[strlen(methods_c)-1] != ',') {
      return SSH_ERROR;
  }

  /* Strip the comma. */
  methods_c[strlen(methods_c) - 1] = '\0'; // strip the comma. We are sure there is at

  SSH_LOG(SSH_LOG_PACKET,
      "Sending a auth failure. methods that can continue: %s", methods_c);

  rc = ssh_buffer_pack(session->out_buffer,
                       "bsb",
                       SSH2_MSG_USERAUTH_FAILURE,
                       methods_c,
                       partial ? 1 : 0);
  if (rc != SSH_OK){
      ssh_set_error_oom(session);
      return SSH_ERROR;
  }
  rc = ssh_packet_send(session);
  return rc;
}

static int ssh_message_channel_request_open_reply_default(ssh_message msg) {
    int rc;

    SSH_LOG(SSH_LOG_FUNCTIONS, "Refusing a channel");

    rc = ssh_buffer_pack(msg->session->out_buffer,
                         "bdddd",
                         SSH2_MSG_CHANNEL_OPEN_FAILURE,
                         msg->channel_request_open.sender,
                         SSH2_OPEN_ADMINISTRATIVELY_PROHIBITED,
                         0,    /* reason is empty string */
                         0);   /* language string */
    if (rc != SSH_OK){
        ssh_set_error_oom(msg->session);
        return SSH_ERROR;
    }

    rc = ssh_packet_send(msg->session);
    return rc;
}

static int ssh_message_channel_request_reply_default(ssh_message msg) {
  uint32_t channel;
  int rc;

  if (msg->channel_request.want_reply) {
    channel = msg->channel_request.channel->remote_channel;

    SSH_LOG(SSH_LOG_PACKET,
        "Sending a default channel_request denied to channel %" PRIu32, channel);

    rc = ssh_buffer_pack(msg->session->out_buffer,
                         "bd",
                         SSH2_MSG_CHANNEL_FAILURE,
                         channel);
    if (rc != SSH_OK){
        ssh_set_error_oom(msg->session);
        return SSH_ERROR;
    }
    return ssh_packet_send(msg->session);
  }

  SSH_LOG(SSH_LOG_PACKET,
      "The client doesn't want to know the request failed!");

  return SSH_OK;
}

static int ssh_message_service_request_reply_default(ssh_message msg) {
  /* The only return code accepted by specifications are success or disconnect */
  return ssh_message_service_reply_success(msg);
}

/**
 * @brief   Sends SERVICE_ACCEPT to the client
 *
 * @param msg The message to reply to
 *
 * @returns SSH_OK when success otherwise SSH_ERROR
 */
int ssh_message_service_reply_success(ssh_message msg) {
    ssh_session session;
    int rc;

    if (msg == NULL) {
        return SSH_ERROR;
    }
    session = msg->session;

    SSH_LOG(SSH_LOG_PACKET,
            "Sending a SERVICE_ACCEPT for service %s", msg->service_request.service);

    rc = ssh_buffer_pack(session->out_buffer,
                         "bs",
                         SSH2_MSG_SERVICE_ACCEPT,
                         msg->service_request.service);
    if (rc != SSH_OK){
        ssh_set_error_oom(session);
        return SSH_ERROR;
    }
    rc = ssh_packet_send(msg->session);
    return rc;
}

/**
 * @brief Send a global request success message
 *
 * @param msg The message
 *
 * @param bound_port The remote bind port
 *
 * @returns SSH_OK on success, otherwise SSH_ERROR
 */
int ssh_message_global_request_reply_success(ssh_message msg, uint16_t bound_port) {
    int rc;

    SSH_LOG(SSH_LOG_FUNCTIONS, "Accepting a global request");

    if (msg->global_request.want_reply) {
        if (ssh_buffer_add_u8(msg->session->out_buffer
                    , SSH2_MSG_REQUEST_SUCCESS) < 0) {
            goto error;
        }

        if(msg->global_request.type == SSH_GLOBAL_REQUEST_TCPIP_FORWARD
                                && msg->global_request.bind_port == 0) {
            rc = ssh_buffer_pack(msg->session->out_buffer, "d", bound_port);
            if (rc != SSH_OK) {
                ssh_set_error_oom(msg->session);
                goto error;
            }
        }

        return ssh_packet_send(msg->session);
    }

    if(msg->global_request.type == SSH_GLOBAL_REQUEST_TCPIP_FORWARD
                                && msg->global_request.bind_port == 0) {
        SSH_LOG(SSH_LOG_PACKET,
                "The client doesn't want to know the remote port!");
    }

    return SSH_OK;
error:
    return SSH_ERROR;
}

static int ssh_message_global_request_reply_default(ssh_message msg) {
    SSH_LOG(SSH_LOG_FUNCTIONS, "Refusing a global request");

    if (msg->global_request.want_reply) {
        if (ssh_buffer_add_u8(msg->session->out_buffer
                    , SSH2_MSG_REQUEST_FAILURE) < 0) {
            goto error;
        }
        return ssh_packet_send(msg->session);
    }
    SSH_LOG(SSH_LOG_PACKET,
            "The client doesn't want to know the request failed!");

    return SSH_OK;
error:
    return SSH_ERROR;
}

int ssh_message_reply_default(ssh_message msg) {
  if (msg == NULL) {
    return -1;
  }

  switch(msg->type) {
    case SSH_REQUEST_AUTH:
      return ssh_auth_reply_default(msg->session, 0);
    case SSH_REQUEST_CHANNEL_OPEN:
      return ssh_message_channel_request_open_reply_default(msg);
    case SSH_REQUEST_CHANNEL:
      return ssh_message_channel_request_reply_default(msg);
    case SSH_REQUEST_SERVICE:
      return ssh_message_service_request_reply_default(msg);
    case SSH_REQUEST_GLOBAL:
      return ssh_message_global_request_reply_default(msg);
    default:
      SSH_LOG(SSH_LOG_PACKET,
          "Don't know what to default reply to %d type",
          msg->type);
      break;
  }

  return -1;
}

/**
 * @brief Gets the service name from the service request message
 *
 * @param msg The service request message
 *
 * @returns the service name from the message
 */
const char *ssh_message_service_service(ssh_message msg){
  if (msg == NULL) {
    return NULL;
  }
  return msg->service_request.service;
}

const char *ssh_message_auth_user(ssh_message msg) {
  if (msg == NULL) {
    return NULL;
  }

  return msg->auth_request.username;
}

const char *ssh_message_auth_password(ssh_message msg){
  if (msg == NULL) {
    return NULL;
  }

  return msg->auth_request.password;
}

ssh_key ssh_message_auth_pubkey(ssh_message msg) {
  if (msg == NULL) {
    return NULL;
  }

  return msg->auth_request.pubkey;
}

ssh_public_key ssh_message_auth_publickey(ssh_message msg){
  if (msg == NULL) {
    return NULL;
  }

  return ssh_pki_convert_key_to_publickey(msg->auth_request.pubkey);
}

enum ssh_publickey_state_e ssh_message_auth_publickey_state(ssh_message msg){
	if (msg == NULL) {
	    return -1;
	  }
	  return msg->auth_request.signature_state;
}

/**
 *  @brief Check if the message is a keyboard-interactive response
 *
 *  @param msg The message to check
 *
 *  @returns 1 if the message is a response, otherwise 0
 */
int ssh_message_auth_kbdint_is_response(ssh_message msg) {
  if (msg == NULL) {
    return -1;
  }

  return msg->auth_request.kbdint_response != 0;
}

/* FIXME: methods should be unsigned */
/**
 * @brief Sets the supported authentication methods to a message
 *
 * @param msg The message
 *
 * @param methods Methods to set to the message.
 * The supported methods are listed in ssh_set_auth_methods
 * @see ssh_set_auth_methods
 *
 * @returns 0 on success, otherwise -1
 */
int ssh_message_auth_set_methods(ssh_message msg, int methods) {
  if (msg == NULL || msg->session == NULL) {
    return -1;
  }

  if (methods < 0) {
      return -1;
  }

  msg->session->auth.supported_methods = (uint32_t)methods;

  return 0;
}

int ssh_message_auth_interactive_request(ssh_message msg, const char *name,
                            const char *instruction, unsigned int num_prompts,
                            const char **prompts, char *echo) {
  int rc;
  unsigned int i = 0;

  if(name == NULL || instruction == NULL) {
    return SSH_ERROR;
  }
  if(num_prompts > 0 && (prompts == NULL || echo == NULL)) {
    return SSH_ERROR;
  }

  rc = ssh_buffer_pack(msg->session->out_buffer,
                       "bsssd",
                       SSH2_MSG_USERAUTH_INFO_REQUEST,
                       name,
                       instruction,
                       "",           /* language tag */
                       num_prompts);
  if (rc != SSH_OK){
    ssh_set_error_oom(msg->session);
    return SSH_ERROR;
  }

  for(i = 0; i < num_prompts; i++) {
    rc = ssh_buffer_pack(msg->session->out_buffer,
                         "sb",
                         prompts[i],
                         echo[i] ? 1 : 0);
    if (rc != SSH_OK){
        ssh_set_error_oom(msg->session);
        return SSH_ERROR;
    }
  }

  rc = ssh_packet_send(msg->session);

  /* fill in the kbdint structure */
  if (msg->session->kbdint == NULL) {
    SSH_LOG(SSH_LOG_DEBUG, "Warning: Got a keyboard-interactive response "
                           "but it seems we didn't send the request.");

    msg->session->kbdint = ssh_kbdint_new();
    if (msg->session->kbdint == NULL) {
      ssh_set_error_oom(msg->session);

      return SSH_ERROR;
    }
  } else {
    ssh_kbdint_clean(msg->session->kbdint);
  }

  msg->session->kbdint->name = strdup(name);
  if(msg->session->kbdint->name == NULL) {
      ssh_set_error_oom(msg->session);
      ssh_kbdint_free(msg->session->kbdint);
      msg->session->kbdint = NULL;
      return SSH_PACKET_USED;
  }
  msg->session->kbdint->instruction = strdup(instruction);
  if(msg->session->kbdint->instruction == NULL) {
      ssh_set_error_oom(msg->session);
      ssh_kbdint_free(msg->session->kbdint);
      msg->session->kbdint = NULL;
      return SSH_PACKET_USED;
  }

  msg->session->kbdint->nprompts = num_prompts;
  if(num_prompts > 0) {
    msg->session->kbdint->prompts = calloc(num_prompts, sizeof(char *));
    if (msg->session->kbdint->prompts == NULL) {
      msg->session->kbdint->nprompts = 0;
      ssh_set_error_oom(msg->session);
      ssh_kbdint_free(msg->session->kbdint);
      msg->session->kbdint = NULL;
      return SSH_ERROR;
    }
    msg->session->kbdint->echo = calloc(num_prompts, sizeof(unsigned char));
    if (msg->session->kbdint->echo == NULL) {
      ssh_set_error_oom(msg->session);
      ssh_kbdint_free(msg->session->kbdint);
      msg->session->kbdint = NULL;
      return SSH_ERROR;
    }
    for (i = 0; i < num_prompts; i++) {
      msg->session->kbdint->echo[i] = echo[i];
      msg->session->kbdint->prompts[i] = strdup(prompts[i]);
      if (msg->session->kbdint->prompts[i] == NULL) {
        ssh_set_error_oom(msg->session);
        msg->session->kbdint->nprompts = i;
        ssh_kbdint_free(msg->session->kbdint);
        msg->session->kbdint = NULL;
        return SSH_PACKET_USED;
      }
    }
  } else {
    msg->session->kbdint->prompts = NULL;
    msg->session->kbdint->echo = NULL;
  }
  msg->session->auth.state = SSH_AUTH_STATE_INFO;

  return rc;
}

/**
 * @brief Sends SSH2_MSG_USERAUTH_SUCCESS or SSH2_MSG_USERAUTH_FAILURE message
 * depending on the success of the authentication method
 *
 * @param session The session to reply to
 *
 * @param partial Denotes if the authentication process was partially completed
 * (unsuccessful)
 *
 * @returns SSH_OK on success, otherwise SSH_ERROR
 */
int ssh_auth_reply_success(ssh_session session, int partial)
{
    struct ssh_crypto_struct *crypto = NULL;
    int r;

    if (session == NULL) {
        return SSH_ERROR;
    }

    if (partial) {
        return ssh_auth_reply_default(session, partial);
    }

    r = ssh_buffer_add_u8(session->out_buffer,SSH2_MSG_USERAUTH_SUCCESS);
    if (r < 0) {
        return SSH_ERROR;
    }

    r = ssh_packet_send(session);

    /*
     * Consider the session as having been authenticated only after sending
     * the USERAUTH_SUCCESS message.  Setting these flags after ssh_packet_send
     * ensures that a rekey is not triggered prematurely, causing the message
     * to be queued.
     */
    session->session_state = SSH_SESSION_STATE_AUTHENTICATED;
    session->flags |= SSH_SESSION_FLAG_AUTHENTICATED;

    crypto = ssh_packet_get_current_crypto(session, SSH_DIRECTION_OUT);
    if (crypto != NULL && crypto->delayed_compress_out) {
        SSH_LOG(SSH_LOG_DEBUG, "Enabling delayed compression OUT");
        crypto->do_compress_out = 1;
    }

    crypto = ssh_packet_get_current_crypto(session, SSH_DIRECTION_IN);
    if (crypto != NULL && crypto->delayed_compress_in) {
        SSH_LOG(SSH_LOG_DEBUG, "Enabling delayed compression IN");
        crypto->do_compress_in = 1;
    }
    return r;
}

int ssh_message_auth_reply_success(ssh_message msg, int partial) {
	if(msg == NULL)
		return SSH_ERROR;
	return ssh_auth_reply_success(msg->session, partial);
}

/**
 * @brief Answer SSH2_MSG_USERAUTH_PK_OK to a pubkey authentication request
 *
 * @param msg The message
 *
 * @param algo The algorithm of the accepted public key
 *
 * @param pubkey The accepted public key
 *
 * @returns SSH_OK on success, otherwise SSH_ERROR
 */
int ssh_message_auth_reply_pk_ok(ssh_message msg, ssh_string algo, ssh_string pubkey) {
    int rc;
    if (msg == NULL) {
        return SSH_ERROR;
    }

    rc = ssh_buffer_pack(msg->session->out_buffer,
                         "bSS",
                         SSH2_MSG_USERAUTH_PK_OK,
                         algo,
                         pubkey);
    if(rc != SSH_OK){
        ssh_set_error_oom(msg->session);
        return SSH_ERROR;
    }

    rc = ssh_packet_send(msg->session);
    return rc;
}

/**
 * @brief Answer SSH2_MSG_USERAUTH_PK_OK to a pubkey authentication request
 *
 * @param msg The message
 *
 * @returns SSH_OK on success, otherwise SSH_ERROR
 */
int ssh_message_auth_reply_pk_ok_simple(ssh_message msg) {
    ssh_string algo;
    ssh_string pubkey_blob = NULL;
    int ret;

    algo = ssh_string_from_char(msg->auth_request.sigtype);
    if (algo == NULL) {
        return SSH_ERROR;
    }

    ret = ssh_pki_export_pubkey_blob(msg->auth_request.pubkey, &pubkey_blob);
    if (ret < 0) {
        SSH_STRING_FREE(algo);
        return SSH_ERROR;
    }

    ret = ssh_message_auth_reply_pk_ok(msg, algo, pubkey_blob);

    SSH_STRING_FREE(algo);
    SSH_STRING_FREE(pubkey_blob);

    return ret;
}


const char *ssh_message_channel_request_open_originator(ssh_message msg){
    return msg->channel_request_open.originator;
}

int ssh_message_channel_request_open_originator_port(ssh_message msg){
    return msg->channel_request_open.originator_port;
}

const char *ssh_message_channel_request_open_destination(ssh_message msg){
    return msg->channel_request_open.destination;
}

int ssh_message_channel_request_open_destination_port(ssh_message msg){
    return msg->channel_request_open.destination_port;
}

ssh_channel ssh_message_channel_request_channel(ssh_message msg){
    return msg->channel_request.channel;
}

const char *ssh_message_channel_request_pty_term(ssh_message msg){
    return msg->channel_request.TERM;
}

int ssh_message_channel_request_pty_width(ssh_message msg){
    return msg->channel_request.width;
}

int ssh_message_channel_request_pty_height(ssh_message msg){
    return msg->channel_request.height;
}

int ssh_message_channel_request_pty_pxwidth(ssh_message msg){
    return msg->channel_request.pxwidth;
}

int ssh_message_channel_request_pty_pxheight(ssh_message msg){
    return msg->channel_request.pxheight;
}

const char *ssh_message_channel_request_env_name(ssh_message msg){
    return msg->channel_request.var_name;
}

const char *ssh_message_channel_request_env_value(ssh_message msg){
    return msg->channel_request.var_value;
}

const char *ssh_message_channel_request_command(ssh_message msg){
    return msg->channel_request.command;
}

const char *ssh_message_channel_request_subsystem(ssh_message msg){
    return msg->channel_request.subsystem;
}

int ssh_message_channel_request_x11_single_connection(ssh_message msg){
    return msg->channel_request.x11_single_connection ? 1 : 0;
}

const char *ssh_message_channel_request_x11_auth_protocol(ssh_message msg){
    return msg->channel_request.x11_auth_protocol;
}

const char *ssh_message_channel_request_x11_auth_cookie(ssh_message msg){
    return msg->channel_request.x11_auth_cookie;
}

int ssh_message_channel_request_x11_screen_number(ssh_message msg){
    return msg->channel_request.x11_screen_number;
}

const char *ssh_message_global_request_address(ssh_message msg){
    return msg->global_request.bind_address;
}

int ssh_message_global_request_port(ssh_message msg){
    return msg->global_request.bind_port;
}

/** @brief defines the ssh_message callback
 * @param session the current ssh session
 * @param[in] ssh_bind_message_callback a function pointer to a callback taking the
 * current ssh session and received message as parameters. the function returns
 * 0 if the message has been parsed and treated successfully, 1 otherwise (libssh
 * must take care of the response).
 * @param[in] data void pointer to be passed to callback functions
 */
void ssh_set_message_callback(ssh_session session,
        int(*ssh_bind_message_callback)(ssh_session session, ssh_message msg, void *data),
        void *data) {
  session->ssh_message_callback = ssh_bind_message_callback;
  session->ssh_message_callback_data = data;
}

int ssh_execute_message_callbacks(ssh_session session){
  ssh_message msg=NULL;
  int ret;
  ssh_handle_packets(session, SSH_TIMEOUT_NONBLOCKING);
  if(!session->ssh_message_list)
    return SSH_OK;
  if(session->ssh_message_callback){
    while((msg=ssh_message_pop_head(session)) != NULL) {
      ret=session->ssh_message_callback(session,msg,
                                        session->ssh_message_callback_data);
      if(ret==1){
        ret = ssh_message_reply_default(msg);
        ssh_message_free(msg);
        if(ret != SSH_OK)
          return ret;
      } else {
        ssh_message_free(msg);
      }
    }
  } else {
    while((msg=ssh_message_pop_head(session)) != NULL) {
      ret = ssh_message_reply_default(msg);
      ssh_message_free(msg);
      if(ret != SSH_OK)
        return ret;
    }
  }
  return SSH_OK;
}

/**
 * @brief Sends a keepalive message to the session
 *
 * @param session   The session to send the message to
 *
 * @returns SSH_OK
 */
int ssh_send_keepalive(ssh_session session)
{
    /* Client denies the request, so the error code is not meaningful */
    (void)ssh_global_request(session, "keepalive@openssh.com", NULL, 1);

    return SSH_OK;
}

/** @} */<|MERGE_RESOLUTION|>--- conflicted
+++ resolved
@@ -348,61 +348,13 @@
             goto error;
         }
         set_status(session, 0.4f);
-<<<<<<< HEAD
-        SSH_LOG(SSH_LOG_PROTOCOL,
-=======
         SSH_LOG(SSH_LOG_DEBUG,
->>>>>>> 894e07ae
                 "SSH client banner: %s", session->clientbanner);
 
         /* Here we analyze the different protocols the server allows. */
         rc = ssh_analyze_banner(session, 1);
         if (rc < 0) {
             ssh_set_error(session, SSH_FATAL,
-<<<<<<< HEAD
-                          "No version of SSH protocol usable (banner: %s)",
-                          session->clientbanner);
-            goto error;
-        }
-
-        /* from now, the packet layer is handling incoming packets */
-        ssh_packet_register_socket_callback(session, session->socket);
-
-        ssh_packet_set_default_callbacks(session);
-        set_status(session, 0.5f);
-        session->session_state = SSH_SESSION_STATE_INITIAL_KEX;
-        if (ssh_send_kex(session) < 0) {
-            goto error;
-        }
-        break;
-    case SSH_SESSION_STATE_INITIAL_KEX:
-        /* TODO: This state should disappear in favor of get_key handle */
-        break;
-    case SSH_SESSION_STATE_KEXINIT_RECEIVED:
-        set_status(session, 0.6f);
-        if ((session->flags & SSH_SESSION_FLAG_KEXINIT_SENT) == 0) {
-            if (server_set_kex(session) == SSH_ERROR)
-                goto error;
-            /* We are in a rekeying, so we need to send the server kex */
-            if (ssh_send_kex(session) < 0)
-                goto error;
-        }
-        ssh_list_kex(&session->next_crypto->client_kex); // log client kex
-        if (ssh_kex_select_methods(session) < 0) {
-            goto error;
-        }
-        if (crypt_set_algorithms_server(session) == SSH_ERROR)
-            goto error;
-        set_status(session, 0.8f);
-        session->session_state = SSH_SESSION_STATE_DH;
-        break;
-    case SSH_SESSION_STATE_DH:
-        if (session->dh_handshake_state == DH_STATE_FINISHED) {
-
-            rc = ssh_packet_set_newkeys(session, SSH_DIRECTION_IN);
-            if (rc != SSH_OK) {
-                goto error;
-=======
                     "No version of SSH protocol usable (banner: %s)",
                     session->clientbanner);
             goto error;
@@ -453,7 +405,6 @@
             rc = ssh_packet_set_newkeys(session, SSH_DIRECTION_IN);
             if (rc != SSH_OK) {
                 goto error;
->>>>>>> 894e07ae
             }
 
             /*
