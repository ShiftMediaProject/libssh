--- conflicted
+++ resolved
@@ -1189,29 +1189,6 @@
 
 int ssh_send_keepalive(ssh_session session)
 {
-<<<<<<< HEAD
-  struct ssh_string_struct *req;
-  int rc;
-
-  rc = buffer_add_u8(session->out_buffer, SSH2_MSG_GLOBAL_REQUEST);
-  if (rc < 0) {
-    goto err;
-  }
-
-  req = ssh_string_from_char("keepalive@openssh.com");
-  if (req == NULL) {
-    goto err;
-  }
-
-  rc = buffer_add_ssh_string(session->out_buffer, req);
-  ssh_string_free(req);
-  if (rc < 0) {
-    goto err;
-  }
-
-  rc = buffer_add_u8(session->out_buffer, 1);
-  if (rc < 0) {
-=======
   int rc;
 
   rc = ssh_buffer_pack(session->out_buffer,
@@ -1220,7 +1197,6 @@
                        "keepalive@openssh.com",
                        1);
   if (rc != SSH_OK) {
->>>>>>> 2721cbc8
     goto err;
   }
 
@@ -1228,22 +1204,14 @@
     goto err;
   }
 
-<<<<<<< HEAD
-  ssh_handle_packets(session, 0);
-=======
   ssh_handle_packets(session, SSH_TIMEOUT_NONBLOCKING);
->>>>>>> 2721cbc8
 
   SSH_LOG(SSH_LOG_PACKET, "Sent a keepalive");
   return SSH_OK;
 
 err:
   ssh_set_error_oom(session);
-<<<<<<< HEAD
-  buffer_reinit(session->out_buffer);
-=======
   ssh_buffer_reinit(session->out_buffer);
->>>>>>> 2721cbc8
   return SSH_ERROR;
 }
 
