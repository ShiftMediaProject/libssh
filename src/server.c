/*
 * server.c - functions for creating a SSH server
 *
 * This file is part of the SSH Library
 *
 * Copyright (c) 2004-2013 by Aris Adamantiadis
 *
 * The SSH Library is free software; you can redistribute it and/or modify
 * it under the terms of the GNU Lesser General Public License as published by
 * the Free Software Foundation; either version 2.1 of the License, or (at your
 * option) any later version.
 *
 * The SSH Library is distributed in the hope that it will be useful, but
 * WITHOUT ANY WARRANTY; without even the implied warranty of MERCHANTABILITY
 * or FITNESS FOR A PARTICULAR PURPOSE.  See the GNU Lesser General Public
 * License for more details.
 *
 * You should have received a copy of the GNU Lesser General Public License
 * along with the SSH Library; see the file COPYING.  If not, write to
 * the Free Software Foundation, Inc., 59 Temple Place - Suite 330, Boston,
 * MA 02111-1307, USA.
 */

#include "config.h"

#include <errno.h>
#include <fcntl.h>
#include <stdio.h>
#include <string.h>
#include <stdlib.h>

#ifdef _WIN32
# include <winsock2.h>
# include <ws2tcpip.h>

  /*
   * <wspiapi.h> is necessary for getaddrinfo before Windows XP, but it isn't
   * available on some platforms like MinGW.
   */
# ifdef HAVE_WSPIAPI_H
#  include <wspiapi.h>
# endif
#else
# include <netinet/in.h>
#endif

#include "libssh/priv.h"
#include "libssh/libssh.h"
#include "libssh/server.h"
#include "libssh/ssh2.h"
#include "libssh/buffer.h"
#include "libssh/packet.h"
#include "libssh/socket.h"
#include "libssh/session.h"
#include "libssh/kex.h"
#include "libssh/misc.h"
#include "libssh/pki.h"
#include "libssh/dh.h"
#include "libssh/messages.h"
#include "libssh/options.h"
#include "libssh/curve25519.h"
#include "libssh/token.h"

#define set_status(session, status) do {\
        if (session->common.callbacks && session->common.callbacks->connect_status_function) \
            session->common.callbacks->connect_status_function(session->common.callbacks->userdata, status); \
    } while (0)

<<<<<<< HEAD
static int dh_handshake_server(ssh_session session);

=======
>>>>>>> 79900e52
/**
 * @addtogroup libssh_server
 *
 * @{
 */

/** @internal
 *
 * @brief initialize the set of key exchange, hostkey, ciphers, MACs, and
 *        compression algorithms for the given ssh_session
 *
 * The selection of algorithms and keys used are determined by the
 * options that are currently set in the given ssh_session structure.
 */

<<<<<<< HEAD
static int server_set_kex(ssh_session session) {
  struct ssh_kex_struct *server = &session->next_crypto->server_kex;
  int i, j, rc;
  const char *wanted;
  char hostkeys[128] = {0};
  enum ssh_keytypes_e keytype;
  size_t len;
  int ok;

  ZERO_STRUCTP(server);

  ok = ssh_get_random(server->cookie, 16, 0);
  if (!ok) {
      ssh_set_error(session, SSH_FATAL, "PRNG error");
      return -1;
  }
=======
int server_set_kex(ssh_session session)
{
    struct ssh_kex_struct *server = &session->next_crypto->server_kex;
    int i, j, rc;
    const char *wanted, *allowed;
    char *kept;
    char hostkeys[128] = {0};
    enum ssh_keytypes_e keytype;
    size_t len;
    int ok;

    ZERO_STRUCTP(server);

    ok = ssh_get_random(server->cookie, 16, 0);
    if (!ok) {
        ssh_set_error(session, SSH_FATAL, "PRNG error");
        return -1;
    }
>>>>>>> 79900e52

    if (session->srv.ed25519_key != NULL) {
        snprintf(hostkeys,
                 sizeof(hostkeys),
                 "%s",
                 ssh_key_type_to_char(ssh_key_type(session->srv.ed25519_key)));
    }
#ifdef HAVE_ECC
    if (session->srv.ecdsa_key != NULL) {
        len = strlen(hostkeys);
        snprintf(hostkeys + len, sizeof(hostkeys) - len,
                 ",%s", session->srv.ecdsa_key->type_c);
    }
#endif
#ifdef HAVE_DSA
    if (session->srv.dsa_key != NULL) {
        len = strlen(hostkeys);
        keytype = ssh_key_type(session->srv.dsa_key);

        snprintf(hostkeys + len, sizeof(hostkeys) - len,
                 ",%s", ssh_key_type_to_char(keytype));
    }
#endif
<<<<<<< HEAD
  if (session->srv.rsa_key != NULL) {
      /* We support also the SHA2 variants */
      len = strlen(hostkeys);
      snprintf(hostkeys + len, sizeof(hostkeys) - len,
               ",rsa-sha2-512,rsa-sha2-256");

      len = strlen(hostkeys);
      keytype = ssh_key_type(session->srv.rsa_key);
=======
    if (session->srv.rsa_key != NULL) {
        /* We support also the SHA2 variants */
        len = strlen(hostkeys);
        snprintf(hostkeys + len, sizeof(hostkeys) - len,
                 ",rsa-sha2-512,rsa-sha2-256");
>>>>>>> 79900e52

        len = strlen(hostkeys);
        keytype = ssh_key_type(session->srv.rsa_key);

        snprintf(hostkeys + len, sizeof(hostkeys) - len,
                 ",%s", ssh_key_type_to_char(keytype));
    }

    if (strlen(hostkeys) == 0) {
        return -1;
    }

    if (session->opts.wanted_methods[SSH_HOSTKEYS]) {
        allowed = session->opts.wanted_methods[SSH_HOSTKEYS];
    } else {
        if (ssh_fips_mode()) {
            allowed = ssh_kex_get_fips_methods(SSH_HOSTKEYS);
        } else {
            allowed = ssh_kex_get_default_methods(SSH_HOSTKEYS);
        }
    }

    /* It is expected for the list of allowed hostkeys to be ordered by
     * preference */
    kept = ssh_find_all_matching(hostkeys[0] == ',' ? hostkeys + 1 : hostkeys,
                                 allowed);
    if (kept == NULL) {
        /* Nothing was allowed */
        return -1;
    }

    rc = ssh_options_set_algo(session,
                              SSH_HOSTKEYS,
                              kept);
    SAFE_FREE(kept);
    if (rc < 0) {
        return -1;
    }

    for (i = 0; i < 10; i++) {
        wanted = session->opts.wanted_methods[i];
        if (wanted  == NULL) {
            if (ssh_fips_mode()) {
                wanted = ssh_kex_get_fips_methods(i);
            } else {
                wanted = ssh_kex_get_default_methods(i);
            }
        }
        server->methods[i] = strdup(wanted);
        if (server->methods[i] == NULL) {
            for (j = 0; j < i; j++) {
                SAFE_FREE(server->methods[j]);
            }
            return -1;
        }
    }

    return 0;
}

int ssh_server_init_kex(ssh_session session) {
    int i;

    if (session->session_state > SSH_SESSION_STATE_BANNER_RECEIVED) {
        return SSH_ERROR;
    }

    /* free any currently-set methods: server_set_kex will allocate new ones */
    for (i = 0; i < 10 /* SSH_KEX_METHODS */; i++) {
        SAFE_FREE(session->next_crypto->server_kex.methods[i]);
    }

    return server_set_kex(session);
}

static int ssh_server_send_extensions(ssh_session session) {
    int rc;
    const char *hostkey_algorithms;

    SSH_LOG(SSH_LOG_PACKET, "Sending SSH_MSG_EXT_INFO");

    if (session->opts.pubkey_accepted_types) {
        hostkey_algorithms = session->opts.pubkey_accepted_types;
    } else {
        if (ssh_fips_mode()) {
            hostkey_algorithms = ssh_kex_get_fips_methods(SSH_HOSTKEYS);
        } else {
            /* There are no restrictions to the accepted public keys */
            hostkey_algorithms = ssh_kex_get_default_methods(SSH_HOSTKEYS);
        }
    }

    rc = ssh_buffer_pack(session->out_buffer,
                         "bdss",
                         SSH2_MSG_EXT_INFO,
                         1, /* nr. of extensions */
                         "server-sig-algs",
                         hostkey_algorithms);
    if (rc != SSH_OK) {
        goto error;
    }

    if (ssh_packet_send(session) == SSH_ERROR) {
        goto error;
    }

    return 0;
error:
    ssh_buffer_reinit(session->out_buffer);

    return -1;
}

static int ssh_server_send_extensions(ssh_session session) {
    int rc;
    const char *hostkey_algorithms;

    SSH_LOG(SSH_LOG_PACKET, "Sending SSH_MSG_EXT_INFO");
    /*
     * We can list here all the default hostkey methods, since
     * they already contain the SHA2 extension algorithms
     */
    hostkey_algorithms = ssh_kex_get_default_methods(SSH_HOSTKEYS);
    rc = ssh_buffer_pack(session->out_buffer,
                         "bdss",
                         SSH2_MSG_EXT_INFO,
                         1, /* nr. of extensions */
                         "server-sig-algs",
                         hostkey_algorithms);
    if (rc != SSH_OK) {
        goto error;
    }

    if (ssh_packet_send(session) == SSH_ERROR) {
        goto error;
    }

    return 0;
error:
    ssh_buffer_reinit(session->out_buffer);

    return -1;
}

SSH_PACKET_CALLBACK(ssh_packet_kexdh_init){
  (void)packet;
  (void)type;
  (void)user;

  SSH_LOG(SSH_LOG_PACKET,"Received SSH_MSG_KEXDH_INIT");
  if(session->dh_handshake_state != DH_STATE_INIT){
    SSH_LOG(SSH_LOG_RARE,"Invalid state for SSH_MSG_KEXDH_INIT");
    session->session_state = SSH_SESSION_STATE_ERROR;
    return SSH_PACKET_USED;
  }

  /* If first_kex_packet_follows guess was wrong, ignore this message. */
  if (session->first_kex_follows_guess_wrong != 0) {
    SSH_LOG(SSH_LOG_RARE, "first_kex_packet_follows guess was wrong, "
                          "ignoring first SSH_MSG_KEXDH_INIT message");
    session->first_kex_follows_guess_wrong = 0;

<<<<<<< HEAD
  switch(session->next_crypto->kex_type){
      case SSH_KEX_DH_GROUP1_SHA1:
      case SSH_KEX_DH_GROUP14_SHA1:
      case SSH_KEX_DH_GROUP16_SHA512:
      case SSH_KEX_DH_GROUP18_SHA512:
        rc=ssh_server_kexdh_init(session, packet);
        break;
  #ifdef HAVE_ECDH
      case SSH_KEX_ECDH_SHA2_NISTP256:
      case SSH_KEX_ECDH_SHA2_NISTP384:
      case SSH_KEX_ECDH_SHA2_NISTP521:
        rc = ssh_server_ecdh_init(session, packet);
        break;
  #endif
  #ifdef HAVE_CURVE25519
      case SSH_KEX_CURVE25519_SHA256:
      case SSH_KEX_CURVE25519_SHA256_LIBSSH_ORG:
    	rc = ssh_server_curve25519_init(session, packet);
    	break;
  #endif
      default:
        ssh_set_error(session,SSH_FATAL,"Wrong kex type in ssh_packet_kexdh_init");
        rc = SSH_ERROR;
=======
    return SSH_PACKET_USED;
>>>>>>> 79900e52
  }
  SSH_LOG(SSH_LOG_DEBUG, "Calling next KEXDH handler");
  return SSH_PACKET_NOT_USED;
}

int ssh_get_key_params(ssh_session session, ssh_key *privkey){
    ssh_key pubkey;
    ssh_string pubkey_blob;
    int rc;

    switch(session->srv.hostkey) {
      case SSH_KEYTYPE_DSS:
        *privkey = session->srv.dsa_key;
        break;
      case SSH_KEYTYPE_RSA:
        *privkey = session->srv.rsa_key;
        break;
      case SSH_KEYTYPE_ECDSA_P256:
      case SSH_KEYTYPE_ECDSA_P384:
      case SSH_KEYTYPE_ECDSA_P521:
        *privkey = session->srv.ecdsa_key;
        break;
      case SSH_KEYTYPE_ED25519:
        *privkey = session->srv.ed25519_key;
        break;
      case SSH_KEYTYPE_RSA1:
      case SSH_KEYTYPE_UNKNOWN:
      default:
        *privkey = NULL;
    }

    rc = ssh_pki_export_privkey_to_pubkey(*privkey, &pubkey);
    if (rc < 0) {
      ssh_set_error(session, SSH_FATAL,
          "Could not get the public key from the private key");

      return -1;
    }

    rc = ssh_pki_export_pubkey_blob(pubkey, &pubkey_blob);
    ssh_key_free(pubkey);
    if (rc < 0) {
      ssh_set_error_oom(session);
      return -1;
    }

    rc = ssh_dh_import_next_pubkey_blob(session, pubkey_blob);
    ssh_string_free(pubkey_blob);
    if (rc != 0) {
        ssh_set_error(session,
                      SSH_FATAL,
                      "Could not import server public key");
        return -1;
    }

    return SSH_OK;
}

/**
 * @internal
 *
 * @brief A function to be called each time a step has been done in the
 * connection.
 */
static void ssh_server_connection_callback(ssh_session session){
    int rc;

    switch(session->session_state){
        case SSH_SESSION_STATE_NONE:
        case SSH_SESSION_STATE_CONNECTING:
        case SSH_SESSION_STATE_SOCKET_CONNECTED:
            break;
        case SSH_SESSION_STATE_BANNER_RECEIVED:
            if (session->clientbanner == NULL) {
                goto error;
            }
            set_status(session, 0.4f);
            SSH_LOG(SSH_LOG_PROTOCOL,
                    "SSH client banner: %s", session->clientbanner);

            /* Here we analyze the different protocols the server allows. */
            rc = ssh_analyze_banner(session, 1);
            if (rc < 0) {
                ssh_set_error(session, SSH_FATAL,
                        "No version of SSH protocol usable (banner: %s)",
                        session->clientbanner);
                goto error;
            }

            /* from now, the packet layer is handling incoming packets */
            session->socket_callbacks.data=ssh_packet_socket_callback;
            ssh_packet_register_socket_callback(session, session->socket);

            ssh_packet_set_default_callbacks(session);
            set_status(session, 0.5f);
            session->session_state=SSH_SESSION_STATE_INITIAL_KEX;
            if (ssh_send_kex(session, 1) < 0) {
                goto error;
            }
            break;
        case SSH_SESSION_STATE_INITIAL_KEX:
            /* TODO: This state should disappear in favor of get_key handle */
            break;
        case SSH_SESSION_STATE_KEXINIT_RECEIVED:
            set_status(session,0.6f);
            if(session->next_crypto->server_kex.methods[0]==NULL){
                if(server_set_kex(session) == SSH_ERROR)
                    goto error;
                /* We are in a rekeying, so we need to send the server kex */
                if(ssh_send_kex(session, 1) < 0)
                    goto error;
            }
            ssh_list_kex(&session->next_crypto->client_kex); // log client kex
            if (ssh_kex_select_methods(session) < 0) {
                goto error;
            }
            if (crypt_set_algorithms_server(session) == SSH_ERROR)
                goto error;
            set_status(session,0.8f);
            session->session_state=SSH_SESSION_STATE_DH;
            break;
        case SSH_SESSION_STATE_DH:
            if(session->dh_handshake_state==DH_STATE_FINISHED){

                rc = ssh_packet_set_newkeys(session, SSH_DIRECTION_IN);
                if (rc != SSH_OK) {
                    goto error;
                }

                /*
                 * If the client supports extension negotiation, we will send
                 * our supported extensions now. This is the first message after
                 * sending NEWKEYS message and after turning on crypto.
                 */
                if (session->extensions & SSH_EXT_NEGOTIATION &&
                    session->session_state != SSH_SESSION_STATE_AUTHENTICATED) {

                    /*
                     * Only send an SSH_MSG_EXT_INFO message the first time the client
                     * undergoes NEWKEYS.  It is unexpected for this message to be sent
                     * upon rekey, and may cause clients to log error messages.
                     *
                     * The session_state can not be used for this purpose because it is
                     * re-set to SSH_SESSION_STATE_KEXINIT_RECEIVED during rekey.  So,
                     * use the connected flag which transitions from non-zero below.
                     *
                     * See also:
                     * - https://bugzilla.mindrot.org/show_bug.cgi?id=2929
                     */
                    if (session->connected == 0) {
                        ssh_server_send_extensions(session);
                    }
                }

                /*
                 * If the client supports extension negotiation, we will send
                 * our supported extensions now. This is the first message after
                 * sending NEWKEYS message and after turning on crypto.
                 */
                if (session->extensions & SSH_EXT_NEGOTIATION &&
                    session->session_state != SSH_SESSION_STATE_AUTHENTICATED) {
                    ssh_server_send_extensions(session);
                }

                set_status(session,1.0f);
                session->connected = 1;
                session->session_state=SSH_SESSION_STATE_AUTHENTICATING;
                if (session->flags & SSH_SESSION_FLAG_AUTHENTICATED)
                    session->session_state = SSH_SESSION_STATE_AUTHENTICATED;

            }
            break;
        case SSH_SESSION_STATE_AUTHENTICATING:
            break;
        case SSH_SESSION_STATE_ERROR:
            goto error;
        default:
            ssh_set_error(session,SSH_FATAL,"Invalid state %d",session->session_state);
    }

    return;
error:
    ssh_socket_close(session->socket);
    session->alive = 0;
    session->session_state=SSH_SESSION_STATE_ERROR;
}

/**
 * @internal
 *
 * @brief Gets the banner from socket and saves it in session.
 * Updates the session state
 *
 * @param  data pointer to the beginning of header
 * @param  len size of the banner
 * @param  user is a pointer to session
 * @returns Number of bytes processed, or zero if the banner is not complete.
 */
static int callback_receive_banner(const void *data, size_t len, void *user) {
    char *buffer = (char *) data;
    ssh_session session = (ssh_session) user;
    char *str = NULL;
    size_t i;
    int ret=0;

    for (i = 0; i < len; i++) {
#ifdef WITH_PCAP
        if(session->pcap_ctx && buffer[i] == '\n') {
            ssh_pcap_context_write(session->pcap_ctx,
                                   SSH_PCAP_DIR_IN,
                                   buffer,
                                   i + 1,
                                   i + 1);
        }
#endif
        if (buffer[i] == '\r') {
            buffer[i]='\0';
        }

        if (buffer[i] == '\n') {
            buffer[i]='\0';

            str = strdup(buffer);
            /* number of bytes read */
            ret = i + 1;
            session->clientbanner = str;
            session->session_state = SSH_SESSION_STATE_BANNER_RECEIVED;
            SSH_LOG(SSH_LOG_PACKET, "Received banner: %s", str);
            session->ssh_connection_callback(session);

            return ret;
        }

        if(i > 127) {
            /* Too big banner */
            session->session_state = SSH_SESSION_STATE_ERROR;
            ssh_set_error(session, SSH_FATAL, "Receiving banner: too large banner");

            return 0;
        }
    }

    return ret;
}

/* returns 0 until the key exchange is not finished */
static int ssh_server_kex_termination(void *s){
  ssh_session session = s;
  if (session->session_state != SSH_SESSION_STATE_ERROR &&
      session->session_state != SSH_SESSION_STATE_AUTHENTICATING &&
      session->session_state != SSH_SESSION_STATE_DISCONNECTED)
    return 0;
  else
    return 1;
}

void ssh_set_auth_methods(ssh_session session, int auth_methods){
	/* accept only methods in range */
    session->auth.supported_methods = auth_methods & 0x3f;
}

/* Do the banner and key exchange */
int ssh_handle_key_exchange(ssh_session session) {
    int rc;
    if (session->session_state != SSH_SESSION_STATE_NONE)
      goto pending;
    rc = ssh_send_banner(session, 1);
    if (rc < 0) {
        return SSH_ERROR;
    }

    session->alive = 1;

    session->ssh_connection_callback = ssh_server_connection_callback;
    session->session_state = SSH_SESSION_STATE_SOCKET_CONNECTED;
    ssh_socket_set_callbacks(session->socket,&session->socket_callbacks);
    session->socket_callbacks.data=callback_receive_banner;
    session->socket_callbacks.exception=ssh_socket_exception_callback;
    session->socket_callbacks.userdata=session;

    rc = server_set_kex(session);
    if (rc < 0) {
        return SSH_ERROR;
    }
    pending:
    rc = ssh_handle_packets_termination(session, SSH_TIMEOUT_USER,
        ssh_server_kex_termination,session);
    SSH_LOG(SSH_LOG_PACKET, "ssh_handle_key_exchange: current state : %d",
        session->session_state);
    if (rc != SSH_OK)
      return rc;
    if (session->session_state == SSH_SESSION_STATE_ERROR ||
        session->session_state == SSH_SESSION_STATE_DISCONNECTED) {
      return SSH_ERROR;
    }

  return SSH_OK;
}

/* messages */

/** @internal
 * replies to an SSH_AUTH packet with a default (denied) response.
 */
int ssh_auth_reply_default(ssh_session session,int partial) {
  char methods_c[128] = {0};
  int rc = SSH_ERROR;


  if (session->auth.supported_methods == 0) {
    session->auth.supported_methods = SSH_AUTH_METHOD_PUBLICKEY | SSH_AUTH_METHOD_PASSWORD;
  }
  if (session->auth.supported_methods & SSH_AUTH_METHOD_PUBLICKEY) {
    strncat(methods_c, "publickey,",
            sizeof(methods_c) - strlen(methods_c) - 1);
  }
  if (session->auth.supported_methods & SSH_AUTH_METHOD_GSSAPI_MIC){
	  strncat(methods_c,"gssapi-with-mic,",
			  sizeof(methods_c) - strlen(methods_c) - 1);
  }
  if (session->auth.supported_methods & SSH_AUTH_METHOD_INTERACTIVE) {
    strncat(methods_c, "keyboard-interactive,",
            sizeof(methods_c) - strlen(methods_c) - 1);
  }
  if (session->auth.supported_methods & SSH_AUTH_METHOD_PASSWORD) {
    strncat(methods_c, "password,",
            sizeof(methods_c) - strlen(methods_c) - 1);
  }
  if (session->auth.supported_methods & SSH_AUTH_METHOD_HOSTBASED) {
    strncat(methods_c, "hostbased,",
            sizeof(methods_c) - strlen(methods_c) - 1);
  }

  if (methods_c[0] == '\0' || methods_c[strlen(methods_c)-1] != ',') {
      return SSH_ERROR;
  }

  /* Strip the comma. */
  methods_c[strlen(methods_c) - 1] = '\0'; // strip the comma. We are sure there is at

  SSH_LOG(SSH_LOG_PACKET,
      "Sending a auth failure. methods that can continue: %s", methods_c);

  rc = ssh_buffer_pack(session->out_buffer,
                       "bsb",
                       SSH2_MSG_USERAUTH_FAILURE,
                       methods_c,
                       partial ? 1 : 0);
  if (rc != SSH_OK){
      ssh_set_error_oom(session);
      return SSH_ERROR;
  }
  rc = ssh_packet_send(session);
  return rc;
}

static int ssh_message_channel_request_open_reply_default(ssh_message msg) {
    int rc;

    SSH_LOG(SSH_LOG_FUNCTIONS, "Refusing a channel");

    rc = ssh_buffer_pack(msg->session->out_buffer,
                         "bdddd",
                         SSH2_MSG_CHANNEL_OPEN_FAILURE,
                         msg->channel_request_open.sender,
                         SSH2_OPEN_ADMINISTRATIVELY_PROHIBITED,
                         0,    /* reason is empty string */
                         0);   /* language string */
    if (rc != SSH_OK){
        ssh_set_error_oom(msg->session);
        return SSH_ERROR;
    }

    rc = ssh_packet_send(msg->session);
    return rc;
}

static int ssh_message_channel_request_reply_default(ssh_message msg) {
  uint32_t channel;
  int rc;

  if (msg->channel_request.want_reply) {
    channel = msg->channel_request.channel->remote_channel;

    SSH_LOG(SSH_LOG_PACKET,
        "Sending a default channel_request denied to channel %d", channel);

    rc = ssh_buffer_pack(msg->session->out_buffer,
                         "bd",
                         SSH2_MSG_CHANNEL_FAILURE,
                         channel);
    if (rc != SSH_OK){
        ssh_set_error_oom(msg->session);
        return SSH_ERROR;
    }
    return ssh_packet_send(msg->session);
  }

  SSH_LOG(SSH_LOG_PACKET,
      "The client doesn't want to know the request failed!");

  return SSH_OK;
}

static int ssh_message_service_request_reply_default(ssh_message msg) {
  /* The only return code accepted by specifications are success or disconnect */
  return ssh_message_service_reply_success(msg);
}

int ssh_message_service_reply_success(ssh_message msg) {
    ssh_session session;
    int rc;

    if (msg == NULL) {
        return SSH_ERROR;
    }
    session = msg->session;

    SSH_LOG(SSH_LOG_PACKET,
            "Sending a SERVICE_ACCEPT for service %s", msg->service_request.service);

    rc = ssh_buffer_pack(session->out_buffer,
                         "bs",
                         SSH2_MSG_SERVICE_ACCEPT,
                         msg->service_request.service);
    if (rc != SSH_OK){
        ssh_set_error_oom(session);
        return SSH_ERROR;
    }
    rc = ssh_packet_send(msg->session);
    return rc;
}

int ssh_message_global_request_reply_success(ssh_message msg, uint16_t bound_port) {
    int rc;

    SSH_LOG(SSH_LOG_FUNCTIONS, "Accepting a global request");

    if (msg->global_request.want_reply) {
        if (ssh_buffer_add_u8(msg->session->out_buffer
                    , SSH2_MSG_REQUEST_SUCCESS) < 0) {
            goto error;
        }

        if(msg->global_request.type == SSH_GLOBAL_REQUEST_TCPIP_FORWARD 
                                && msg->global_request.bind_port == 0) {
            rc = ssh_buffer_pack(msg->session->out_buffer, "d", bound_port);
            if (rc != SSH_OK) {
                ssh_set_error_oom(msg->session);
                goto error;
            }
        }

        return ssh_packet_send(msg->session);
    }

    if(msg->global_request.type == SSH_GLOBAL_REQUEST_TCPIP_FORWARD 
                                && msg->global_request.bind_port == 0) {
        SSH_LOG(SSH_LOG_PACKET,
                "The client doesn't want to know the remote port!");
    }

    return SSH_OK;
error:
    return SSH_ERROR;
}

static int ssh_message_global_request_reply_default(ssh_message msg) {
    SSH_LOG(SSH_LOG_FUNCTIONS, "Refusing a global request");

    if (msg->global_request.want_reply) {
        if (ssh_buffer_add_u8(msg->session->out_buffer
                    , SSH2_MSG_REQUEST_FAILURE) < 0) {
            goto error;
        }
        return ssh_packet_send(msg->session);
    }
    SSH_LOG(SSH_LOG_PACKET,
            "The client doesn't want to know the request failed!");

    return SSH_OK;
error:
    return SSH_ERROR;
}

int ssh_message_reply_default(ssh_message msg) {
  if (msg == NULL) {
    return -1;
  }

  switch(msg->type) {
    case SSH_REQUEST_AUTH:
      return ssh_auth_reply_default(msg->session, 0);
    case SSH_REQUEST_CHANNEL_OPEN:
      return ssh_message_channel_request_open_reply_default(msg);
    case SSH_REQUEST_CHANNEL:
      return ssh_message_channel_request_reply_default(msg);
    case SSH_REQUEST_SERVICE:
      return ssh_message_service_request_reply_default(msg);
    case SSH_REQUEST_GLOBAL:
      return ssh_message_global_request_reply_default(msg);
    default:
      SSH_LOG(SSH_LOG_PACKET,
          "Don't know what to default reply to %d type",
          msg->type);
      break;
  }

  return -1;
}

const char *ssh_message_service_service(ssh_message msg){
  if (msg == NULL) {
    return NULL;
  }
  return msg->service_request.service;
}

const char *ssh_message_auth_user(ssh_message msg) {
  if (msg == NULL) {
    return NULL;
  }

  return msg->auth_request.username;
}

const char *ssh_message_auth_password(ssh_message msg){
  if (msg == NULL) {
    return NULL;
  }

  return msg->auth_request.password;
}

ssh_key ssh_message_auth_pubkey(ssh_message msg) {
  if (msg == NULL) {
    return NULL;
  }

  return msg->auth_request.pubkey;
}

/* Get the publickey of an auth request */
ssh_public_key ssh_message_auth_publickey(ssh_message msg){
  if (msg == NULL) {
    return NULL;
  }

  return ssh_pki_convert_key_to_publickey(msg->auth_request.pubkey);
}

enum ssh_publickey_state_e ssh_message_auth_publickey_state(ssh_message msg){
	if (msg == NULL) {
	    return -1;
	  }
	  return msg->auth_request.signature_state;
}

int ssh_message_auth_kbdint_is_response(ssh_message msg) {
  if (msg == NULL) {
    return -1;
  }

  return msg->auth_request.kbdint_response != 0;
}

int ssh_message_auth_set_methods(ssh_message msg, int methods) {
  if (msg == NULL || msg->session == NULL) {
    return -1;
  }

  msg->session->auth.supported_methods = methods;

  return 0;
}

int ssh_message_auth_interactive_request(ssh_message msg, const char *name,
                            const char *instruction, unsigned int num_prompts,
                            const char **prompts, char *echo) {
  int rc;
  unsigned int i = 0;

  if(name == NULL || instruction == NULL) {
    return SSH_ERROR;
  }
  if(num_prompts > 0 && (prompts == NULL || echo == NULL)) {
    return SSH_ERROR;
  }

  rc = ssh_buffer_pack(msg->session->out_buffer,
                       "bsssd",
                       SSH2_MSG_USERAUTH_INFO_REQUEST,
                       name,
                       instruction,
                       "",           /* language tag */
                       num_prompts);
  if (rc != SSH_OK){
    ssh_set_error_oom(msg->session);
    return SSH_ERROR;
  }

  for(i = 0; i < num_prompts; i++) {
    rc = ssh_buffer_pack(msg->session->out_buffer,
                         "sb",
                         prompts[i],
                         echo[i] ? 1 : 0);
    if (rc != SSH_OK){
        ssh_set_error_oom(msg->session);
        return SSH_ERROR;
    }
  }

  rc = ssh_packet_send(msg->session);

  /* fill in the kbdint structure */
  if (msg->session->kbdint == NULL) {
    SSH_LOG(SSH_LOG_PROTOCOL, "Warning: Got a "
                                        "keyboard-interactive response but it "
                                        "seems we didn't send the request.");

    msg->session->kbdint = ssh_kbdint_new();
    if (msg->session->kbdint == NULL) {
      ssh_set_error_oom(msg->session);

      return SSH_ERROR;
    }
  } else {
    ssh_kbdint_clean(msg->session->kbdint);
  }

  msg->session->kbdint->name = strdup(name);
  if(msg->session->kbdint->name == NULL) {
      ssh_set_error_oom(msg->session);
      ssh_kbdint_free(msg->session->kbdint);
      msg->session->kbdint = NULL;
      return SSH_PACKET_USED;
  }
  msg->session->kbdint->instruction = strdup(instruction);
  if(msg->session->kbdint->instruction == NULL) {
      ssh_set_error_oom(msg->session);
      ssh_kbdint_free(msg->session->kbdint);
      msg->session->kbdint = NULL;
      return SSH_PACKET_USED;
  }

  msg->session->kbdint->nprompts = num_prompts;
  if(num_prompts > 0) {
    msg->session->kbdint->prompts = calloc(num_prompts, sizeof(char *));
    if (msg->session->kbdint->prompts == NULL) {
      msg->session->kbdint->nprompts = 0;
      ssh_set_error_oom(msg->session);
      ssh_kbdint_free(msg->session->kbdint);
      msg->session->kbdint = NULL;
      return SSH_ERROR;
    }
    msg->session->kbdint->echo = calloc(num_prompts, sizeof(unsigned char));
    if (msg->session->kbdint->echo == NULL) {
      ssh_set_error_oom(msg->session);
      ssh_kbdint_free(msg->session->kbdint);
      msg->session->kbdint = NULL;
      return SSH_ERROR;
    }
    for (i = 0; i < num_prompts; i++) {
      msg->session->kbdint->echo[i] = echo[i];
      msg->session->kbdint->prompts[i] = strdup(prompts[i]);
      if (msg->session->kbdint->prompts[i] == NULL) {
        ssh_set_error_oom(msg->session);
        msg->session->kbdint->nprompts = i;
        ssh_kbdint_free(msg->session->kbdint);
        msg->session->kbdint = NULL;
        return SSH_PACKET_USED;
      }
    }
  } else {
    msg->session->kbdint->prompts = NULL;
    msg->session->kbdint->echo = NULL;
  }
  msg->session->auth.state = SSH_AUTH_STATE_INFO;

  return rc;
}

int ssh_auth_reply_success(ssh_session session, int partial)
{
    struct ssh_crypto_struct *crypto = NULL;
    int r;

    if (session == NULL) {
        return SSH_ERROR;
    }

    if (partial) {
        return ssh_auth_reply_default(session, partial);
    }

    r = ssh_buffer_add_u8(session->out_buffer,SSH2_MSG_USERAUTH_SUCCESS);
    if (r < 0) {
        return SSH_ERROR;
    }

    r = ssh_packet_send(session);

    /*
     * Consider the session as having been authenticated only after sending
     * the USERAUTH_SUCCESS message.  Setting these flags after ssh_packet_send
     * ensures that a rekey is not triggered prematurely, causing the message
     * to be queued.
     */
    session->session_state = SSH_SESSION_STATE_AUTHENTICATED;
    session->flags |= SSH_SESSION_FLAG_AUTHENTICATED;

    crypto = ssh_packet_get_current_crypto(session, SSH_DIRECTION_OUT);
    if (crypto != NULL && crypto->delayed_compress_out) {
        SSH_LOG(SSH_LOG_PROTOCOL, "Enabling delayed compression OUT");
        crypto->do_compress_out = 1;
    }

    crypto = ssh_packet_get_current_crypto(session, SSH_DIRECTION_IN);
    if (crypto != NULL && crypto->delayed_compress_in) {
        SSH_LOG(SSH_LOG_PROTOCOL, "Enabling delayed compression IN");
        crypto->do_compress_in = 1;
    }
    return r;
}

int ssh_message_auth_reply_success(ssh_message msg, int partial) {
	if(msg == NULL)
		return SSH_ERROR;
	return ssh_auth_reply_success(msg->session, partial);
}

/* Answer OK to a pubkey auth request */
int ssh_message_auth_reply_pk_ok(ssh_message msg, ssh_string algo, ssh_string pubkey) {
    int rc;
    if (msg == NULL) {
        return SSH_ERROR;
    }

    rc = ssh_buffer_pack(msg->session->out_buffer,
                         "bSS",
                         SSH2_MSG_USERAUTH_PK_OK,
                         algo,
                         pubkey);
    if(rc != SSH_OK){
        ssh_set_error_oom(msg->session);
        return SSH_ERROR;
    }

    rc = ssh_packet_send(msg->session);
    return rc;
}

int ssh_message_auth_reply_pk_ok_simple(ssh_message msg) {
    ssh_string algo;
    ssh_string pubkey_blob = NULL;
    int ret;

    algo = ssh_string_from_char(msg->auth_request.pubkey->type_c);
    if (algo == NULL) {
        return SSH_ERROR;
    }

    ret = ssh_pki_export_pubkey_blob(msg->auth_request.pubkey, &pubkey_blob);
    if (ret < 0) {
        ssh_string_free(algo);
        return SSH_ERROR;
    }

    ret = ssh_message_auth_reply_pk_ok(msg, algo, pubkey_blob);

    ssh_string_free(algo);
    ssh_string_free(pubkey_blob);

    return ret;
}


const char *ssh_message_channel_request_open_originator(ssh_message msg){
    return msg->channel_request_open.originator;
}

int ssh_message_channel_request_open_originator_port(ssh_message msg){
    return msg->channel_request_open.originator_port;
}

const char *ssh_message_channel_request_open_destination(ssh_message msg){
    return msg->channel_request_open.destination;
}

int ssh_message_channel_request_open_destination_port(ssh_message msg){
    return msg->channel_request_open.destination_port;
}

ssh_channel ssh_message_channel_request_channel(ssh_message msg){
    return msg->channel_request.channel;
}

const char *ssh_message_channel_request_pty_term(ssh_message msg){
    return msg->channel_request.TERM;
}

int ssh_message_channel_request_pty_width(ssh_message msg){
    return msg->channel_request.width;
}

int ssh_message_channel_request_pty_height(ssh_message msg){
    return msg->channel_request.height;
}

int ssh_message_channel_request_pty_pxwidth(ssh_message msg){
    return msg->channel_request.pxwidth;
}

int ssh_message_channel_request_pty_pxheight(ssh_message msg){
    return msg->channel_request.pxheight;
}

const char *ssh_message_channel_request_env_name(ssh_message msg){
    return msg->channel_request.var_name;
}

const char *ssh_message_channel_request_env_value(ssh_message msg){
    return msg->channel_request.var_value;
}

const char *ssh_message_channel_request_command(ssh_message msg){
    return msg->channel_request.command;
}

const char *ssh_message_channel_request_subsystem(ssh_message msg){
    return msg->channel_request.subsystem;
}

int ssh_message_channel_request_x11_single_connection(ssh_message msg){
    return msg->channel_request.x11_single_connection ? 1 : 0;
}

const char *ssh_message_channel_request_x11_auth_protocol(ssh_message msg){
    return msg->channel_request.x11_auth_protocol;
}

const char *ssh_message_channel_request_x11_auth_cookie(ssh_message msg){
    return msg->channel_request.x11_auth_cookie;
}

int ssh_message_channel_request_x11_screen_number(ssh_message msg){
    return msg->channel_request.x11_screen_number;
}

const char *ssh_message_global_request_address(ssh_message msg){
    return msg->global_request.bind_address;
}

int ssh_message_global_request_port(ssh_message msg){
    return msg->global_request.bind_port;
}

/** @brief defines the ssh_message callback
 * @param session the current ssh session
 * @param[in] ssh_bind_message_callback a function pointer to a callback taking the
 * current ssh session and received message as parameters. the function returns
 * 0 if the message has been parsed and treated successfully, 1 otherwise (libssh
 * must take care of the response).
 * @param[in] data void pointer to be passed to callback functions
 */
void ssh_set_message_callback(ssh_session session,
        int(*ssh_bind_message_callback)(ssh_session session, ssh_message msg, void *data),
        void *data) {
  session->ssh_message_callback = ssh_bind_message_callback;
  session->ssh_message_callback_data = data;
}

int ssh_execute_message_callbacks(ssh_session session){
  ssh_message msg=NULL;
  int ret;
  ssh_handle_packets(session, SSH_TIMEOUT_NONBLOCKING);
  if(!session->ssh_message_list)
    return SSH_OK;
  if(session->ssh_message_callback){
    while((msg=ssh_message_pop_head(session)) != NULL) {
      ret=session->ssh_message_callback(session,msg,
                                        session->ssh_message_callback_data);
      if(ret==1){
        ret = ssh_message_reply_default(msg);
        ssh_message_free(msg);
        if(ret != SSH_OK)
          return ret;
      } else {
        ssh_message_free(msg);
      }
    }
  } else {
    while((msg=ssh_message_pop_head(session)) != NULL) {
      ret = ssh_message_reply_default(msg);
      ssh_message_free(msg);
      if(ret != SSH_OK)
        return ret;
    }
  }
  return SSH_OK;
}

int ssh_send_keepalive(ssh_session session)
{
    /* Client denies the request, so the error code is not meaningful */
    (void)ssh_global_request(session, "keepalive@openssh.com", NULL, 1);

    return SSH_OK;
}

/** @} */<|MERGE_RESOLUTION|>--- conflicted
+++ resolved
@@ -66,11 +66,6 @@
             session->common.callbacks->connect_status_function(session->common.callbacks->userdata, status); \
     } while (0)
 
-<<<<<<< HEAD
-static int dh_handshake_server(ssh_session session);
-
-=======
->>>>>>> 79900e52
 /**
  * @addtogroup libssh_server
  *
@@ -86,24 +81,6 @@
  * options that are currently set in the given ssh_session structure.
  */
 
-<<<<<<< HEAD
-static int server_set_kex(ssh_session session) {
-  struct ssh_kex_struct *server = &session->next_crypto->server_kex;
-  int i, j, rc;
-  const char *wanted;
-  char hostkeys[128] = {0};
-  enum ssh_keytypes_e keytype;
-  size_t len;
-  int ok;
-
-  ZERO_STRUCTP(server);
-
-  ok = ssh_get_random(server->cookie, 16, 0);
-  if (!ok) {
-      ssh_set_error(session, SSH_FATAL, "PRNG error");
-      return -1;
-  }
-=======
 int server_set_kex(ssh_session session)
 {
     struct ssh_kex_struct *server = &session->next_crypto->server_kex;
@@ -122,7 +99,6 @@
         ssh_set_error(session, SSH_FATAL, "PRNG error");
         return -1;
     }
->>>>>>> 79900e52
 
     if (session->srv.ed25519_key != NULL) {
         snprintf(hostkeys,
@@ -146,22 +122,11 @@
                  ",%s", ssh_key_type_to_char(keytype));
     }
 #endif
-<<<<<<< HEAD
-  if (session->srv.rsa_key != NULL) {
-      /* We support also the SHA2 variants */
-      len = strlen(hostkeys);
-      snprintf(hostkeys + len, sizeof(hostkeys) - len,
-               ",rsa-sha2-512,rsa-sha2-256");
-
-      len = strlen(hostkeys);
-      keytype = ssh_key_type(session->srv.rsa_key);
-=======
     if (session->srv.rsa_key != NULL) {
         /* We support also the SHA2 variants */
         len = strlen(hostkeys);
         snprintf(hostkeys + len, sizeof(hostkeys) - len,
                  ",rsa-sha2-512,rsa-sha2-256");
->>>>>>> 79900e52
 
         len = strlen(hostkeys);
         keytype = ssh_key_type(session->srv.rsa_key);
@@ -275,37 +240,6 @@
     return -1;
 }
 
-static int ssh_server_send_extensions(ssh_session session) {
-    int rc;
-    const char *hostkey_algorithms;
-
-    SSH_LOG(SSH_LOG_PACKET, "Sending SSH_MSG_EXT_INFO");
-    /*
-     * We can list here all the default hostkey methods, since
-     * they already contain the SHA2 extension algorithms
-     */
-    hostkey_algorithms = ssh_kex_get_default_methods(SSH_HOSTKEYS);
-    rc = ssh_buffer_pack(session->out_buffer,
-                         "bdss",
-                         SSH2_MSG_EXT_INFO,
-                         1, /* nr. of extensions */
-                         "server-sig-algs",
-                         hostkey_algorithms);
-    if (rc != SSH_OK) {
-        goto error;
-    }
-
-    if (ssh_packet_send(session) == SSH_ERROR) {
-        goto error;
-    }
-
-    return 0;
-error:
-    ssh_buffer_reinit(session->out_buffer);
-
-    return -1;
-}
-
 SSH_PACKET_CALLBACK(ssh_packet_kexdh_init){
   (void)packet;
   (void)type;
@@ -324,33 +258,7 @@
                           "ignoring first SSH_MSG_KEXDH_INIT message");
     session->first_kex_follows_guess_wrong = 0;
 
-<<<<<<< HEAD
-  switch(session->next_crypto->kex_type){
-      case SSH_KEX_DH_GROUP1_SHA1:
-      case SSH_KEX_DH_GROUP14_SHA1:
-      case SSH_KEX_DH_GROUP16_SHA512:
-      case SSH_KEX_DH_GROUP18_SHA512:
-        rc=ssh_server_kexdh_init(session, packet);
-        break;
-  #ifdef HAVE_ECDH
-      case SSH_KEX_ECDH_SHA2_NISTP256:
-      case SSH_KEX_ECDH_SHA2_NISTP384:
-      case SSH_KEX_ECDH_SHA2_NISTP521:
-        rc = ssh_server_ecdh_init(session, packet);
-        break;
-  #endif
-  #ifdef HAVE_CURVE25519
-      case SSH_KEX_CURVE25519_SHA256:
-      case SSH_KEX_CURVE25519_SHA256_LIBSSH_ORG:
-    	rc = ssh_server_curve25519_init(session, packet);
-    	break;
-  #endif
-      default:
-        ssh_set_error(session,SSH_FATAL,"Wrong kex type in ssh_packet_kexdh_init");
-        rc = SSH_ERROR;
-=======
     return SSH_PACKET_USED;
->>>>>>> 79900e52
   }
   SSH_LOG(SSH_LOG_DEBUG, "Calling next KEXDH handler");
   return SSH_PACKET_NOT_USED;
@@ -505,16 +413,6 @@
                     }
                 }
 
-                /*
-                 * If the client supports extension negotiation, we will send
-                 * our supported extensions now. This is the first message after
-                 * sending NEWKEYS message and after turning on crypto.
-                 */
-                if (session->extensions & SSH_EXT_NEGOTIATION &&
-                    session->session_state != SSH_SESSION_STATE_AUTHENTICATED) {
-                    ssh_server_send_extensions(session);
-                }
-
                 set_status(session,1.0f);
                 session->connected = 1;
                 session->session_state=SSH_SESSION_STATE_AUTHENTICATING;
