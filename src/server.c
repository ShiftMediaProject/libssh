/*
 * server.c - functions for creating a SSH server
 *
 * This file is part of the SSH Library
 *
 * Copyright (c) 2004-2013 by Aris Adamantiadis
 *
 * The SSH Library is free software; you can redistribute it and/or modify
 * it under the terms of the GNU Lesser General Public License as published by
 * the Free Software Foundation; either version 2.1 of the License, or (at your
 * option) any later version.
 *
 * The SSH Library is distributed in the hope that it will be useful, but
 * WITHOUT ANY WARRANTY; without even the implied warranty of MERCHANTABILITY
 * or FITNESS FOR A PARTICULAR PURPOSE.  See the GNU Lesser General Public
 * License for more details.
 *
 * You should have received a copy of the GNU Lesser General Public License
 * along with the SSH Library; see the file COPYING.  If not, write to
 * the Free Software Foundation, Inc., 59 Temple Place - Suite 330, Boston,
 * MA 02111-1307, USA.
 */

#include "config.h"

#include <errno.h>
#include <fcntl.h>
#include <stdio.h>
#include <string.h>
#include <stdlib.h>

#ifdef _WIN32
# include <winsock2.h>
# include <ws2tcpip.h>

  /*
   * <wspiapi.h> is necessary for getaddrinfo before Windows XP, but it isn't
   * available on some platforms like MinGW.
   */
# ifdef HAVE_WSPIAPI_H
#  include <wspiapi.h>
# endif
#else
# include <netinet/in.h>
#endif

#include "libssh/priv.h"
#include "libssh/libssh.h"
#include "libssh/server.h"
#include "libssh/ssh2.h"
#include "libssh/buffer.h"
#include "libssh/packet.h"
#include "libssh/socket.h"
#include "libssh/session.h"
#include "libssh/kex.h"
#include "libssh/misc.h"
#include "libssh/pki.h"
#include "libssh/dh.h"
#include "libssh/messages.h"
#include "libssh/options.h"
#include "libssh/curve25519.h"

#define set_status(session, status) do {\
        if (session->common.callbacks && session->common.callbacks->connect_status_function) \
            session->common.callbacks->connect_status_function(session->common.callbacks->userdata, status); \
    } while (0)

static int dh_handshake_server(ssh_session session);


/**
 * @addtogroup libssh_server
 *
 * @{
 */

/** @internal
 * This functions sets the Key Exchange protocols to be accepted
 * by the server. They depend on
 * -What the user asked (via options)
 * -What is available (keys)
 * It should then accept the intersection of what the user asked
 * and what is available, and return an error if nothing matches
 */

static int server_set_kex(ssh_session session) {
  struct ssh_kex_struct *server = &session->next_crypto->server_kex;
  int i, j, rc;
  const char *wanted;
  char hostkeys[64] = {0};
  enum ssh_keytypes_e keytype;
  size_t len;

  ZERO_STRUCTP(server);
  ssh_get_random(server->cookie, 16, 0);

#ifdef HAVE_ECC
  if (session->srv.ecdsa_key != NULL) {
      snprintf(hostkeys, sizeof(hostkeys),
               "%s", session->srv.ecdsa_key->type_c);
  }
#endif
  if (session->srv.dsa_key != NULL) {
      len = strlen(hostkeys);
      keytype = ssh_key_type(session->srv.dsa_key);

      snprintf(hostkeys + len, sizeof(hostkeys) - len,
               ",%s", ssh_key_type_to_char(keytype));
  }
  if (session->srv.rsa_key != NULL) {
      len = strlen(hostkeys);
      keytype = ssh_key_type(session->srv.rsa_key);

      snprintf(hostkeys + len, sizeof(hostkeys) - len,
               ",%s", ssh_key_type_to_char(keytype));
  }

  if (strlen(hostkeys) == 0) {
      return -1;
  }

<<<<<<< HEAD
  server->methods = (char **) malloc(10 * sizeof(char **));
  if (server->methods == NULL) {
    return -1;
=======
  rc = ssh_options_set_algo(session,
                            SSH_HOSTKEYS,
                            hostkeys[0] == ',' ? hostkeys + 1 : hostkeys);
  if (rc < 0) {
      return -1;
>>>>>>> 4919771f
  }

  for (i = 0; i < 10; i++) {
    if ((wanted = session->opts.wanted_methods[i]) == NULL) {
      wanted = ssh_kex_get_supported_method(i);
    }
    server->methods[i] = strdup(wanted);
    if (server->methods[i] == NULL) {
      for (j = 0; j < i; j++) {
        SAFE_FREE(server->methods[j]);
      }
      return -1;
    }
  }

  return 0;
}

/** @internal
 * @brief parse an incoming SSH_MSG_KEXDH_INIT packet and complete
 *        key exchange
 **/
static int ssh_server_kexdh_init(ssh_session session, ssh_buffer packet){
    ssh_string e;
    e = buffer_get_ssh_string(packet);
    if (e == NULL) {
      ssh_set_error(session, SSH_FATAL, "No e number in client request");
      return -1;
    }
    if (dh_import_e(session, e) < 0) {
      ssh_set_error(session, SSH_FATAL, "Cannot import e number");
      session->session_state=SSH_SESSION_STATE_ERROR;
    } else {
      session->dh_handshake_state=DH_STATE_INIT_SENT;
      dh_handshake_server(session);
    }
    ssh_string_free(e);
    return SSH_OK;
}

SSH_PACKET_CALLBACK(ssh_packet_kexdh_init){
  int rc;
  (void)type;
  (void)user;

  SSH_LOG(SSH_LOG_PACKET,"Received SSH_MSG_KEXDH_INIT");
  if(session->dh_handshake_state != DH_STATE_INIT){
    SSH_LOG(SSH_LOG_RARE,"Invalid state for SSH_MSG_KEXDH_INIT");
    goto error;
  }
  switch(session->next_crypto->kex_type){
      case SSH_KEX_DH_GROUP1_SHA1:
      case SSH_KEX_DH_GROUP14_SHA1:
        rc=ssh_server_kexdh_init(session, packet);
        break;
  #ifdef HAVE_ECDH
      case SSH_KEX_ECDH_SHA2_NISTP256:
        rc = ssh_server_ecdh_init(session, packet);
        break;
  #endif
  #ifdef HAVE_CURVE25519
      case SSH_KEX_CURVE25519_SHA256_LIBSSH_ORG:
    	rc = ssh_server_curve25519_init(session, packet);
    	break;
  #endif
      default:
        ssh_set_error(session,SSH_FATAL,"Wrong kex type in ssh_packet_kexdh_init");
        rc = SSH_ERROR;
  }
  if (rc == SSH_ERROR)
      session->session_state = SSH_SESSION_STATE_ERROR;
  error:

  return SSH_PACKET_USED;
}

int ssh_get_key_params(ssh_session session, ssh_key *privkey){
    ssh_key pubkey;
    ssh_string pubkey_blob;
    int rc;

    switch(session->srv.hostkey) {
      case SSH_KEYTYPE_DSS:
        *privkey = session->srv.dsa_key;
        break;
      case SSH_KEYTYPE_RSA:
      case SSH_KEYTYPE_RSA1:
        *privkey = session->srv.rsa_key;
        break;
      case SSH_KEYTYPE_ECDSA:
        *privkey = session->srv.ecdsa_key;
        break;
      case SSH_KEYTYPE_UNKNOWN:
        *privkey = NULL;
    }

    rc = ssh_pki_export_privkey_to_pubkey(*privkey, &pubkey);
    if (rc < 0) {
      ssh_set_error(session, SSH_FATAL,
          "Could not get the public key from the private key");

      return -1;
    }

    rc = ssh_pki_export_pubkey_blob(pubkey, &pubkey_blob);
    ssh_key_free(pubkey);
    if (rc < 0) {
      ssh_set_error_oom(session);
      return -1;
    }

    dh_import_pubkey(session, pubkey_blob);
    return SSH_OK;
}

static int dh_handshake_server(ssh_session session) {
  ssh_key privkey;
  //ssh_string pubkey_blob = NULL;
  ssh_string sig_blob;
  ssh_string f;

  if (dh_generate_y(session) < 0) {
    ssh_set_error(session, SSH_FATAL, "Could not create y number");
    return -1;
  }
  if (dh_generate_f(session) < 0) {
    ssh_set_error(session, SSH_FATAL, "Could not create f number");
    return -1;
  }

  f = dh_get_f(session);
  if (f == NULL) {
    ssh_set_error(session, SSH_FATAL, "Could not get the f number");
    return -1;
  }

<<<<<<< HEAD
  switch(session->hostkeys){
    case SSH_KEYTYPE_DSS:
      prv = session->dsa_key;
      break;
    case SSH_KEYTYPE_RSA:
      prv = session->rsa_key;
      break;
    default:
      ssh_set_error(session,
                    SSH_FATAL,
                    "Could not determine the specified hostkey");
      ssh_string_free(f);
      return -1;
  }

  pub = publickey_from_privatekey(prv);
  if (pub == NULL) {
    ssh_set_error(session, SSH_FATAL,
        "Could not get the public key from the private key");
    ssh_string_free(f);
    return -1;
  }
  pubkey = publickey_to_string(pub);
  publickey_free(pub);
  if (pubkey == NULL) {
    ssh_set_error(session, SSH_FATAL, "Not enough space");
    ssh_string_free(f);
    return -1;
=======
  if (ssh_get_key_params(session,&privkey) != SSH_OK){
      ssh_string_free(f);
      return -1;
>>>>>>> 4919771f
  }

  if (dh_build_k(session) < 0) {
    ssh_set_error(session, SSH_FATAL, "Could not import the public key");
    ssh_string_free(f);
    return -1;
  }

  if (make_sessionid(session) != SSH_OK) {
    ssh_set_error(session, SSH_FATAL, "Could not create a session id");
    ssh_string_free(f);
    return -1;
  }

  sig_blob = ssh_srv_pki_do_sign_sessionid(session, privkey);
  if (sig_blob == NULL) {
    ssh_set_error(session, SSH_FATAL, "Could not sign the session id");
    ssh_string_free(f);
    return -1;
  }

  if (buffer_add_u8(session->out_buffer, SSH2_MSG_KEXDH_REPLY) < 0 ||
      buffer_add_ssh_string(session->out_buffer,
              session->next_crypto->server_pubkey) < 0 ||
      buffer_add_ssh_string(session->out_buffer, f) < 0 ||
      buffer_add_ssh_string(session->out_buffer, sig_blob) < 0) {
    ssh_set_error(session, SSH_FATAL, "Not enough space");
    buffer_reinit(session->out_buffer);
    ssh_string_free(f);
    ssh_string_free(sig_blob);
    return -1;
  }
  ssh_string_free(f);
  ssh_string_free(sig_blob);
  if (packet_send(session) == SSH_ERROR) {
    return -1;
  }

  if (buffer_add_u8(session->out_buffer, SSH2_MSG_NEWKEYS) < 0) {
    buffer_reinit(session->out_buffer);
    return -1;
  }

  if (packet_send(session) == SSH_ERROR) {
    return -1;
  }
  SSH_LOG(SSH_LOG_PACKET, "SSH_MSG_NEWKEYS sent");
  session->dh_handshake_state=DH_STATE_NEWKEYS_SENT;

  return 0;
}

/**
 * @internal
 *
 * @brief A function to be called each time a step has been done in the
 * connection.
 */
static void ssh_server_connection_callback(ssh_session session){
	int ssh1,ssh2;
<<<<<<< HEAD
    int rc;

	enter_function();
=======

>>>>>>> 4919771f
	switch(session->session_state){
		case SSH_SESSION_STATE_NONE:
		case SSH_SESSION_STATE_CONNECTING:
		case SSH_SESSION_STATE_SOCKET_CONNECTED:
			break;
		case SSH_SESSION_STATE_BANNER_RECEIVED:
		  if (session->clientbanner == NULL) {
		    goto error;
		  }
		  set_status(session, 0.4f);
		  SSH_LOG(SSH_LOG_RARE,
		      "SSH client banner: %s", session->clientbanner);

		  /* Here we analyze the different protocols the server allows. */
		  if (ssh_analyze_banner(session, 1, &ssh1, &ssh2) < 0) {
		    goto error;
		  }
		  /* Here we decide which version of the protocol to use. */
		  if (ssh2 && session->opts.ssh2) {
		    session->version = 2;
		  } else if (ssh1 && session->opts.ssh1) {
		    session->version = 1;
		  } else if (ssh1 && !session->opts.ssh1) {
#ifdef WITH_SSH1
		    ssh_set_error(session, SSH_FATAL,
		        "SSH-1 protocol not available (configure session to allow SSH-1)");
		    goto error;
#else
		    ssh_set_error(session, SSH_FATAL,
		        "SSH-1 protocol not available (libssh compiled without SSH-1 support)");
		    goto error;
#endif
		  } else {
		    ssh_set_error(session, SSH_FATAL,
		        "No version of SSH protocol usable (banner: %s)",
		        session->clientbanner);
		    goto error;
		  }
		  /* from now, the packet layer is handling incoming packets */
		  if(session->version==2)
		    session->socket_callbacks.data=ssh_packet_socket_callback;
#ifdef WITH_SSH1
		  else
		    session->socket_callbacks.data=ssh_packet_socket_callback1;
#endif
		  ssh_packet_set_default_callbacks(session);
		  set_status(session, 0.5f);
		  session->session_state=SSH_SESSION_STATE_INITIAL_KEX;
          if (ssh_send_kex(session, 1) < 0) {
			goto error;
		  }
		  break;
		case SSH_SESSION_STATE_INITIAL_KEX:
		/* TODO: This state should disappear in favor of get_key handle */
#ifdef WITH_SSH1
			if(session->version==1){
				if (ssh_get_kex1(session) < 0)
					goto error;
				set_status(session,0.6f);
				session->connected = 1;
				break;
			}
#endif
			break;
		case SSH_SESSION_STATE_KEXINIT_RECEIVED:
			set_status(session,0.6f);
<<<<<<< HEAD
			ssh_list_kex(session, &session->client_kex); // log client kex
            rc = crypt_set_algorithms_server(session);
            if (rc == SSH_ERROR) {
                goto error;
            }
			if (set_kex(session) < 0) {
=======
			if(session->next_crypto->server_kex.methods[0]==NULL){
			      if(server_set_kex(session) == SSH_ERROR)
				goto error;
			      /* We are in a rekeying, so we need to send the server kex */
			      if(ssh_send_kex(session, 1) < 0)
				goto error;
			}
			ssh_list_kex(&session->next_crypto->client_kex); // log client kex
			if (ssh_kex_select_methods(session) < 0) {
>>>>>>> 4919771f
				goto error;
			}
            if (crypt_set_algorithms_server(session) == SSH_ERROR)
                goto error;
			set_status(session,0.8f);
			session->session_state=SSH_SESSION_STATE_DH;
            break;
		case SSH_SESSION_STATE_DH:
			if(session->dh_handshake_state==DH_STATE_FINISHED){
                if (generate_session_keys(session) < 0) {
                  goto error;
                }

                /*
                 * Once we got SSH2_MSG_NEWKEYS we can switch next_crypto and
                 * current_crypto
                 */
                if (session->current_crypto) {
                  crypto_free(session->current_crypto);
                }

                /* FIXME TODO later, include a function to change keys */
                session->current_crypto = session->next_crypto;
                session->next_crypto = crypto_new();
                if (session->next_crypto == NULL) {
                  goto error;
                }
			session->next_crypto->session_id = malloc(session->current_crypto->digest_len);
			if (session->next_crypto->session_id == NULL) {
			  ssh_set_error_oom(session);
			  goto error;
			}
			memcpy(session->next_crypto->session_id, session->current_crypto->session_id,
			    session->current_crypto->digest_len);

			    set_status(session,1.0f);
			    session->connected = 1;
			    session->session_state=SSH_SESSION_STATE_AUTHENTICATING;
			    if (session->flags & SSH_SESSION_FLAG_AUTHENTICATED)
				    session->session_state = SSH_SESSION_STATE_AUTHENTICATED;
		}
			break;
		case SSH_SESSION_STATE_AUTHENTICATING:
			break;
		case SSH_SESSION_STATE_ERROR:
			goto error;
		default:
			ssh_set_error(session,SSH_FATAL,"Invalid state %d",session->session_state);
	}

	return;
error:
	ssh_socket_close(session->socket);
	session->alive = 0;
	session->session_state=SSH_SESSION_STATE_ERROR;
}

/**
 * @internal
 *
 * @brief Gets the banner from socket and saves it in session.
 * Updates the session state
 *
 * @param  data pointer to the beginning of header
 * @param  len size of the banner
 * @param  user is a pointer to session
 * @returns Number of bytes processed, or zero if the banner is not complete.
 */
static int callback_receive_banner(const void *data, size_t len, void *user) {
    char *buffer = (char *) data;
    ssh_session session = (ssh_session) user;
    char *str = NULL;
    size_t i;
    int ret=0;

    for (i = 0; i < len; i++) {
#ifdef WITH_PCAP
        if(session->pcap_ctx && buffer[i] == '\n') {
            ssh_pcap_context_write(session->pcap_ctx,
                                   SSH_PCAP_DIR_IN,
                                   buffer,
                                   i + 1,
                                   i + 1);
        }
#endif
        if (buffer[i] == '\r') {
            buffer[i]='\0';
        }

        if (buffer[i] == '\n') {
            buffer[i]='\0';

            str = strdup(buffer);
            /* number of bytes read */
            ret = i + 1;
            session->clientbanner = str;
            session->session_state = SSH_SESSION_STATE_BANNER_RECEIVED;
            SSH_LOG(SSH_LOG_PACKET, "Received banner: %s", str);
            session->ssh_connection_callback(session);

            return ret;
        }

        if(i > 127) {
            /* Too big banner */
            session->session_state = SSH_SESSION_STATE_ERROR;
            ssh_set_error(session, SSH_FATAL, "Receiving banner: too large banner");

            return 0;
        }
    }

    return ret;
}

/* returns 0 until the key exchange is not finished */
static int ssh_server_kex_termination(void *s){
  ssh_session session = s;
  if (session->session_state != SSH_SESSION_STATE_ERROR &&
      session->session_state != SSH_SESSION_STATE_AUTHENTICATING &&
      session->session_state != SSH_SESSION_STATE_DISCONNECTED)
    return 0;
  else
    return 1;
}

/** Set the acceptable authentication methods to be sent to
 *  client.
 *  @param[in] session the SSH server session
 *  @param[in] auth_methods Bitfield of authentication methods
 *             to be accepted, e.g. SSH_AUTH_METHOD_PUBLICKEY
 */
void ssh_set_auth_methods(ssh_session session, int auth_methods){
	/* accept only methods in range */
	session->auth_methods = auth_methods & 0x3f;
}

/* Do the banner and key exchange */
int ssh_handle_key_exchange(ssh_session session) {
    int rc;
    if (session->session_state != SSH_SESSION_STATE_NONE)
      goto pending;
    rc = ssh_send_banner(session, 1);
    if (rc < 0) {
        return SSH_ERROR;
    }

    session->alive = 1;

    session->ssh_connection_callback = ssh_server_connection_callback;
    session->session_state = SSH_SESSION_STATE_SOCKET_CONNECTED;
    ssh_socket_set_callbacks(session->socket,&session->socket_callbacks);
    session->socket_callbacks.data=callback_receive_banner;
    session->socket_callbacks.exception=ssh_socket_exception_callback;
    session->socket_callbacks.userdata=session;

    rc = server_set_kex(session);
    if (rc < 0) {
        return SSH_ERROR;
    }
<<<<<<< HEAD

    while (session->session_state != SSH_SESSION_STATE_ERROR &&
           session->session_state != SSH_SESSION_STATE_AUTHENTICATING &&
           session->session_state != SSH_SESSION_STATE_DISCONNECTED) {
        /*
         * loop until SSH_SESSION_STATE_BANNER_RECEIVED or
         * SSH_SESSION_STATE_ERROR
         */
        ssh_handle_packets(session, -2);
        ssh_log(session,SSH_LOG_PACKET, "ssh_handle_key_exchange: Actual state : %d",
                session->session_state);
    }

=======
    pending:
    rc = ssh_handle_packets_termination(session, SSH_TIMEOUT_USER,
        ssh_server_kex_termination,session);
    SSH_LOG(SSH_LOG_PACKET, "ssh_handle_key_exchange: current state : %d",
        session->session_state);
    if (rc != SSH_OK)
      return rc;
>>>>>>> 4919771f
    if (session->session_state == SSH_SESSION_STATE_ERROR ||
        session->session_state == SSH_SESSION_STATE_DISCONNECTED) {
      return SSH_ERROR;
    }

  return SSH_OK;
}

/* messages */

/** @internal
 * replies to an SSH_AUTH packet with a default (denied) response.
 */
int ssh_auth_reply_default(ssh_session session,int partial) {
  char methods_c[128] = {0};
  ssh_string methods = NULL;
  int rc = SSH_ERROR;

  if (buffer_add_u8(session->out_buffer, SSH2_MSG_USERAUTH_FAILURE) < 0) {
    return rc;
  }

  if (session->auth_methods == 0) {
    session->auth_methods = SSH_AUTH_METHOD_PUBLICKEY | SSH_AUTH_METHOD_PASSWORD;
  }
  if (session->auth_methods & SSH_AUTH_METHOD_PUBLICKEY) {
    strncat(methods_c, "publickey,",
            sizeof(methods_c) - strlen(methods_c) - 1);
  }
  if (session->auth_methods & SSH_AUTH_METHOD_GSSAPI_MIC){
	  strncat(methods_c,"gssapi-with-mic,",
			  sizeof(methods_c) - strlen(methods_c) - 1);
  }
  if (session->auth_methods & SSH_AUTH_METHOD_INTERACTIVE) {
    strncat(methods_c, "keyboard-interactive,",
            sizeof(methods_c) - strlen(methods_c) - 1);
  }
  if (session->auth_methods & SSH_AUTH_METHOD_PASSWORD) {
    strncat(methods_c, "password,",
            sizeof(methods_c) - strlen(methods_c) - 1);
  }
  if (session->auth_methods & SSH_AUTH_METHOD_HOSTBASED) {
    strncat(methods_c, "hostbased,",
            sizeof(methods_c) - strlen(methods_c) - 1);
  }

  if (methods_c[0] == '\0' || methods_c[strlen(methods_c)-1] != ',') {
      return SSH_ERROR;
  }

  /* Strip the comma. */
  methods_c[strlen(methods_c) - 1] = '\0'; // strip the comma. We are sure there is at

  SSH_LOG(SSH_LOG_PACKET,
      "Sending a auth failure. methods that can continue: %s", methods_c);

  methods = ssh_string_from_char(methods_c);
  if (methods == NULL) {
    goto error;
  }

  if (buffer_add_ssh_string(session->out_buffer, methods) < 0) {
    goto error;
  }

  if (partial) {
    if (buffer_add_u8(session->out_buffer, 1) < 0) {
      goto error;
    }
  } else {
    if (buffer_add_u8(session->out_buffer, 0) < 0) {
      goto error;
    }
  }

  rc = packet_send(session);
error:
  ssh_string_free(methods);

  return rc;
}

static int ssh_message_channel_request_open_reply_default(ssh_message msg) {
  SSH_LOG(SSH_LOG_FUNCTIONS, "Refusing a channel");

  if (buffer_add_u8(msg->session->out_buffer
        , SSH2_MSG_CHANNEL_OPEN_FAILURE) < 0) {
    goto error;
  }
  if (buffer_add_u32(msg->session->out_buffer,
        htonl(msg->channel_request_open.sender)) < 0) {
    goto error;
  }
  if (buffer_add_u32(msg->session->out_buffer,
        htonl(SSH2_OPEN_ADMINISTRATIVELY_PROHIBITED)) < 0) {
    goto error;
  }
  /* reason is an empty string */
  if (buffer_add_u32(msg->session->out_buffer, 0) < 0) {
    goto error;
  }
  /* language too */
  if (buffer_add_u32(msg->session->out_buffer, 0) < 0) {
    goto error;
  }

  return packet_send(msg->session);
error:
  return SSH_ERROR;
}

static int ssh_message_channel_request_reply_default(ssh_message msg) {
  uint32_t channel;

  if (msg->channel_request.want_reply) {
    channel = msg->channel_request.channel->remote_channel;

    SSH_LOG(SSH_LOG_PACKET,
        "Sending a default channel_request denied to channel %d", channel);

    if (buffer_add_u8(msg->session->out_buffer, SSH2_MSG_CHANNEL_FAILURE) < 0) {
      return SSH_ERROR;
    }
    if (buffer_add_u32(msg->session->out_buffer, htonl(channel)) < 0) {
      return SSH_ERROR;
    }

    return packet_send(msg->session);
  }

  SSH_LOG(SSH_LOG_PACKET,
      "The client doesn't want to know the request failed!");

  return SSH_OK;
}

static int ssh_message_service_request_reply_default(ssh_message msg) {
  /* The only return code accepted by specifications are success or disconnect */
  return ssh_message_service_reply_success(msg);
}

int ssh_message_service_reply_success(ssh_message msg) {
  struct ssh_string_struct *service;
  ssh_session session;

  if (msg == NULL) {
    return SSH_ERROR;
  }
  session = msg->session;

<<<<<<< HEAD
  ssh_log(session, SSH_LOG_PACKET,
=======
  SSH_LOG(SSH_LOG_PACKET,
>>>>>>> 4919771f
      "Sending a SERVICE_ACCEPT for service %s", msg->service_request.service);
  if (buffer_add_u8(session->out_buffer, SSH2_MSG_SERVICE_ACCEPT) < 0) {
    return -1;
  }
  service=ssh_string_from_char(msg->service_request.service);
  if (service == NULL) {
      return -1;
  }

  if (buffer_add_ssh_string(session->out_buffer, service) < 0) {
    ssh_string_free(service);
    return -1;
  }
  ssh_string_free(service);
  return packet_send(msg->session);
}

int ssh_message_global_request_reply_success(ssh_message msg, uint16_t bound_port) {
    SSH_LOG(SSH_LOG_FUNCTIONS, "Accepting a global request");

    if (msg->global_request.want_reply) {
        if (buffer_add_u8(msg->session->out_buffer
                    , SSH2_MSG_REQUEST_SUCCESS) < 0) {
            goto error;
        }

        if(msg->global_request.type == SSH_GLOBAL_REQUEST_TCPIP_FORWARD 
                                && msg->global_request.bind_port == 0) {
            if (buffer_add_u32(msg->session->out_buffer, htonl(bound_port)) < 0) {
                goto error;
            }
        }

        return packet_send(msg->session);
    }

    if(msg->global_request.type == SSH_GLOBAL_REQUEST_TCPIP_FORWARD 
                                && msg->global_request.bind_port == 0) {
        SSH_LOG(SSH_LOG_PACKET,
                "The client doesn't want to know the remote port!");
    }

    return SSH_OK;
error:
    return SSH_ERROR;
}

static int ssh_message_global_request_reply_default(ssh_message msg) {
    SSH_LOG(SSH_LOG_FUNCTIONS, "Refusing a global request");

    if (msg->global_request.want_reply) {
        if (buffer_add_u8(msg->session->out_buffer
                    , SSH2_MSG_REQUEST_FAILURE) < 0) {
            goto error;
        }
        return packet_send(msg->session);
    }
    SSH_LOG(SSH_LOG_PACKET,
            "The client doesn't want to know the request failed!");

    return SSH_OK;
error:
    return SSH_ERROR;
}

int ssh_message_reply_default(ssh_message msg) {
  if (msg == NULL) {
    return -1;
  }

  switch(msg->type) {
    case SSH_REQUEST_AUTH:
      return ssh_auth_reply_default(msg->session, 0);
    case SSH_REQUEST_CHANNEL_OPEN:
      return ssh_message_channel_request_open_reply_default(msg);
    case SSH_REQUEST_CHANNEL:
      return ssh_message_channel_request_reply_default(msg);
    case SSH_REQUEST_SERVICE:
      return ssh_message_service_request_reply_default(msg);
    case SSH_REQUEST_GLOBAL:
      return ssh_message_global_request_reply_default(msg);
    default:
      SSH_LOG(SSH_LOG_PACKET,
          "Don't know what to default reply to %d type",
          msg->type);
      break;
  }

  return -1;
}

const char *ssh_message_service_service(ssh_message msg){
  if (msg == NULL) {
    return NULL;
  }
  return msg->service_request.service;
}

const char *ssh_message_auth_user(ssh_message msg) {
  if (msg == NULL) {
    return NULL;
  }

  return msg->auth_request.username;
}

const char *ssh_message_auth_password(ssh_message msg){
  if (msg == NULL) {
    return NULL;
  }

  return msg->auth_request.password;
}

ssh_key ssh_message_auth_pubkey(ssh_message msg) {
  if (msg == NULL) {
    return NULL;
  }

  return msg->auth_request.pubkey;
}

/* Get the publickey of an auth request */
ssh_public_key ssh_message_auth_publickey(ssh_message msg){
  if (msg == NULL) {
    return NULL;
  }

  return ssh_pki_convert_key_to_publickey(msg->auth_request.pubkey);
}

enum ssh_publickey_state_e ssh_message_auth_publickey_state(ssh_message msg){
	if (msg == NULL) {
	    return -1;
	  }
	  return msg->auth_request.signature_state;
}

int ssh_message_auth_kbdint_is_response(ssh_message msg) {
  if (msg == NULL) {
    return -1;
  }

  return msg->auth_request.kbdint_response != 0;
}

int ssh_message_auth_set_methods(ssh_message msg, int methods) {
  if (msg == NULL || msg->session == NULL) {
    return -1;
  }

  msg->session->auth_methods = methods;

  return 0;
}

int ssh_message_auth_interactive_request(ssh_message msg, const char *name,
                            const char *instruction, unsigned int num_prompts,
                            const char **prompts, char *echo) {
  int r;
  unsigned int i = 0;
  ssh_string tmp = NULL;

  if(name == NULL || instruction == NULL) {
    return SSH_ERROR;
  }
  if(num_prompts > 0 && (prompts == NULL || echo == NULL)) {
    return SSH_ERROR;
  }

  if (buffer_add_u8(msg->session->out_buffer, SSH2_MSG_USERAUTH_INFO_REQUEST) < 0) {
    return SSH_ERROR;
  }

  /* name */
  tmp = ssh_string_from_char(name);
  if (tmp == NULL) {
      return SSH_ERROR;
  }

  r = buffer_add_ssh_string(msg->session->out_buffer, tmp);
  ssh_string_free(tmp);
  if (r < 0) {
    return SSH_ERROR;
  }

  /* instruction */
  tmp = ssh_string_from_char(instruction);
  if (tmp == NULL) {
      return SSH_ERROR;
  }

  r = buffer_add_ssh_string(msg->session->out_buffer, tmp);
  ssh_string_free(tmp);
  if (r < 0) {
    return SSH_ERROR;
  }

  /* language tag */
  tmp = ssh_string_from_char("");
  if (tmp == NULL) {
      return SSH_ERROR;
  }

  r = buffer_add_ssh_string(msg->session->out_buffer, tmp);
  ssh_string_free(tmp);
  if (r < 0) {
    return SSH_ERROR;
  }

  /* num prompts */
  if (buffer_add_u32(msg->session->out_buffer, ntohl(num_prompts)) < 0) {
    return SSH_ERROR;
  }

  for(i = 0; i < num_prompts; i++) {
    /* prompt[i] */
    tmp = ssh_string_from_char(prompts[i]);
    if (tmp == NULL) {
        return SSH_ERROR;
    }

    r = buffer_add_ssh_string(msg->session->out_buffer, tmp);
    ssh_string_free(tmp);
    if (r < 0) {
        return SSH_ERROR;
    }

    /* echo[i] */
    if (buffer_add_u8(msg->session->out_buffer, echo[i]) < 0) {
        return SSH_ERROR;
    }
  }

  r = packet_send(msg->session);

  /* fill in the kbdint structure */
  if (msg->session->kbdint == NULL) {
    SSH_LOG(SSH_LOG_PROTOCOL, "Warning: Got a "
                                        "keyboard-interactive response but it "
                                        "seems we didn't send the request.");

    msg->session->kbdint = ssh_kbdint_new();
    if (msg->session->kbdint == NULL) {
      ssh_set_error_oom(msg->session);

      return SSH_ERROR;
    }
  } else {
    ssh_kbdint_clean(msg->session->kbdint);
  }

  msg->session->kbdint->name = strdup(name);
  if(msg->session->kbdint->name == NULL) {
      ssh_set_error_oom(msg->session);
      ssh_kbdint_free(msg->session->kbdint);
      msg->session->kbdint = NULL;
      return SSH_PACKET_USED;
  }
  msg->session->kbdint->instruction = strdup(instruction);
  if(msg->session->kbdint->instruction == NULL) {
      ssh_set_error_oom(msg->session);
      ssh_kbdint_free(msg->session->kbdint);
      msg->session->kbdint = NULL;
      return SSH_PACKET_USED;
  }

  msg->session->kbdint->nprompts = num_prompts;
  if(num_prompts > 0) {
    msg->session->kbdint->prompts = malloc(num_prompts * sizeof(char *));
    if (msg->session->kbdint->prompts == NULL) {
      msg->session->kbdint->nprompts = 0;
      ssh_set_error_oom(msg->session);
      ssh_kbdint_free(msg->session->kbdint);
      msg->session->kbdint = NULL;
      return SSH_ERROR;
    }
    msg->session->kbdint->echo = malloc(num_prompts * sizeof(unsigned char));
    if (msg->session->kbdint->echo == NULL) {
      ssh_set_error_oom(msg->session);
      ssh_kbdint_free(msg->session->kbdint);
      msg->session->kbdint = NULL;
      return SSH_ERROR;
    }
    for (i = 0; i < num_prompts; i++) {
      msg->session->kbdint->echo[i] = echo[i];
      msg->session->kbdint->prompts[i] = strdup(prompts[i]);
      if (msg->session->kbdint->prompts[i] == NULL) {
        ssh_set_error_oom(msg->session);
        msg->session->kbdint->nprompts = i;
        ssh_kbdint_free(msg->session->kbdint);
        msg->session->kbdint = NULL;
        return SSH_PACKET_USED;
      }
    }
  } else {
    msg->session->kbdint->prompts = NULL;
    msg->session->kbdint->echo = NULL;
  }

  return r;
}

int ssh_auth_reply_success(ssh_session session, int partial) {
  int r;

  if (session == NULL) {
	  return SSH_ERROR;
  }

  if (partial) {
    return ssh_auth_reply_default(session, partial);
  }
  
  session->session_state = SSH_SESSION_STATE_AUTHENTICATED;
  session->flags |= SSH_SESSION_FLAG_AUTHENTICATED;

  if (buffer_add_u8(session->out_buffer,SSH2_MSG_USERAUTH_SUCCESS) < 0) {
    return SSH_ERROR;
  }

  r = packet_send(session);
  if(session->current_crypto && session->current_crypto->delayed_compress_out){
      SSH_LOG(SSH_LOG_PROTOCOL,"Enabling delayed compression OUT");
  	session->current_crypto->do_compress_out=1;
  }
  if(session->current_crypto && session->current_crypto->delayed_compress_in){
      SSH_LOG(SSH_LOG_PROTOCOL,"Enabling delayed compression IN");
  	session->current_crypto->do_compress_in=1;
  }
  return r;
}

int ssh_message_auth_reply_success(ssh_message msg, int partial) {
	if(msg == NULL)
		return SSH_ERROR;
	return ssh_auth_reply_success(msg->session, partial);
}

/* Answer OK to a pubkey auth request */
int ssh_message_auth_reply_pk_ok(ssh_message msg, ssh_string algo, ssh_string pubkey) {
  if (msg == NULL) {
    return SSH_ERROR;
  }

  if (buffer_add_u8(msg->session->out_buffer, SSH2_MSG_USERAUTH_PK_OK) < 0 ||
      buffer_add_ssh_string(msg->session->out_buffer, algo) < 0 ||
      buffer_add_ssh_string(msg->session->out_buffer, pubkey) < 0) {
    return SSH_ERROR;
  }

  return packet_send(msg->session);
}

int ssh_message_auth_reply_pk_ok_simple(ssh_message msg) {
    ssh_string algo;
    ssh_string pubkey_blob = NULL;
    int ret;

    algo = ssh_string_from_char(msg->auth_request.pubkey->type_c);
    if (algo == NULL) {
        return SSH_ERROR;
    }

    ret = ssh_pki_export_pubkey_blob(msg->auth_request.pubkey, &pubkey_blob);
    if (ret < 0) {
        ssh_string_free(algo);
        return SSH_ERROR;
    }

    ret = ssh_message_auth_reply_pk_ok(msg, algo, pubkey_blob);

    ssh_string_free(algo);
    ssh_string_free(pubkey_blob);

    return ret;
}


const char *ssh_message_channel_request_open_originator(ssh_message msg){
    return msg->channel_request_open.originator;
}

int ssh_message_channel_request_open_originator_port(ssh_message msg){
    return msg->channel_request_open.originator_port;
}

const char *ssh_message_channel_request_open_destination(ssh_message msg){
    return msg->channel_request_open.destination;
}

int ssh_message_channel_request_open_destination_port(ssh_message msg){
    return msg->channel_request_open.destination_port;
}

ssh_channel ssh_message_channel_request_channel(ssh_message msg){
    return msg->channel_request.channel;
}

const char *ssh_message_channel_request_pty_term(ssh_message msg){
    return msg->channel_request.TERM;
}

int ssh_message_channel_request_pty_width(ssh_message msg){
    return msg->channel_request.width;
}

int ssh_message_channel_request_pty_height(ssh_message msg){
    return msg->channel_request.height;
}

int ssh_message_channel_request_pty_pxwidth(ssh_message msg){
    return msg->channel_request.pxwidth;
}

int ssh_message_channel_request_pty_pxheight(ssh_message msg){
    return msg->channel_request.pxheight;
}

const char *ssh_message_channel_request_env_name(ssh_message msg){
    return msg->channel_request.var_name;
}

const char *ssh_message_channel_request_env_value(ssh_message msg){
    return msg->channel_request.var_value;
}

const char *ssh_message_channel_request_command(ssh_message msg){
    return msg->channel_request.command;
}

const char *ssh_message_channel_request_subsystem(ssh_message msg){
    return msg->channel_request.subsystem;
}

int ssh_message_channel_request_x11_single_connection(ssh_message msg){
    return msg->channel_request.x11_single_connection ? 1 : 0;
}

const char *ssh_message_channel_request_x11_auth_protocol(ssh_message msg){
    return msg->channel_request.x11_auth_protocol;
}

const char *ssh_message_channel_request_x11_auth_cookie(ssh_message msg){
    return msg->channel_request.x11_auth_cookie;
}

int ssh_message_channel_request_x11_screen_number(ssh_message msg){
    return msg->channel_request.x11_screen_number;
}

const char *ssh_message_global_request_address(ssh_message msg){
    return msg->global_request.bind_address;
}

int ssh_message_global_request_port(ssh_message msg){
    return msg->global_request.bind_port;
}

/** @brief defines the ssh_message callback
 * @param session the current ssh session
 * @param[in] ssh_bind_message_callback a function pointer to a callback taking the
 * current ssh session and received message as parameters. the function returns
 * 0 if the message has been parsed and treated successfully, 1 otherwise (libssh
 * must take care of the response).
 * @param[in] data void pointer to be passed to callback functions
 */
void ssh_set_message_callback(ssh_session session,
        int(*ssh_bind_message_callback)(ssh_session session, ssh_message msg, void *data),
        void *data) {
  session->ssh_message_callback = ssh_bind_message_callback;
  session->ssh_message_callback_data = data;
}

int ssh_execute_message_callbacks(ssh_session session){
  ssh_message msg=NULL;
  int ret;
  ssh_handle_packets(session, SSH_TIMEOUT_NONBLOCKING);
  if(!session->ssh_message_list)
    return SSH_OK;
  if(session->ssh_message_callback){
    while((msg=ssh_message_pop_head(session)) != NULL) {
      ret=session->ssh_message_callback(session,msg,
                                        session->ssh_message_callback_data);
      if(ret==1){
        ret = ssh_message_reply_default(msg);
        ssh_message_free(msg);
        if(ret != SSH_OK)
          return ret;
      } else {
        ssh_message_free(msg);
      }
    }
  } else {
    while((msg=ssh_message_pop_head(session)) != NULL) {
      ret = ssh_message_reply_default(msg);
      ssh_message_free(msg);
      if(ret != SSH_OK)
        return ret;
    }
  }
  return SSH_OK;
}

int ssh_send_keepalive(ssh_session session)
{
  struct ssh_string_struct *req;
  int rc;

  rc = buffer_add_u8(session->out_buffer, SSH2_MSG_GLOBAL_REQUEST);
  if (rc < 0) {
    goto err;
  }

  req = ssh_string_from_char("keepalive@openssh.com");
  if (req == NULL) {
    goto err;
  }

  rc = buffer_add_ssh_string(session->out_buffer, req);
  ssh_string_free(req);
  if (rc < 0) {
    goto err;
  }

  rc = buffer_add_u8(session->out_buffer, 1);
  if (rc < 0) {
    goto err;
  }

  if (packet_send(session) == SSH_ERROR) {
    goto err;
  }

  ssh_handle_packets(session, 0);

  SSH_LOG(SSH_LOG_PACKET, "Sent a keepalive");
  return SSH_OK;

err:
  ssh_set_error_oom(session);
  buffer_reinit(session->out_buffer);
  return SSH_ERROR;
}

/** @} */

/* vim: set ts=4 sw=4 et cindent: */<|MERGE_RESOLUTION|>--- conflicted
+++ resolved
@@ -119,17 +119,11 @@
       return -1;
   }
 
-<<<<<<< HEAD
-  server->methods = (char **) malloc(10 * sizeof(char **));
-  if (server->methods == NULL) {
-    return -1;
-=======
   rc = ssh_options_set_algo(session,
                             SSH_HOSTKEYS,
                             hostkeys[0] == ',' ? hostkeys + 1 : hostkeys);
   if (rc < 0) {
       return -1;
->>>>>>> 4919771f
   }
 
   for (i = 0; i < 10; i++) {
@@ -266,40 +260,9 @@
     return -1;
   }
 
-<<<<<<< HEAD
-  switch(session->hostkeys){
-    case SSH_KEYTYPE_DSS:
-      prv = session->dsa_key;
-      break;
-    case SSH_KEYTYPE_RSA:
-      prv = session->rsa_key;
-      break;
-    default:
-      ssh_set_error(session,
-                    SSH_FATAL,
-                    "Could not determine the specified hostkey");
-      ssh_string_free(f);
-      return -1;
-  }
-
-  pub = publickey_from_privatekey(prv);
-  if (pub == NULL) {
-    ssh_set_error(session, SSH_FATAL,
-        "Could not get the public key from the private key");
-    ssh_string_free(f);
-    return -1;
-  }
-  pubkey = publickey_to_string(pub);
-  publickey_free(pub);
-  if (pubkey == NULL) {
-    ssh_set_error(session, SSH_FATAL, "Not enough space");
-    ssh_string_free(f);
-    return -1;
-=======
   if (ssh_get_key_params(session,&privkey) != SSH_OK){
       ssh_string_free(f);
       return -1;
->>>>>>> 4919771f
   }
 
   if (dh_build_k(session) < 0) {
@@ -360,13 +323,7 @@
  */
 static void ssh_server_connection_callback(ssh_session session){
 	int ssh1,ssh2;
-<<<<<<< HEAD
-    int rc;
-
-	enter_function();
-=======
-
->>>>>>> 4919771f
+
 	switch(session->session_state){
 		case SSH_SESSION_STATE_NONE:
 		case SSH_SESSION_STATE_CONNECTING:
@@ -433,14 +390,6 @@
 			break;
 		case SSH_SESSION_STATE_KEXINIT_RECEIVED:
 			set_status(session,0.6f);
-<<<<<<< HEAD
-			ssh_list_kex(session, &session->client_kex); // log client kex
-            rc = crypt_set_algorithms_server(session);
-            if (rc == SSH_ERROR) {
-                goto error;
-            }
-			if (set_kex(session) < 0) {
-=======
 			if(session->next_crypto->server_kex.methods[0]==NULL){
 			      if(server_set_kex(session) == SSH_ERROR)
 				goto error;
@@ -450,7 +399,6 @@
 			}
 			ssh_list_kex(&session->next_crypto->client_kex); // log client kex
 			if (ssh_kex_select_methods(session) < 0) {
->>>>>>> 4919771f
 				goto error;
 			}
             if (crypt_set_algorithms_server(session) == SSH_ERROR)
@@ -611,21 +559,6 @@
     if (rc < 0) {
         return SSH_ERROR;
     }
-<<<<<<< HEAD
-
-    while (session->session_state != SSH_SESSION_STATE_ERROR &&
-           session->session_state != SSH_SESSION_STATE_AUTHENTICATING &&
-           session->session_state != SSH_SESSION_STATE_DISCONNECTED) {
-        /*
-         * loop until SSH_SESSION_STATE_BANNER_RECEIVED or
-         * SSH_SESSION_STATE_ERROR
-         */
-        ssh_handle_packets(session, -2);
-        ssh_log(session,SSH_LOG_PACKET, "ssh_handle_key_exchange: Actual state : %d",
-                session->session_state);
-    }
-
-=======
     pending:
     rc = ssh_handle_packets_termination(session, SSH_TIMEOUT_USER,
         ssh_server_kex_termination,session);
@@ -633,7 +566,6 @@
         session->session_state);
     if (rc != SSH_OK)
       return rc;
->>>>>>> 4919771f
     if (session->session_state == SSH_SESSION_STATE_ERROR ||
         session->session_state == SSH_SESSION_STATE_DISCONNECTED) {
       return SSH_ERROR;
@@ -784,11 +716,7 @@
   }
   session = msg->session;
 
-<<<<<<< HEAD
-  ssh_log(session, SSH_LOG_PACKET,
-=======
   SSH_LOG(SSH_LOG_PACKET,
->>>>>>> 4919771f
       "Sending a SERVICE_ACCEPT for service %s", msg->service_request.service);
   if (buffer_add_u8(session->out_buffer, SSH2_MSG_SERVICE_ACCEPT) < 0) {
     return -1;
