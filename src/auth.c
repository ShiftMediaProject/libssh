/*
 * auth.c - Authentication with SSH protocols
 *
 * This file is part of the SSH Library
 *
 * Copyright (c) 2003-2013 by Aris Adamantiadis <aris@0xbadc0de.be>
 * Copyright (c) 2008-2013 Andreas Schneider <asn@cryptomilk.org>
 *
 * The SSH Library is free software; you can redistribute it and/or modify
 * it under the terms of the GNU Lesser General Public License as published by
 * the Free Software Foundation; either version 2.1 of the License, or (at your
 * option) any later version.
 *
 * The SSH Library is distributed in the hope that it will be useful, but
 * WITHOUT ANY WARRANTY; without even the implied warranty of MERCHANTABILITY
 * or FITNESS FOR A PARTICULAR PURPOSE.  See the GNU Lesser General Public
 * License for more details.
 *
 * You should have received a copy of the GNU Lesser General Public License
 * along with the SSH Library; see the file COPYING.  If not, write to
 * the Free Software Foundation, Inc., 59 Temple Place - Suite 330, Boston,
 * MA 02111-1307, USA.
 */

#include "config.h"

#include <stdio.h>
#include <string.h>

#ifndef _WIN32
#include <netinet/in.h>
#include <arpa/inet.h>
#endif

#include "libssh/priv.h"
#include "libssh/crypto.h"
#include "libssh/ssh2.h"
#include "libssh/buffer.h"
#include "libssh/agent.h"
#include "libssh/misc.h"
#include "libssh/packet.h"
#include "libssh/session.h"
#include "libssh/keys.h"
#include "libssh/auth.h"
#include "libssh/pki.h"
#include "libssh/gssapi.h"
#include "libssh/legacy.h"

/**
 * @defgroup libssh_auth The SSH authentication functions
 * @ingroup libssh
 *
 * Functions to authenticate with a server.
 *
 * @{
 */

/**
 * @internal
 *
 * @brief Ask for access to the ssh-userauth service.
 *
 * @param[in] session   The SSH session handle.
 *
 * @returns SSH_OK on success, SSH_ERROR on error.
 * @returns SSH_AGAIN on nonblocking mode, if calling that function
 * again is necessary
 */
static int ssh_userauth_request_service(ssh_session session)
{
    int rc;

    rc = ssh_service_request(session, "ssh-userauth");
    if ((rc != SSH_OK) && (rc != SSH_AGAIN)) {
        SSH_LOG(SSH_LOG_TRACE,
                "Failed to request \"ssh-userauth\" service");
    }

    return rc;
}

static int ssh_auth_response_termination(void *user)
{
    ssh_session session = (ssh_session)user;
    switch (session->auth.state) {
        case SSH_AUTH_STATE_NONE:
        case SSH_AUTH_STATE_KBDINT_SENT:
        case SSH_AUTH_STATE_GSSAPI_REQUEST_SENT:
        case SSH_AUTH_STATE_GSSAPI_TOKEN:
        case SSH_AUTH_STATE_GSSAPI_MIC_SENT:
        case SSH_AUTH_STATE_PUBKEY_AUTH_SENT:
        case SSH_AUTH_STATE_PUBKEY_OFFER_SENT:
        case SSH_AUTH_STATE_PASSWORD_AUTH_SENT:
        case SSH_AUTH_STATE_AUTH_NONE_SENT:
            return 0;
        default:
            return 1;
    }
}

static const char *ssh_auth_get_current_method(ssh_session session)
{
    const char *method = "unknown";

    switch (session->auth.current_method) {
    case SSH_AUTH_METHOD_NONE:
        method = "none";
        break;
    case SSH_AUTH_METHOD_PASSWORD:
        method = "password";
        break;
    case SSH_AUTH_METHOD_PUBLICKEY:
        method = "publickey";
        break;
    case SSH_AUTH_METHOD_HOSTBASED:
        method = "hostbased";
        break;
    case SSH_AUTH_METHOD_INTERACTIVE:
        method = "keyboard interactive";
        break;
    case SSH_AUTH_METHOD_GSSAPI_MIC:
        method = "gssapi";
        break;
    default:
        break;
    }

    return method;
}

/**
 * @internal
 * @brief Wait for a response of an authentication function.
 *
 * @param[in] session   The SSH session.
 *
 * @returns SSH_AUTH_SUCCESS Authentication success, or pubkey accepted
 *          SSH_AUTH_PARTIAL Authentication succeeded but another mean
 *                           of authentication is needed.
 *          SSH_AUTH_INFO    Data for keyboard-interactive
 *          SSH_AUTH_AGAIN   In nonblocking mode, call has to be made again
 *          SSH_AUTH_ERROR   Error during the process.
 */
static int ssh_userauth_get_response(ssh_session session)
{
    int rc = SSH_AUTH_ERROR;

    rc = ssh_handle_packets_termination(session, SSH_TIMEOUT_USER,
        ssh_auth_response_termination, session);
    if (rc == SSH_ERROR) {
        return SSH_AUTH_ERROR;
    }
    if (!ssh_auth_response_termination(session)) {
        return SSH_AUTH_AGAIN;
    }

    switch(session->auth.state) {
        case SSH_AUTH_STATE_ERROR:
            rc = SSH_AUTH_ERROR;
            break;
        case SSH_AUTH_STATE_FAILED:
            rc = SSH_AUTH_DENIED;
            break;
        case SSH_AUTH_STATE_INFO:
            rc = SSH_AUTH_INFO;
            break;
        case SSH_AUTH_STATE_PARTIAL:
            rc = SSH_AUTH_PARTIAL;
            break;
        case SSH_AUTH_STATE_PK_OK:
        case SSH_AUTH_STATE_SUCCESS:
            rc = SSH_AUTH_SUCCESS;
            break;
        case SSH_AUTH_STATE_KBDINT_SENT:
        case SSH_AUTH_STATE_GSSAPI_REQUEST_SENT:
        case SSH_AUTH_STATE_GSSAPI_TOKEN:
        case SSH_AUTH_STATE_GSSAPI_MIC_SENT:
        case SSH_AUTH_STATE_PUBKEY_OFFER_SENT:
        case SSH_AUTH_STATE_PUBKEY_AUTH_SENT:
        case SSH_AUTH_STATE_PASSWORD_AUTH_SENT:
        case SSH_AUTH_STATE_AUTH_NONE_SENT:
        case SSH_AUTH_STATE_NONE:
            /* not reached */
            rc = SSH_AUTH_ERROR;
            break;
    }

    return rc;
}

/**
 * @internal
 *
 * @brief Handles a SSH_USERAUTH_BANNER packet.
 *
 * This banner should be shown to user prior to authentication
 */
SSH_PACKET_CALLBACK(ssh_packet_userauth_banner) {
    ssh_string banner;
    (void)type;
    (void)user;

    banner = ssh_buffer_get_ssh_string(packet);
    if (banner == NULL) {
        SSH_LOG(SSH_LOG_TRACE,
                "Invalid SSH_USERAUTH_BANNER packet");
    } else {
        SSH_LOG(SSH_LOG_DEBUG,
                "Received SSH_USERAUTH_BANNER packet");
        if (session->banner != NULL)
            SSH_STRING_FREE(session->banner);
        session->banner = banner;
    }

    return SSH_PACKET_USED;
}

/**
 * @internal
 *
 * @brief Handles a SSH_USERAUTH_FAILURE packet.
 *
 * This handles the complete or partial authentication failure.
 */
SSH_PACKET_CALLBACK(ssh_packet_userauth_failure) {
    const char *current_method = ssh_auth_get_current_method(session);
    char *auth_methods = NULL;
    uint8_t partial = 0;
    int rc;
    (void) type;
    (void) user;

    rc = ssh_buffer_unpack(packet, "sb", &auth_methods, &partial);
    if (rc != SSH_OK) {
        ssh_set_error(session, SSH_FATAL,
                      "Invalid SSH_MSG_USERAUTH_FAILURE message");
        session->auth.state = SSH_AUTH_STATE_ERROR;
        goto end;
    }

    if (partial) {
        session->auth.state = SSH_AUTH_STATE_PARTIAL;
        SSH_LOG(SSH_LOG_DEBUG,
                "Partial success for '%s'. Authentication that can continue: %s",
                current_method,
                auth_methods);
    } else {
        session->auth.state = SSH_AUTH_STATE_FAILED;
        ssh_set_error(session, SSH_REQUEST_DENIED,
                      "Access denied for '%s'. Authentication that can continue: %s",
                      current_method,
                      auth_methods);
        SSH_LOG(SSH_LOG_DEBUG,
                "%s",
                ssh_get_error(session));

    }
    session->auth.supported_methods = 0;
    if (strstr(auth_methods, "password") != NULL) {
        session->auth.supported_methods |= SSH_AUTH_METHOD_PASSWORD;
    }
    if (strstr(auth_methods, "keyboard-interactive") != NULL) {
        session->auth.supported_methods |= SSH_AUTH_METHOD_INTERACTIVE;
    }
    if (strstr(auth_methods, "publickey") != NULL) {
        session->auth.supported_methods |= SSH_AUTH_METHOD_PUBLICKEY;
    }
    if (strstr(auth_methods, "hostbased") != NULL) {
        session->auth.supported_methods |= SSH_AUTH_METHOD_HOSTBASED;
    }
    if (strstr(auth_methods, "gssapi-with-mic") != NULL) {
        session->auth.supported_methods |= SSH_AUTH_METHOD_GSSAPI_MIC;
    }

end:
    session->auth.current_method = SSH_AUTH_METHOD_UNKNOWN;
    SAFE_FREE(auth_methods);

    return SSH_PACKET_USED;
}

/**
 * @internal
 *
 * @brief Handles a SSH_USERAUTH_SUCCESS packet.
 *
 * It is also used to communicate the new to the upper levels.
 */
SSH_PACKET_CALLBACK(ssh_packet_userauth_success)
{
  struct ssh_crypto_struct *crypto = NULL;

  (void)packet;
  (void)type;
  (void)user;

  SSH_LOG(SSH_LOG_DEBUG, "Authentication successful");
  SSH_LOG(SSH_LOG_TRACE, "Received SSH_USERAUTH_SUCCESS");

  session->auth.state = SSH_AUTH_STATE_SUCCESS;
  session->session_state = SSH_SESSION_STATE_AUTHENTICATED;
  session->flags |= SSH_SESSION_FLAG_AUTHENTICATED;

  crypto = ssh_packet_get_current_crypto(session, SSH_DIRECTION_OUT);
  if (crypto != NULL && crypto->delayed_compress_out) {
      SSH_LOG(SSH_LOG_DEBUG, "Enabling delayed compression OUT");
      crypto->do_compress_out = 1;
  }

  crypto = ssh_packet_get_current_crypto(session, SSH_DIRECTION_IN);
  if (crypto != NULL && crypto->delayed_compress_in) {
      SSH_LOG(SSH_LOG_DEBUG, "Enabling delayed compression IN");
      crypto->do_compress_in = 1;
  }

    /* Reset errors by previous authentication methods. */
    ssh_reset_error(session);
    session->auth.current_method = SSH_AUTH_METHOD_UNKNOWN;
  return SSH_PACKET_USED;
}

/**
 * @internal
 *
 * @brief Handles a SSH_USERAUTH_PK_OK or SSH_USERAUTH_INFO_REQUEST packet.
 *
 * Since the two types of packets share the same code, additional work is done
 * to understand if we are in a public key or keyboard-interactive context.
 */
SSH_PACKET_CALLBACK(ssh_packet_userauth_pk_ok) {
    int rc;

    SSH_LOG(SSH_LOG_TRACE,
            "Received SSH_USERAUTH_PK_OK/INFO_REQUEST/GSSAPI_RESPONSE");

    if (session->auth.state == SSH_AUTH_STATE_KBDINT_SENT) {
        /* Assuming we are in keyboard-interactive context */
        SSH_LOG(SSH_LOG_TRACE,
                "keyboard-interactive context, "
                "assuming SSH_USERAUTH_INFO_REQUEST");
        rc = ssh_packet_userauth_info_request(session,type,packet,user);
#ifdef WITH_GSSAPI
    } else if (session->auth.state == SSH_AUTH_STATE_GSSAPI_REQUEST_SENT) {
        rc = ssh_packet_userauth_gssapi_response(session, type, packet, user);
#endif
    } else if (session->auth.state == SSH_AUTH_STATE_PUBKEY_OFFER_SENT) {
        session->auth.state = SSH_AUTH_STATE_PK_OK;
        SSH_LOG(SSH_LOG_TRACE, "Assuming SSH_USERAUTH_PK_OK");
        rc = SSH_PACKET_USED;
    } else {
        session->auth.state = SSH_AUTH_STATE_ERROR;
        SSH_LOG(SSH_LOG_TRACE, "SSH_USERAUTH_PK_OK received in wrong state");
        rc = SSH_PACKET_USED;
    }

    return rc;
}

/**
 * @brief Get available authentication methods from the server.
 *
 * This requires the function ssh_userauth_none() to be called before the
 * methods are available. The server MAY return a list of methods that may
 * continue.
 *
 * @param[in] session   The SSH session.
 *
 * @param[in] username  Deprecated, set to NULL.
 *
 * @returns             A bitfield of the following values:
 *                      - SSH_AUTH_METHOD_PASSWORD
 *                      - SSH_AUTH_METHOD_PUBLICKEY
 *                      - SSH_AUTH_METHOD_HOSTBASED
 *                      - SSH_AUTH_METHOD_INTERACTIVE
 *
 * @warning Other reserved flags may appear in future versions.
 * @see ssh_userauth_none()
 */
int ssh_userauth_list(ssh_session session, const char *username)
{
    (void) username; /* unused */

    if (session == NULL) {
        return 0;
    }

    return session->auth.supported_methods;
}

/**
 * @brief Try to authenticate through the "none" method.
 *
 * @param[in] session   The ssh session to use.
 *
 * @param[in] username    The username, this SHOULD be NULL.
 *
 * @returns SSH_AUTH_ERROR:   A serious error happened.\n
 *          SSH_AUTH_DENIED:  Authentication failed: use another method\n
 *          SSH_AUTH_PARTIAL: You've been partially authenticated, you still
 *                            have to use another method\n
 *          SSH_AUTH_SUCCESS: Authentication success\n
 *          SSH_AUTH_AGAIN:   In nonblocking mode, you've got to call this again
 *                            later.
 *
 * @note Most server implementations do not permit changing the username during
 * authentication. The username should only be set with ssh_options_set() only
 * before you connect to the server.
 */
int ssh_userauth_none(ssh_session session, const char *username)
{
    int rc;

    switch (session->pending_call_state) {
        case SSH_PENDING_CALL_NONE:
            break;
        case SSH_PENDING_CALL_AUTH_NONE:
            goto pending;
        default:
            ssh_set_error(session, SSH_FATAL,
                          "Wrong state (%d) during pending SSH call",
                          session->pending_call_state);
            return SSH_AUTH_ERROR;
    }

    rc = ssh_userauth_request_service(session);
    if (rc == SSH_AGAIN) {
        return SSH_AUTH_AGAIN;
    } else if (rc == SSH_ERROR) {
        return SSH_AUTH_ERROR;
    }

    /* request */
    rc = ssh_buffer_pack(session->out_buffer, "bsss",
            SSH2_MSG_USERAUTH_REQUEST,
            username ? username : session->opts.username,
            "ssh-connection",
            "none"
            );
    if (rc < 0) {
        goto fail;
    }

    session->auth.current_method = SSH_AUTH_METHOD_NONE;
    session->auth.state = SSH_AUTH_STATE_AUTH_NONE_SENT;
    session->pending_call_state = SSH_PENDING_CALL_AUTH_NONE;
    rc = ssh_packet_send(session);
    if (rc == SSH_ERROR) {
        return SSH_AUTH_ERROR;
    }

pending:
    rc = ssh_userauth_get_response(session);
    if (rc != SSH_AUTH_AGAIN) {
        session->pending_call_state = SSH_PENDING_CALL_NONE;
    }

    return rc;
fail:
    ssh_set_error_oom(session);
    ssh_buffer_reinit(session->out_buffer);

    return SSH_AUTH_ERROR;
}

/**
 * @brief Try to authenticate with the given public key.
 *
 * To avoid unnecessary processing and user interaction, the following method
 * is provided for querying whether authentication using the 'pubkey' would
 * be possible.
 *
 * @param[in] session     The SSH session.
 *
 * @param[in] username    The username, this SHOULD be NULL.
 *
 * @param[in] pubkey      The public key to try.
 *
 * @return  SSH_AUTH_ERROR:   A serious error happened.\n
 *          SSH_AUTH_DENIED:  The server doesn't accept that public key as an
 *                            authentication token. Try another key or another
 *                            method.\n
 *          SSH_AUTH_PARTIAL: You've been partially authenticated, you still
 *                            have to use another method.\n
 *          SSH_AUTH_SUCCESS: The public key is accepted, you want now to use
 *                            ssh_userauth_publickey().\n
 *          SSH_AUTH_AGAIN:   In nonblocking mode, you've got to call this again
 *                            later.
 *
 * @note Most server implementations do not permit changing the username during
 * authentication. The username should only be set with ssh_options_set() only
 * before you connect to the server.
 */
int ssh_userauth_try_publickey(ssh_session session,
                               const char *username,
                               const ssh_key pubkey)
{
    ssh_string pubkey_s = NULL;
    const char *sig_type_c = NULL;
    bool allowed;
    int rc;

    if (session == NULL) {
        return SSH_AUTH_ERROR;
    }

    if (pubkey == NULL || !ssh_key_is_public(pubkey)) {
        ssh_set_error(session, SSH_FATAL, "Invalid pubkey");
        return SSH_AUTH_ERROR;
    }

    switch(session->pending_call_state) {
        case SSH_PENDING_CALL_NONE:
            break;
        case SSH_PENDING_CALL_AUTH_OFFER_PUBKEY:
            goto pending;
        default:
            ssh_set_error(session,
                          SSH_FATAL,
                          "Wrong state (%d) during pending SSH call",
                          session->pending_call_state);
            return SSH_AUTH_ERROR;
    }

    /* Check if the given public key algorithm is allowed */
    sig_type_c = ssh_key_get_signature_algorithm(session, pubkey->type);
    if (sig_type_c == NULL) {
        ssh_set_error(session, SSH_REQUEST_DENIED,
                      "Invalid key type (unknown)");
        return SSH_AUTH_DENIED;
    }
    rc = ssh_key_algorithm_allowed(session, sig_type_c);
    if (!rc) {
        ssh_set_error(session, SSH_REQUEST_DENIED,
                      "The key algorithm '%s' is not allowed to be used by"
                      " PUBLICKEY_ACCEPTED_TYPES configuration option",
                      sig_type_c);
        return SSH_AUTH_DENIED;
    }
    allowed = ssh_key_size_allowed(session, pubkey);
    if (!allowed) {
        ssh_set_error(session, SSH_REQUEST_DENIED,
                      "The '%s' key type of size %d is not allowed by "
                      "RSA_MIN_SIZE", sig_type_c, ssh_key_size(pubkey));
        return SSH_AUTH_DENIED;
    }

    rc = ssh_userauth_request_service(session);
    if (rc == SSH_AGAIN) {
        return SSH_AUTH_AGAIN;
    } else if (rc == SSH_ERROR) {
        return SSH_AUTH_ERROR;
    }

    /* public key */
    rc = ssh_pki_export_pubkey_blob(pubkey, &pubkey_s);
    if (rc < 0) {
        goto fail;
    }

    SSH_LOG(SSH_LOG_TRACE, "Trying signature type %s", sig_type_c);
    /* request */
    rc = ssh_buffer_pack(session->out_buffer, "bsssbsS",
            SSH2_MSG_USERAUTH_REQUEST,
            username ? username : session->opts.username,
            "ssh-connection",
            "publickey",
            0, /* private key ? */
            sig_type_c, /* algo */
            pubkey_s /* public key */
            );
    if (rc < 0) {
        goto fail;
    }

    SSH_STRING_FREE(pubkey_s);

    session->auth.current_method = SSH_AUTH_METHOD_PUBLICKEY;
    session->auth.state = SSH_AUTH_STATE_PUBKEY_OFFER_SENT;
    session->pending_call_state = SSH_PENDING_CALL_AUTH_OFFER_PUBKEY;
    rc = ssh_packet_send(session);
    if (rc == SSH_ERROR) {
        return SSH_AUTH_ERROR;
    }

pending:
    rc = ssh_userauth_get_response(session);
    if (rc != SSH_AUTH_AGAIN) {
        session->pending_call_state = SSH_PENDING_CALL_NONE;
    }

    return rc;
fail:
    SSH_STRING_FREE(pubkey_s);
    ssh_set_error_oom(session);
    ssh_buffer_reinit(session->out_buffer);

    return SSH_AUTH_ERROR;
}

/**
 * @brief Authenticate with public/private key or certificate.
 *
 * @param[in] session     The SSH session.
 *
 * @param[in] username    The username, this SHOULD be NULL.
 *
 * @param[in] privkey     The private key for authentication.
 *
 * @return  SSH_AUTH_ERROR:   A serious error happened.\n
 *          SSH_AUTH_DENIED:  The server doesn't accept that public key as an
 *                            authentication token. Try another key or another
 *                            method.\n
 *          SSH_AUTH_PARTIAL: You've been partially authenticated, you still
 *                            have to use another method.\n
 *          SSH_AUTH_SUCCESS: The public key is accepted.\n
 *          SSH_AUTH_AGAIN:   In nonblocking mode, you've got to call this again
 *                            later.
 *
 * @note Most server implementations do not permit changing the username during
 * authentication. The username should only be set with ssh_options_set() only
 * before you connect to the server.
 */
int ssh_userauth_publickey(ssh_session session,
                           const char *username,
                           const ssh_key privkey)
{
    ssh_string str = NULL;
    bool allowed;
    int rc;
    const char *sig_type_c = NULL;
    enum ssh_keytypes_e key_type;
    enum ssh_digest_e hash_type;

    if (session == NULL) {
        return SSH_AUTH_ERROR;
    }

    if (privkey == NULL || !ssh_key_is_private(privkey)) {
        ssh_set_error(session, SSH_FATAL, "Invalid private key");
        return SSH_AUTH_ERROR;
    }

    switch(session->pending_call_state) {
        case SSH_PENDING_CALL_NONE:
            break;
        case SSH_PENDING_CALL_AUTH_PUBKEY:
            goto pending;
        default:
            ssh_set_error(session,
                          SSH_FATAL,
                          "Bad call during pending SSH call in ssh_userauth_try_publickey");
            return SSH_AUTH_ERROR;
    }

    /* Cert auth requires presenting the cert type name (*-cert@openssh.com) */
    key_type = privkey->cert != NULL ? privkey->cert_type : privkey->type;

    /* Check if the given public key algorithm is allowed */
    sig_type_c = ssh_key_get_signature_algorithm(session, key_type);
    if (sig_type_c == NULL) {
        ssh_set_error(session, SSH_REQUEST_DENIED,
                      "Invalid key type (unknown)");
        return SSH_AUTH_DENIED;
    }
    rc = ssh_key_algorithm_allowed(session, sig_type_c);
    if (!rc) {
        ssh_set_error(session, SSH_REQUEST_DENIED,
                      "The key algorithm '%s' is not allowed to be used by"
                      " PUBLICKEY_ACCEPTED_TYPES configuration option",
                      sig_type_c);
        return SSH_AUTH_DENIED;
    }
    allowed = ssh_key_size_allowed(session, privkey);
    if (!allowed) {
        ssh_set_error(session, SSH_REQUEST_DENIED,
                      "The '%s' key type of size %d is not allowed by "
                      "RSA_MIN_SIZE", sig_type_c, ssh_key_size(privkey));
        return SSH_AUTH_DENIED;
    }

    rc = ssh_userauth_request_service(session);
    if (rc == SSH_AGAIN) {
        return SSH_AUTH_AGAIN;
    } else if (rc == SSH_ERROR) {
        return SSH_AUTH_ERROR;
    }

    /* get public key or cert */
    rc = ssh_pki_export_pubkey_blob(privkey, &str);
    if (rc < 0) {
        goto fail;
    }

    SSH_LOG(SSH_LOG_TRACE, "Sending signature type %s", sig_type_c);
    /* request */
    rc = ssh_buffer_pack(session->out_buffer, "bsssbsS",
            SSH2_MSG_USERAUTH_REQUEST,
            username ? username : session->opts.username,
            "ssh-connection",
            "publickey",
            1, /* private key */
            sig_type_c, /* algo */
            str /* public key or cert */
            );
    if (rc < 0) {
        goto fail;
    }
    SSH_STRING_FREE(str);

    /* Get the hash type to be used in the signature based on the key type */
    hash_type = ssh_key_type_to_hash(session, privkey->type);

    /* sign the buffer with the private key */
    str = ssh_pki_do_sign(session, session->out_buffer, privkey, hash_type);
    if (str == NULL) {
        goto fail;
    }

    rc = ssh_buffer_add_ssh_string(session->out_buffer, str);
    SSH_STRING_FREE(str);
    str = NULL;
    if (rc < 0) {
        goto fail;
    }

    session->auth.current_method = SSH_AUTH_METHOD_PUBLICKEY;
    session->auth.state = SSH_AUTH_STATE_PUBKEY_AUTH_SENT;
    session->pending_call_state = SSH_PENDING_CALL_AUTH_PUBKEY;
    rc = ssh_packet_send(session);
    if (rc == SSH_ERROR) {
        return SSH_AUTH_ERROR;
    }

pending:
    rc = ssh_userauth_get_response(session);
    if (rc != SSH_AUTH_AGAIN) {
        session->pending_call_state = SSH_PENDING_CALL_NONE;
    }

    return rc;
fail:
    SSH_STRING_FREE(str);
    ssh_set_error_oom(session);
    ssh_buffer_reinit(session->out_buffer);

    return SSH_AUTH_ERROR;
}

static int ssh_userauth_agent_publickey(ssh_session session,
                                        const char *username,
                                        ssh_key pubkey)
{
    ssh_string pubkey_s = NULL;
    ssh_string sig_blob = NULL;
    const char *sig_type_c = NULL;
    bool allowed;
    int rc;

    switch (session->pending_call_state) {
    case SSH_PENDING_CALL_NONE:
        break;
    case SSH_PENDING_CALL_AUTH_AGENT:
        goto pending;
    default:
        ssh_set_error(session,
                      SSH_FATAL,
                      "Bad call during pending SSH call in %s",
                      __func__);
        return SSH_ERROR;
    }

    rc = ssh_userauth_request_service(session);
    if (rc == SSH_AGAIN) {
        return SSH_AUTH_AGAIN;
    } else if (rc == SSH_ERROR) {
        return SSH_AUTH_ERROR;
    }

    /* public key */
    rc = ssh_pki_export_pubkey_blob(pubkey, &pubkey_s);
    if (rc < 0) {
        goto fail;
    }

    /* Check if the given public key algorithm is allowed */
    sig_type_c = ssh_key_get_signature_algorithm(session, pubkey->type);
    if (sig_type_c == NULL) {
        ssh_set_error(session, SSH_REQUEST_DENIED,
                      "Invalid key type (unknown)");
        SSH_STRING_FREE(pubkey_s);
        return SSH_AUTH_DENIED;
    }
    rc = ssh_key_algorithm_allowed(session, sig_type_c);
    if (!rc) {
        ssh_set_error(session, SSH_REQUEST_DENIED,
                      "The key algorithm '%s' is not allowed to be used by"
                      " PUBLICKEY_ACCEPTED_TYPES configuration option",
                      sig_type_c);
        SSH_STRING_FREE(pubkey_s);
        return SSH_AUTH_DENIED;
    }
    allowed = ssh_key_size_allowed(session, pubkey);
    if (!allowed) {
        ssh_set_error(session, SSH_REQUEST_DENIED,
                      "The '%s' key type of size %d is not allowed by "
                      "RSA_MIN_SIZE", sig_type_c, ssh_key_size(pubkey));
        SSH_STRING_FREE(pubkey_s);
        return SSH_AUTH_DENIED;
    }

    /* request */
    rc = ssh_buffer_pack(session->out_buffer, "bsssbsS",
                         SSH2_MSG_USERAUTH_REQUEST,
                         username ? username : session->opts.username,
                         "ssh-connection",
                         "publickey",
                         1, /* private key */
                         sig_type_c, /* algo */
                         pubkey_s /* public key */
                         );
    SSH_STRING_FREE(pubkey_s);
    if (rc < 0) {
        goto fail;
    }

    /* sign the buffer with the private key */
    sig_blob = ssh_pki_do_sign_agent(session, session->out_buffer, pubkey);
    if (sig_blob == NULL) {
        goto fail;
    }

    rc = ssh_buffer_add_ssh_string(session->out_buffer, sig_blob);
    SSH_STRING_FREE(sig_blob);
    if (rc < 0) {
        goto fail;
    }

    session->auth.current_method = SSH_AUTH_METHOD_PUBLICKEY;
    session->auth.state = SSH_AUTH_STATE_PUBKEY_AUTH_SENT;
    session->pending_call_state = SSH_PENDING_CALL_AUTH_AGENT;
    rc = ssh_packet_send(session);
    if (rc == SSH_ERROR) {
        return SSH_AUTH_ERROR;
    }

pending:
    rc = ssh_userauth_get_response(session);
    if (rc != SSH_AUTH_AGAIN) {
        session->pending_call_state = SSH_PENDING_CALL_NONE;
    }

    return rc;
fail:
    ssh_set_error_oom(session);
    ssh_buffer_reinit(session->out_buffer);
    SSH_STRING_FREE(pubkey_s);

    return SSH_AUTH_ERROR;
}

enum ssh_agent_state_e {
    SSH_AGENT_STATE_NONE = 0,
    SSH_AGENT_STATE_PUBKEY,
    SSH_AGENT_STATE_CERT,
    SSH_AGENT_STATE_AUTH
};

struct ssh_agent_state_struct {
    enum ssh_agent_state_e state;
    ssh_key pubkey;
    char *comment;
};

/* Internal function */
void ssh_agent_state_free(void *data)
{
    struct ssh_agent_state_struct *state = data;

    if (state) {
        SSH_STRING_FREE_CHAR(state->comment);
        ssh_key_free(state->pubkey);
        free (state);
    }
}

/**
 * @brief Try to do public key authentication with ssh agent.
 *
 * @param[in]  session  The ssh session to use.
 *
 * @param[in]  username The username, this SHOULD be NULL.
 *
 * @return  SSH_AUTH_ERROR:   A serious error happened.\n
 *          SSH_AUTH_DENIED:  The server doesn't accept that public key as an
 *                            authentication token. Try another key or another
 *                            method.\n
 *          SSH_AUTH_PARTIAL: You've been partially authenticated, you still
 *                            have to use another method.\n
 *          SSH_AUTH_SUCCESS: The public key is accepted, you want now to use
 *                            ssh_userauth_publickey().\n
 *          SSH_AUTH_AGAIN:   In nonblocking mode, you've got to call this again
 *                            later.
 *
 * @note Most server implementations do not permit changing the username during
 * authentication. The username should only be set with ssh_options_set() only
 * before you connect to the server.
 */
int ssh_userauth_agent(ssh_session session,
                       const char *username)
{
    int rc = SSH_AUTH_ERROR;
    struct ssh_agent_state_struct *state = NULL;
    ssh_key *configKeys = NULL;
    ssh_key *configCerts = NULL;
    size_t configKeysCount = 0;
    size_t configCertsCount = 0;
    size_t i;

    if (session == NULL) {
        return SSH_AUTH_ERROR;
    }

    if (!ssh_agent_is_running(session)) {
        return SSH_AUTH_DENIED;
    }

    if (!session->agent_state) {
        session->agent_state = malloc(sizeof(struct ssh_agent_state_struct));
        if (!session->agent_state) {
            ssh_set_error_oom(session);
            return SSH_AUTH_ERROR;
        }
        ZERO_STRUCTP(session->agent_state);
        session->agent_state->state = SSH_AGENT_STATE_NONE;
    }

    state = session->agent_state;
    if (state->pubkey == NULL) {
        state->pubkey = ssh_agent_get_first_ident(session, &state->comment);
    }

    if (state->pubkey == NULL) {
        return SSH_AUTH_DENIED;
    }

    if (session->opts.identities_only) {
        /*
         * Read keys mentioned in the config, so we can check if key from agent
         * is in there.
         */
        size_t identityLen = ssh_list_count(session->opts.identity);
        size_t certsLen = ssh_list_count(session->opts.certificate);
        struct ssh_iterator *it = ssh_list_get_iterator(session->opts.identity);

        configKeys = malloc(identityLen * sizeof(ssh_key));
        configCerts = malloc((certsLen + identityLen) * sizeof(ssh_key));
        if (configKeys == NULL || configCerts == NULL) {
            free(configKeys);
            free(configCerts);
            ssh_set_error_oom(session);
            return SSH_AUTH_ERROR;
        }

        while (it != NULL && configKeysCount < identityLen) {
            const char *privkeyFile = it->data;
            size_t certPathLen;
            char *certFile = NULL;
            ssh_key pubkey = NULL;
            ssh_key cert = NULL;

            /*
             * Read the private key file listed in the config, but we're only
             * interested in the public key. Don't try to decrypt private key.
             */
            rc = ssh_pki_import_pubkey_file(privkeyFile, &pubkey);
            if (rc == SSH_OK) {
                configKeys[configKeysCount++] = pubkey;
            } else {
                char *pubkeyFile = NULL;
                size_t pubkeyPathLen = strlen(privkeyFile) + sizeof(".pub");

                SSH_KEY_FREE(pubkey);

                /*
                * If we couldn't get the public key from the private key file,
                * try a .pub file instead.
                */
                pubkeyFile = malloc(pubkeyPathLen);
                if (!pubkeyFile) {
                    ssh_set_error_oom(session);
                    rc = SSH_AUTH_ERROR;
                    goto done;
                }
                snprintf(pubkeyFile, pubkeyPathLen, "%s.pub", privkeyFile);
                rc = ssh_pki_import_pubkey_file(pubkeyFile, &pubkey);
                free(pubkeyFile);
                if (rc == SSH_OK) {
                    configKeys[configKeysCount++] = pubkey;
                } else if (pubkey) {
                    SSH_KEY_FREE(pubkey);
                }
            }
            /* Now try to see if there is a certificate with default name
             * do not merge it yet with the key as we need to try first the
             * non-certified key */
            certPathLen = strlen(privkeyFile) + sizeof("-cert.pub");
            certFile = malloc(certPathLen);
            if (!certFile) {
                ssh_set_error_oom(session);
                rc = SSH_AUTH_ERROR;
                goto done;
            }
            snprintf(certFile, certPathLen, "%s-cert.pub", privkeyFile);
            rc = ssh_pki_import_cert_file(certFile, &cert);
            free(certFile);
            if (rc == SSH_OK) {
                configCerts[configCertsCount++] = cert;
            } else if (cert) {
                SSH_KEY_FREE(cert);
            }

            it = it->next;
        }
        /* And now load separately-listed certificates. */
        it = ssh_list_get_iterator(session->opts.certificate);
        while (it != NULL && configCertsCount < certsLen + identityLen) {
            const char *certFile = it->data;
            ssh_key cert = NULL;

            rc = ssh_pki_import_cert_file(certFile, &cert);
            if (rc == SSH_OK) {
                configCerts[configCertsCount++] = cert;
            } else if (cert) {
                SSH_KEY_FREE(cert);
            }

            it = it->next;
        }
    }

    while (state->pubkey != NULL) {
        if (state->state == SSH_AGENT_STATE_NONE) {
            SSH_LOG(SSH_LOG_DEBUG,
                    "Trying identity %s",
                    state->comment);
            if (session->opts.identities_only) {
                /* Check if this key is one of the keys listed in the config */
                bool found_key = false;
                for (i = 0; i < configKeysCount; i++) {
                    int cmp = ssh_key_cmp(state->pubkey,
                                          configKeys[i],
                                          SSH_KEY_CMP_PUBLIC);
                    if (cmp == 0) {
                        found_key = true;
                        break;
                    }
                }
                /* or in separate certificates */
                for (i = 0; i < configCertsCount; i++) {
                    int cmp = ssh_key_cmp(state->pubkey,
                                          configCerts[i],
                                          SSH_KEY_CMP_PUBLIC);
                    if (cmp == 0) {
                        found_key = true;
                        break;
                    }
                }

                if (!found_key) {
                    SSH_LOG(SSH_LOG_DEBUG,
                            "Identities only is enabled and identity %s was "
                            "not listed in config, skipping",
                            state->comment);
                    SSH_STRING_FREE_CHAR(state->comment);
                    state->comment = NULL;
                    SSH_KEY_FREE(state->pubkey);
                    state->pubkey = ssh_agent_get_next_ident(
                        session, &state->comment);

                    if (state->pubkey == NULL) {
                        rc = SSH_AUTH_DENIED;
                    }
                    continue;
                }
            }
        }
        if (state->state == SSH_AGENT_STATE_NONE ||
            state->state == SSH_AGENT_STATE_PUBKEY ||
            state->state == SSH_AGENT_STATE_CERT) {
            rc = ssh_userauth_try_publickey(session, username, state->pubkey);
            if (rc == SSH_AUTH_ERROR) {
                ssh_agent_state_free(state);
                session->agent_state = NULL;
                goto done;
            } else if (rc == SSH_AUTH_AGAIN) {
                state->state = (state->state == SSH_AGENT_STATE_NONE ?
                                SSH_AGENT_STATE_PUBKEY : state->state);
                goto done;
            } else if (rc != SSH_AUTH_SUCCESS) {
                SSH_LOG(SSH_LOG_DEBUG,
                        "Public key of %s refused by server",
                        state->comment);
                if (state->state == SSH_AGENT_STATE_PUBKEY) {
                    for (i = 0; i < configCertsCount; i++) {
                        int cmp = ssh_key_cmp(state->pubkey,
                                              configCerts[i],
                                              SSH_KEY_CMP_PUBLIC);
                        if (cmp == 0) {
                            SSH_LOG(SSH_LOG_DEBUG,
                                    "Retry with matching certificate");
                            SSH_KEY_FREE(state->pubkey);
                            state->pubkey = ssh_key_dup(configCerts[i]);
                            state->state = SSH_AGENT_STATE_CERT;
                            continue;
                        }
                    }
                }
                SSH_STRING_FREE_CHAR(state->comment);
                state->comment = NULL;
                SSH_KEY_FREE(state->pubkey);
                state->pubkey = ssh_agent_get_next_ident(session,
                                                         &state->comment);
                state->state = SSH_AGENT_STATE_NONE;
                continue;
            }

            SSH_LOG(SSH_LOG_DEBUG,
                    "Public key of %s accepted by server",
                    state->comment);
            state->state = SSH_AGENT_STATE_AUTH;
        }
        if (state->state == SSH_AGENT_STATE_AUTH) {
            rc = ssh_userauth_agent_publickey(session, username, state->pubkey);
            if (rc == SSH_AUTH_AGAIN) {
                goto done;
            }
            SSH_STRING_FREE_CHAR(state->comment);
            state->comment = NULL;
            if (rc == SSH_AUTH_ERROR || rc == SSH_AUTH_PARTIAL) {
                ssh_agent_state_free(session->agent_state);
                session->agent_state = NULL;
                goto done;
            } else if (rc != SSH_AUTH_SUCCESS) {
                SSH_LOG(SSH_LOG_DEBUG,
                        "Server accepted public key but refused the signature");
                SSH_KEY_FREE(state->pubkey);
                state->pubkey = ssh_agent_get_next_ident(session,
                                                         &state->comment);
                state->state = SSH_AGENT_STATE_NONE;
                continue;
            }
            ssh_agent_state_free (session->agent_state);
            session->agent_state = NULL;
            rc = SSH_AUTH_SUCCESS;
            goto done;
        }
    }

    ssh_agent_state_free (session->agent_state);
    session->agent_state = NULL;
done:
    for (i = 0; i < configKeysCount; i++) {
        ssh_key_free(configKeys[i]);
    }
    free(configKeys);
    for (i = 0; i < configCertsCount; i++) {
        ssh_key_free(configCerts[i]);
    }
    free(configCerts);
    return rc;
}

enum ssh_auth_auto_state_e {
    SSH_AUTH_AUTO_STATE_NONE = 0,
    SSH_AUTH_AUTO_STATE_PUBKEY,
    SSH_AUTH_AUTO_STATE_KEY_IMPORTED,
    SSH_AUTH_AUTO_STATE_CERTIFICATE_FILE,
    SSH_AUTH_AUTO_STATE_CERTIFICATE_OPTION,
    SSH_AUTH_AUTO_STATE_PUBKEY_ACCEPTED
};

struct ssh_auth_auto_state_struct {
    enum ssh_auth_auto_state_e state;
    struct ssh_iterator *it;
    ssh_key privkey;
    ssh_key pubkey;
    ssh_key cert;
    struct ssh_iterator *cert_it;
};

/**
 * @brief Get the identity that is currently being processed by
 * ssh_userauth_publickey_auto()
 *
 * This is meant to be used by a callback that happens as part of the
 * execution of ssh_userauth_publickey_auto().  The auth_function
 * callback might want to know which key a passphrase is needed for,
 * for example.
 *
 * @param[in]  session     The SSH session.
 *
 * @param[out] value       The value to get into. As a char**, space will be
 *                         allocated by the function for the value, it is
 *                         your responsibility to free the memory using
 *                         ssh_string_free_char().
 *
 * @return  SSH_OK on success, SSH_ERROR on error.
 */
int ssh_userauth_publickey_auto_get_current_identity(ssh_session session,
                                                     char** value)
{
    const char *id = NULL;

    if (session == NULL) {
        return SSH_ERROR;
    }

    if (value == NULL) {
        ssh_set_error_invalid(session);
        return SSH_ERROR;
    }

    if (session->auth.auto_state != NULL &&
        session->auth.auto_state->it != NULL) {
        id = session->auth.auto_state->it->data;
    }

    if (id == NULL) {
        return SSH_ERROR;
    }

    *value = strdup(id);
    if (*value == NULL) {
        ssh_set_error_oom(session);
        return SSH_ERROR;
    }

    return SSH_OK;
}

/**
 * @brief Tries to automatically authenticate with public key and "none"
 *
 * It may fail, for instance it doesn't ask for a password and uses a default
 * asker for passphrases (in case the private key is encrypted).
 *
 * @param[in]  session     The SSH session.
 *
 * @param[in]  username    The username, this SHOULD be NULL.
 *
 * @param[in]  passphrase  Use this passphrase to unlock the privatekey. Use NULL
 *                         if you don't want to use a passphrase or the user
 *                         should be asked.
 *
 * @return  SSH_AUTH_ERROR:   A serious error happened.\n
 *          SSH_AUTH_DENIED:  The server doesn't accept that public key as an
 *                            authentication token. Try another key or another
 *                            method.\n
 *          SSH_AUTH_PARTIAL: You've been partially authenticated, you still
 *                            have to use another method.\n
 *          SSH_AUTH_SUCCESS: Authentication success\n
 *          SSH_AUTH_AGAIN:   In nonblocking mode, you've got to call this again
 *                            later.
 *
 * @note Most server implementations do not permit changing the username during
 * authentication. The username should only be set with ssh_options_set() only
 * before you connect to the server.
 *
 * The OpenSSH iterates over the identities and first try the plain public key
 * and then the certificate if it is in place.
 */
int ssh_userauth_publickey_auto(ssh_session session,
                                const char *username,
                                const char *passphrase)
{
    ssh_auth_callback auth_fn = NULL;
    void *auth_data = NULL;
    struct ssh_auth_auto_state_struct *state = NULL;
    int rc;

    if (session == NULL) {
        return SSH_AUTH_ERROR;
    }
    if (! (session->opts.flags & SSH_OPT_FLAG_PUBKEY_AUTH)) {
        session->auth.supported_methods &= ~SSH_AUTH_METHOD_PUBLICKEY;
        return SSH_AUTH_DENIED;
    }
    if (session->common.callbacks) {
        auth_fn = session->common.callbacks->auth_function;
        auth_data = session->common.callbacks->userdata;
    }
    if (!session->auth.auto_state) {
        session->auth.auto_state =
                calloc(1, sizeof(struct ssh_auth_auto_state_struct));
        if (!session->auth.auto_state) {
            ssh_set_error_oom(session);
            return SSH_AUTH_ERROR;
        }

        /* Set state explicitly */
        session->auth.auto_state->state = SSH_AUTH_AUTO_STATE_NONE;
    }
    state = session->auth.auto_state;
    if (state->state == SSH_AUTH_AUTO_STATE_NONE) {
        /* Try authentication with ssh-agent first */
        rc = ssh_userauth_agent(session, username);
        if (rc == SSH_AUTH_SUCCESS ||
            rc == SSH_AUTH_PARTIAL ||
            rc == SSH_AUTH_AGAIN) {
            return rc;
        }
        state->state = SSH_AUTH_AUTO_STATE_PUBKEY;
    }
    if (state->it == NULL) {
        state->it = ssh_list_get_iterator(session->opts.identity);
    }

    while (state->it != NULL) {
        const char *privkey_file = state->it->data;
        char pubkey_file[PATH_MAX] = {0};

        if (state->state == SSH_AUTH_AUTO_STATE_PUBKEY) {
            SSH_LOG(SSH_LOG_DEBUG,
                    "Trying to authenticate with %s",
                    privkey_file);
            state->cert = NULL;
            state->privkey = NULL;
            state->pubkey = NULL;

#ifdef WITH_PKCS11_URI
            if (ssh_pki_is_uri(privkey_file)) {
                char *pub_uri_from_priv = NULL;
                SSH_LOG(SSH_LOG_INFO,
                        "Authenticating with PKCS #11 URI.");
                pub_uri_from_priv = ssh_pki_export_pub_uri_from_priv_uri(privkey_file);
                if (pub_uri_from_priv == NULL) {
                    return SSH_ERROR;
                } else {
                    snprintf(pubkey_file,
                             sizeof(pubkey_file),
                             "%s",
                             pub_uri_from_priv);
                    SAFE_FREE(pub_uri_from_priv);
                }
            } else
#endif /* WITH_PKCS11_URI */
            {
<<<<<<< HEAD
                snprintf(pubkey_file, sizeof(pubkey_file), "%s.pub", privkey_file);
=======
                snprintf(pubkey_file,
                         sizeof(pubkey_file),
                         "%s.pub",
                         privkey_file);
>>>>>>> 894e07ae
            }

            rc = ssh_pki_import_pubkey_file(pubkey_file, &state->pubkey);
            if (rc == SSH_ERROR) {
                ssh_set_error(session,
                              SSH_FATAL,
                              "Failed to import public key: %s",
                              pubkey_file);
                SAFE_FREE(session->auth.auto_state);
                return SSH_AUTH_ERROR;
            } else if (rc == SSH_EOF) {
                /* Read the private key and save the public key to file */
                rc = ssh_pki_import_privkey_file(privkey_file,
                                                 passphrase,
                                                 auth_fn,
                                                 auth_data,
                                                 &state->privkey);
                if (rc == SSH_ERROR) {
                    ssh_set_error(session,
                                  SSH_FATAL,
                                  "Failed to read private key: %s",
                                  privkey_file);
                    state->it = state->it->next;
                    continue;
                } else if (rc == SSH_EOF) {
                    /* If the file doesn't exist, continue */
                    SSH_LOG(SSH_LOG_DEBUG,
                            "Private key %s doesn't exist.",
                            privkey_file);
                    state->it = state->it->next;
                    continue;
                }

                rc = ssh_pki_export_privkey_to_pubkey(state->privkey,
                                                      &state->pubkey);
                if (rc == SSH_ERROR) {
                    SSH_KEY_FREE(state->privkey);
                    SAFE_FREE(session->auth.auto_state);
                    return SSH_AUTH_ERROR;
                }

                rc = ssh_pki_export_pubkey_file(state->pubkey, pubkey_file);
                if (rc == SSH_ERROR) {
                    SSH_LOG(SSH_LOG_TRACE,
                            "Could not write public key to file: %s",
                            pubkey_file);
                }
            }
            state->state = SSH_AUTH_AUTO_STATE_KEY_IMPORTED;
        }
        if (state->state == SSH_AUTH_AUTO_STATE_KEY_IMPORTED ||
            state->state == SSH_AUTH_AUTO_STATE_CERTIFICATE_FILE ||
            state->state == SSH_AUTH_AUTO_STATE_CERTIFICATE_OPTION) {
            ssh_key k = state->pubkey;
            if (state->state != SSH_AUTH_AUTO_STATE_KEY_IMPORTED) {
                k = state->cert;
            }
            rc = ssh_userauth_try_publickey(session, username, k);
            if (rc == SSH_AUTH_ERROR) {
                SSH_LOG(SSH_LOG_TRACE,
                        "Public key authentication error for %s",
                        privkey_file);
                SSH_KEY_FREE(state->cert);
                SSH_KEY_FREE(state->privkey);
                SSH_KEY_FREE(state->pubkey);
                SAFE_FREE(session->auth.auto_state);
                return rc;
            } else if (rc == SSH_AUTH_AGAIN) {
                return rc;
            } else if (rc != SSH_AUTH_SUCCESS) {
                int r; /* do not reuse `rc` as it is used to return from here */
                SSH_KEY_FREE(state->cert);
                SSH_LOG(SSH_LOG_DEBUG,
                        "Public key for %s%s refused by server",
                        privkey_file,
                        (state->state != SSH_AUTH_AUTO_STATE_KEY_IMPORTED
                            ? " (with certificate)" : ""));
                /* Try certificate file by appending -cert.pub (if present) */
                if (state->state == SSH_AUTH_AUTO_STATE_KEY_IMPORTED) {
                    char cert_file[PATH_MAX] = {0};
                    ssh_key cert = NULL;

                    snprintf(cert_file,
                             sizeof(cert_file),
                             "%s-cert.pub",
                             privkey_file);
                    SSH_LOG(SSH_LOG_TRACE,
                            "Trying to load the certificate %s (default path)",
                            cert_file);
                    r = ssh_pki_import_cert_file(cert_file, &cert);
                    if (r == SSH_OK) {
                        /* TODO check the pubkey and certs match */
                        SSH_LOG(SSH_LOG_TRACE,
                                "Certificate loaded %s. Retry the authentication.",
                                cert_file);
                        state->state = SSH_AUTH_AUTO_STATE_CERTIFICATE_FILE;
                        SSH_KEY_FREE(state->cert);
                        state->cert = cert;
                        /* try to authenticate with this certificate */
                        continue;
                    }
                    /* if the file does not exists, try configuration options */
                    state->state = SSH_AUTH_AUTO_STATE_CERTIFICATE_OPTION;
                }
                /* Try certificate files loaded through options */
                if (state->state == SSH_AUTH_AUTO_STATE_CERTIFICATE_OPTION) {
                    SSH_KEY_FREE(state->cert);
                    if (state->cert_it == NULL) {
                        state->cert_it = ssh_list_get_iterator(session->opts.certificate);
                    }
                    while (state->cert_it != NULL) {
                        const char *cert_file = state->cert_it->data;
                        ssh_key cert = NULL;

                        SSH_LOG(SSH_LOG_TRACE,
                                "Trying to load the certificate %s (options)",
                                cert_file);
                        r = ssh_pki_import_cert_file(cert_file, &cert);
                        if (r == SSH_OK) {
                            int cmp = ssh_key_cmp(cert,
                                                  state->pubkey,
                                                  SSH_KEY_CMP_PUBLIC);
                            if (cmp != 0) {
                                state->cert_it = state->cert_it->next;
                                SSH_KEY_FREE(cert);
                                continue; /* with next cert */
                            }
                            SSH_LOG(SSH_LOG_TRACE,
                                    "Found matching certificate %s in options. Retry the authentication.",
                                    cert_file);
                            state->cert = cert;
                            cert = NULL;
                            state->state = SSH_AUTH_AUTO_STATE_CERTIFICATE_OPTION;
                            /* try to authenticate with this identity */
                            break; /* try this cert */
                        }
                        /* continue with next identity */
                    }
                    if (state->cert != NULL) {
                        continue; /* retry with the certificate */
                    }
                }
                SSH_KEY_FREE(state->cert);
                SSH_KEY_FREE(state->privkey);
                SSH_KEY_FREE(state->pubkey);
                state->it = state->it->next;
                state->state = SSH_AUTH_AUTO_STATE_PUBKEY;
                continue;
            }
            state->state = SSH_AUTH_AUTO_STATE_PUBKEY_ACCEPTED;
        }
        if (state->state == SSH_AUTH_AUTO_STATE_PUBKEY_ACCEPTED) {
            /* Public key has been accepted by the server */
            if (state->privkey == NULL) {
                rc = ssh_pki_import_privkey_file(privkey_file,
                                                 passphrase,
                                                 auth_fn,
                                                 auth_data,
                                                 &state->privkey);
                if (rc == SSH_ERROR) {
                    SSH_KEY_FREE(state->cert);
                    SSH_KEY_FREE(state->pubkey);
                    ssh_set_error(session,
                                  SSH_FATAL,
                                  "Failed to read private key: %s",
                                  privkey_file);
                    state->it = state->it->next;
                    state->state = SSH_AUTH_AUTO_STATE_PUBKEY;
                    continue;
                } else if (rc == SSH_EOF) {
                    /* If the file doesn't exist, continue */
                    SSH_KEY_FREE(state->cert);
                    SSH_KEY_FREE(state->pubkey);
                    SSH_LOG(SSH_LOG_DEBUG,
                            "Private key %s doesn't exist.",
                            privkey_file);
                    state->it = state->it->next;
                    state->state = SSH_AUTH_AUTO_STATE_PUBKEY;
                    continue;
                }
            }
            if (state->cert != NULL && !is_cert_type(state->privkey->cert_type)) {
                rc = ssh_pki_copy_cert_to_privkey(state->cert, state->privkey);
                if (rc != SSH_OK) {
                    SSH_KEY_FREE(state->cert);
                    SSH_KEY_FREE(state->privkey);
                    SSH_KEY_FREE(state->pubkey);
                    ssh_set_error(session,
                                  SSH_FATAL,
                                  "Failed to copy cert to private key");
                    state->it = state->it->next;
                    state->state = SSH_AUTH_AUTO_STATE_PUBKEY;
                    continue;
                }
            }

            rc = ssh_userauth_publickey(session, username, state->privkey);
            if (rc != SSH_AUTH_AGAIN && rc != SSH_AUTH_DENIED) {
                bool cert_used = (state->cert != NULL);
                SSH_KEY_FREE(state->cert);
                SSH_KEY_FREE(state->privkey);
                SSH_KEY_FREE(state->pubkey);
                SAFE_FREE(session->auth.auto_state);
                if (rc == SSH_AUTH_SUCCESS) {
                    SSH_LOG(SSH_LOG_DEBUG,
                            "Successfully authenticated using %s%s",
                            privkey_file,
                            (cert_used ? " and certificate" : ""));
                }
                return rc;
            }
            if (rc == SSH_AUTH_AGAIN) {
                return rc;
            }

            SSH_KEY_FREE(state->cert);
            SSH_KEY_FREE(state->privkey);
            SSH_KEY_FREE(state->pubkey);

            SSH_LOG(SSH_LOG_DEBUG,
                    "The server accepted the public key but refused the signature");
            state->it = state->it->next;
            state->state = SSH_AUTH_AUTO_STATE_PUBKEY;
            /* continue */
        }
    }
    SSH_LOG(SSH_LOG_WARN,
            "Access denied: Tried every public key, none matched");
    SAFE_FREE(session->auth.auto_state);
    return SSH_AUTH_DENIED;
}

/**
 * @brief Try to authenticate by password.
 *
 * This authentication method is normally disabled on SSHv2 server. You should
 * use keyboard-interactive mode.
 *
 * The 'password' value MUST be encoded UTF-8.  It is up to the server how to
 * interpret the password and validate it against the password database.
 * However, if you read the password in some other encoding, you MUST convert
 * the password to UTF-8.
 *
 * @param[in] session   The ssh session to use.
 *
 * @param[in] username  The username, this SHOULD be NULL.
 *
 * @param[in] password  The password to authenticate in UTF-8.
 *
 * @returns SSH_AUTH_ERROR:   A serious error happened.\n
 *          SSH_AUTH_DENIED:  Authentication failed: use another method\n
 *          SSH_AUTH_PARTIAL: You've been partially authenticated, you still
 *                            have to use another method\n
 *          SSH_AUTH_SUCCESS: Authentication success\n
 *          SSH_AUTH_AGAIN:   In nonblocking mode, you've got to call this again
 *                            later.
 *
 * @note Most server implementations do not permit changing the username during
 * authentication. The username should only be set with ssh_options_set() only
 * before you connect to the server.
 *
 * @see ssh_userauth_none()
 * @see ssh_userauth_kbdint()
 */
int ssh_userauth_password(ssh_session session,
                          const char *username,
                          const char *password)
{
    int rc;

    switch (session->pending_call_state) {
        case SSH_PENDING_CALL_NONE:
            break;
        case SSH_PENDING_CALL_AUTH_PASSWORD:
            goto pending;
        default:
            ssh_set_error(session,
                          SSH_FATAL,
                          "Wrong state (%d) during pending SSH call",
                          session->pending_call_state);
            return SSH_ERROR;
    }

    rc = ssh_userauth_request_service(session);
    if (rc == SSH_AGAIN) {
        return SSH_AUTH_AGAIN;
    } else if (rc == SSH_ERROR) {
        return SSH_AUTH_ERROR;
    }

    /* request */
    rc = ssh_buffer_pack(session->out_buffer, "bsssbs",
            SSH2_MSG_USERAUTH_REQUEST,
            username ? username : session->opts.username,
            "ssh-connection",
            "password",
            0, /* false */
            password
    );
    if (rc < 0) {
        goto fail;
    }

    /* Set the buffer as secure to be explicitly zeroed when freed */
    ssh_buffer_set_secure(session->out_buffer);

    session->auth.current_method = SSH_AUTH_METHOD_PASSWORD;
    session->auth.state = SSH_AUTH_STATE_PASSWORD_AUTH_SENT;
    session->pending_call_state = SSH_PENDING_CALL_AUTH_PASSWORD;
    rc = ssh_packet_send(session);
    if (rc == SSH_ERROR) {
        return SSH_AUTH_ERROR;
    }

pending:
    rc = ssh_userauth_get_response(session);
    if (rc != SSH_AUTH_AGAIN) {
        session->pending_call_state = SSH_PENDING_CALL_NONE;
    }

    return rc;
fail:
    ssh_set_error_oom(session);
    ssh_buffer_reinit(session->out_buffer);

    return SSH_AUTH_ERROR;
}

/* LEGACY */
int ssh_userauth_agent_pubkey(ssh_session session,
                              const char *username,
                              ssh_public_key publickey)
{
    ssh_key key;
    int rc;

    key = ssh_key_new();
    if (key == NULL) {
        return SSH_AUTH_ERROR;
    }

    key->type = publickey->type;
    key->type_c = ssh_key_type_to_char(key->type);
    key->flags = SSH_KEY_FLAG_PUBLIC;
#if defined(HAVE_LIBMBEDCRYPTO)
    key->pk = publickey->rsa_pub;
#elif defined(HAVE_LIBCRYPTO)
    key->key = publickey->key_pub;
#else
    key->rsa = publickey->rsa_pub;
#endif /* HAVE_LIBCRYPTO */

    rc = ssh_userauth_agent_publickey(session, username, key);

#if defined(HAVE_LIBMBEDCRYPTO)
    key->pk = NULL;
#elif defined(HAVE_LIBCRYPTO)
    key->key = NULL;
#else
    key->rsa = NULL;
#endif /* HAVE_LIBCRYPTO */
    ssh_key_free(key);

    return rc;
}

ssh_kbdint ssh_kbdint_new(void)
{
    ssh_kbdint kbd;

    kbd = calloc(1, sizeof(struct ssh_kbdint_struct));
    if (kbd == NULL) {
        return NULL;
    }

    return kbd;
}


void ssh_kbdint_free(ssh_kbdint kbd)
{
    size_t i, n;

    if (kbd == NULL) {
        return;
    }

    SAFE_FREE(kbd->name);
    SAFE_FREE(kbd->instruction);
    SAFE_FREE(kbd->echo);

    n = kbd->nprompts;
    if (kbd->prompts) {
        for (i = 0; i < n; i++) {
            if (kbd->prompts[i] != NULL) {
                explicit_bzero(kbd->prompts[i], strlen(kbd->prompts[i]));
            }
            SAFE_FREE(kbd->prompts[i]);
        }
        SAFE_FREE(kbd->prompts);
    }

    n = kbd->nanswers;
    if (kbd->answers) {
        for (i = 0; i < n; i++) {
            if (kbd->answers[i] != NULL) {
                explicit_bzero(kbd->answers[i], strlen(kbd->answers[i]));
            }
            SAFE_FREE(kbd->answers[i]);
        }
        SAFE_FREE(kbd->answers);
    }

    SAFE_FREE(kbd);
}

void ssh_kbdint_clean(ssh_kbdint kbd)
{
    size_t i, n;

    if (kbd == NULL) {
        return;
    }

    SAFE_FREE(kbd->name);
    SAFE_FREE(kbd->instruction);
    SAFE_FREE(kbd->echo);

    n = kbd->nprompts;
    if (kbd->prompts) {
        for (i = 0; i < n; i++) {
            explicit_bzero(kbd->prompts[i], strlen(kbd->prompts[i]));
            SAFE_FREE(kbd->prompts[i]);
        }
        SAFE_FREE(kbd->prompts);
    }

    n = kbd->nanswers;

    if (kbd->answers) {
        for (i = 0; i < n; i++) {
            explicit_bzero(kbd->answers[i], strlen(kbd->answers[i]));
            SAFE_FREE(kbd->answers[i]);
        }
        SAFE_FREE(kbd->answers);
    }

    kbd->nprompts = 0;
    kbd->nanswers = 0;
}

/*
 * This function sends the first packet as explained in RFC 3066 section 3.1.
 */
static int ssh_userauth_kbdint_init(ssh_session session,
                                    const char *username,
                                    const char *submethods)
{
    int rc;

    if (session->pending_call_state == SSH_PENDING_CALL_AUTH_KBDINT_INIT) {
        goto pending;
    }
    if (session->pending_call_state != SSH_PENDING_CALL_NONE) {
        ssh_set_error_invalid(session);
        return SSH_ERROR;
    }

    rc = ssh_userauth_request_service(session);
    if (rc == SSH_AGAIN) {
        return SSH_AUTH_AGAIN;
    }
    if (rc != SSH_OK) {
        return SSH_AUTH_ERROR;
    }

    /* request */
    rc = ssh_buffer_pack(session->out_buffer, "bsssss",
            SSH2_MSG_USERAUTH_REQUEST,
            username ? username : session->opts.username,
            "ssh-connection",
            "keyboard-interactive",
            "", /* lang (ignore it) */
            submethods ? submethods : ""
    );
    if (rc < 0) {
        goto fail;
    }


    session->auth.state = SSH_AUTH_STATE_KBDINT_SENT;
    session->pending_call_state = SSH_PENDING_CALL_AUTH_KBDINT_INIT;

    SSH_LOG(SSH_LOG_DEBUG,
            "Sending keyboard-interactive init request");

    rc = ssh_packet_send(session);
    if (rc == SSH_ERROR) {
        return SSH_AUTH_ERROR;
    }
pending:
    rc = ssh_userauth_get_response(session);
    if (rc != SSH_AUTH_AGAIN)
        session->pending_call_state = SSH_PENDING_CALL_NONE;
    return rc;
fail:
    ssh_set_error_oom(session);
    ssh_buffer_reinit(session->out_buffer);

    return SSH_AUTH_ERROR;
}

/**
 * @internal
 *
 * @brief Send the current challenge response and wait for a reply from the
 *        server.
 *
 * @returns SSH_AUTH_INFO if more info is needed
 * @returns SSH_AUTH_SUCCESS
 * @returns SSH_AUTH_FAILURE
 * @returns SSH_AUTH_PARTIAL
 */
static int ssh_userauth_kbdint_send(ssh_session session)
{
    uint32_t i;
    int rc;
    if (session->pending_call_state == SSH_PENDING_CALL_AUTH_KBDINT_SEND)
        goto pending;
    if (session->pending_call_state != SSH_PENDING_CALL_NONE) {
        ssh_set_error_invalid(session);
        return SSH_ERROR;
    }
    rc = ssh_buffer_pack(session->out_buffer, "bd",
            SSH2_MSG_USERAUTH_INFO_RESPONSE,
            session->kbdint->nprompts);
    if (rc < 0) {
        goto fail;
    }

    for (i = 0; i < session->kbdint->nprompts; i++) {
        rc = ssh_buffer_pack(session->out_buffer, "s",
                session->kbdint->answers && session->kbdint->answers[i] ?
                        session->kbdint->answers[i]:"");
        if (rc < 0) {
            goto fail;
        }
    }

    session->auth.current_method = SSH_AUTH_METHOD_INTERACTIVE;
    session->auth.state = SSH_AUTH_STATE_KBDINT_SENT;
    session->pending_call_state = SSH_PENDING_CALL_AUTH_KBDINT_SEND;
    ssh_kbdint_free(session->kbdint);
    session->kbdint = NULL;

    SSH_LOG(SSH_LOG_DEBUG,
            "Sending keyboard-interactive response packet");

    rc = ssh_packet_send(session);
    if (rc == SSH_ERROR) {
        return SSH_AUTH_ERROR;
    }
pending:
    rc = ssh_userauth_get_response(session);
    if (rc != SSH_AUTH_AGAIN)
        session->pending_call_state = SSH_PENDING_CALL_NONE;
    return rc;
fail:
    ssh_set_error_oom(session);
    ssh_buffer_reinit(session->out_buffer);

    return SSH_AUTH_ERROR;
}

/**
 * @internal
 * @brief handles a SSH_USERAUTH_INFO_REQUEST packet, as used in
 *        keyboard-interactive authentication, and changes the
 *        authentication state.
 */
SSH_PACKET_CALLBACK(ssh_packet_userauth_info_request) {
    ssh_string tmp = NULL;
    uint32_t nprompts;
    uint32_t i;
    int rc;
    (void)user;
    (void)type;


    if (session->kbdint == NULL) {
        session->kbdint = ssh_kbdint_new();
        if (session->kbdint == NULL) {
            ssh_set_error_oom(session);
            return SSH_PACKET_USED;
        }
    } else {
        ssh_kbdint_clean(session->kbdint);
    }

    rc = ssh_buffer_unpack(packet, "ssSd",
            &session->kbdint->name, /* name of the "asking" window shown to client */
            &session->kbdint->instruction,
            &tmp, /* to ignore */
            &nprompts
            );

    /* We don't care about tmp */
    SSH_STRING_FREE(tmp);

    if (rc != SSH_OK) {
        ssh_set_error(session, SSH_FATAL, "Invalid USERAUTH_INFO_REQUEST msg");
        ssh_kbdint_free(session->kbdint);
        session->kbdint = NULL;
        return SSH_PACKET_USED;
    }

    SSH_LOG(SSH_LOG_DEBUG,
            "%" PRIu32 " keyboard-interactive prompts", nprompts);
    if (nprompts > KBDINT_MAX_PROMPT) {
        ssh_set_error(session, SSH_FATAL,
                "Too much prompts requested by the server: %" PRIu32 " (0x%.4" PRIx32 ")",
                nprompts, nprompts);
        ssh_kbdint_free(session->kbdint);
        session->kbdint = NULL;

        return SSH_PACKET_USED;
    }

    session->kbdint->nprompts = nprompts;
    session->kbdint->nanswers = nprompts;
    session->kbdint->prompts = calloc(nprompts, sizeof(char *));
    if (session->kbdint->prompts == NULL) {
        session->kbdint->nprompts = 0;
        ssh_set_error_oom(session);
        ssh_kbdint_free(session->kbdint);
        session->kbdint = NULL;

        return SSH_PACKET_USED;
    }

    session->kbdint->echo = calloc(nprompts, sizeof(unsigned char));
    if (session->kbdint->echo == NULL) {
        session->kbdint->nprompts = 0;
        ssh_set_error_oom(session);
        ssh_kbdint_free(session->kbdint);
        session->kbdint = NULL;

        return SSH_PACKET_USED;
    }

    for (i = 0; i < nprompts; i++) {
        rc = ssh_buffer_unpack(packet, "sb",
                &session->kbdint->prompts[i],
                &session->kbdint->echo[i]);
        if (rc == SSH_ERROR) {
            ssh_set_error(session, SSH_FATAL, "Short INFO_REQUEST packet");
            ssh_kbdint_free(session->kbdint);
            session->kbdint = NULL;

            return SSH_PACKET_USED;
        }
    }
    session->auth.state=SSH_AUTH_STATE_INFO;

    return SSH_PACKET_USED;
}

/**
 * @brief Try to authenticate through the "keyboard-interactive" method.
 *
 * @param[in]  session  The ssh session to use.
 *
 * @param[in]  user     The username to authenticate. You can specify NULL if
 *                      ssh_option_set_username() has been used. You cannot try
 *                      two different logins in a row.
 *
 * @param[in]  submethods Undocumented. Set it to NULL.
 *
 * @returns SSH_AUTH_ERROR:   A serious error happened\n
 *          SSH_AUTH_DENIED:  Authentication failed : use another method\n
 *          SSH_AUTH_PARTIAL: You've been partially authenticated, you still
 *                            have to use another method\n
 *          SSH_AUTH_SUCCESS: Authentication success\n
 *          SSH_AUTH_INFO:    The server asked some questions. Use
 *                            ssh_userauth_kbdint_getnprompts() and such.\n
 *          SSH_AUTH_AGAIN:   In nonblocking mode, you've got to call this again
 *                            later.
 *
 * @see ssh_userauth_kbdint_getnprompts()
 * @see ssh_userauth_kbdint_getname()
 * @see ssh_userauth_kbdint_getinstruction()
 * @see ssh_userauth_kbdint_getprompt()
 * @see ssh_userauth_kbdint_setanswer()
 */
int ssh_userauth_kbdint(ssh_session session, const char *user,
                        const char *submethods)
{
    int rc = SSH_AUTH_ERROR;

    if (session == NULL) {
        return SSH_AUTH_ERROR;
    }

    if ((session->pending_call_state == SSH_PENDING_CALL_NONE && session->kbdint == NULL) ||
            session->pending_call_state == SSH_PENDING_CALL_AUTH_KBDINT_INIT)
        rc = ssh_userauth_kbdint_init(session, user, submethods);
    else if (session->pending_call_state == SSH_PENDING_CALL_AUTH_KBDINT_SEND ||
            session->kbdint != NULL) {
        /*
         * If we are at this point, it is because session->kbdint exists.
         * It means the user has set some information there we need to send
         * the server and then we need to ack the status (new questions or ok
         * pass in).
         * It is possible that session->kbdint is NULL while we're waiting for
         * a reply, hence the test for the pending call.
         */
        rc = ssh_userauth_kbdint_send(session);
    } else {
        /* We are here because session->kbdint == NULL & state != NONE.
         * This should not happen
         */
        rc = SSH_AUTH_ERROR;
        ssh_set_error(session, SSH_FATAL, "Invalid state in %s", __func__);
    }
    return rc;
}

/**
 * @brief Get the number of prompts (questions) the server has given.
 *
 * Once you have called ssh_userauth_kbdint() and received SSH_AUTH_INFO return
 * code, this function can be used to retrieve information about the keyboard
 * interactive authentication questions sent by the remote host.
 *
 * @param[in]  session  The ssh session to use.
 *
 * @returns             The number of prompts.
 */
int ssh_userauth_kbdint_getnprompts(ssh_session session)
{
    if (session == NULL) {
        return SSH_ERROR;
    }
    if (session->kbdint == NULL) {
        ssh_set_error_invalid(session);
        return SSH_ERROR;
    }
    return session->kbdint->nprompts;
}

/**
 * @brief Get the "name" of the message block.
 *
 * Once you have called ssh_userauth_kbdint() and received SSH_AUTH_INFO return
 * code, this function can be used to retrieve information about the keyboard
 * interactive authentication questions sent by the remote host.
 *
 * @param[in]  session  The ssh session to use.
 *
 * @returns             The name of the message block. Do not free it.
 */
const char *ssh_userauth_kbdint_getname(ssh_session session)
{
    if (session == NULL) {
        return NULL;
    }
    if (session->kbdint == NULL) {
        ssh_set_error_invalid(session);
        return NULL;
    }
    return session->kbdint->name;
}

/**
 * @brief Get the "instruction" of the message block.
 *
 * Once you have called ssh_userauth_kbdint() and received SSH_AUTH_INFO return
 * code, this function can be used to retrieve information about the keyboard
 * interactive authentication questions sent by the remote host.
 *
 * @param[in]  session  The ssh session to use.
 *
 * @returns             The instruction of the message block.
 */

const char *ssh_userauth_kbdint_getinstruction(ssh_session session)
{
    if (session == NULL)
        return NULL;
    if (session->kbdint == NULL) {
        ssh_set_error_invalid(session);
        return NULL;
    }
    return session->kbdint->instruction;
}

/**
 * @brief Get a prompt from a message block.
 *
 * Once you have called ssh_userauth_kbdint() and received SSH_AUTH_INFO return
 * code, this function can be used to retrieve information about the keyboard
 * interactive authentication questions sent by the remote host.
 *
 * @param[in]  session  The ssh session to use.
 *
 * @param[in]  i        The index number of the i'th prompt.
 *
 * @param[out] echo     This is an optional variable. You can obtain a
 *                      boolean if the user input should be echoed or
 *                      hidden. For passwords it is usually hidden.
 *
 * @returns             A pointer to the prompt. Do not free it.
 *
 * @code
 *   const char prompt;
 *   char echo;
 *
 *   prompt = ssh_userauth_kbdint_getprompt(session, 0, &echo);
 *   if (echo) ...
 * @endcode
 */
const char *
ssh_userauth_kbdint_getprompt(ssh_session session, unsigned int i, char *echo)
{
    if (session == NULL)
        return NULL;
    if (session->kbdint == NULL) {
        ssh_set_error_invalid(session);
        return NULL;
    }
    if (i > session->kbdint->nprompts) {
        ssh_set_error_invalid(session);
        return NULL;
    }

    if (echo) {
        *echo = (char)session->kbdint->echo[i];
    }

    return session->kbdint->prompts[i];
}

#ifdef WITH_SERVER
/**
 * @brief Get the number of answers the client has given.
 *
 * @param[in]  session  The ssh session to use.
 *
 * @returns             The number of answers.
 */
int ssh_userauth_kbdint_getnanswers(ssh_session session)
{
    if (session == NULL || session->kbdint == NULL) {
        return SSH_ERROR;
    }
    return session->kbdint->nanswers;
}

/**
 * @brief Get the answer to a question from a message block.
 *
 * @param[in]  session  The ssh session to use.
 *
 * @param[in]  i index  The number of the ith answer.
 *
 * @return              The answer string, or NULL if the answer is not
 *                      available. Do not free the string.
 */
const char *ssh_userauth_kbdint_getanswer(ssh_session session, unsigned int i)
{
    if (session == NULL || session->kbdint == NULL
            || session->kbdint->answers == NULL) {
        return NULL;
    }
    if (i >= session->kbdint->nanswers) {
        return NULL;
    }

    return session->kbdint->answers[i];
}
#endif

/**
 * @brief Set the answer for a question from a message block.
 *
 * If you have called ssh_userauth_kbdint() and got SSH_AUTH_INFO, this
 * function returns the questions from the server.
 *
 * @param[in]  session  The ssh session to use.
 *
 * @param[in]  i index  The number of the ith prompt.
 *
 * @param[in]  answer   The answer to give to the server. The answer MUST be
 *                      encoded UTF-8. It is up to the server how to interpret
 *                      the value and validate it. However, if you read the
 *                      answer in some other encoding, you MUST convert it to
 *                      UTF-8.
 *
 * @return              0 on success, < 0 on error.
 */
int
ssh_userauth_kbdint_setanswer(ssh_session session, unsigned int i,
                              const char *answer)
{
    if (session == NULL) {
        return -1;
    }
    if (answer == NULL || session->kbdint == NULL ||
            i >= session->kbdint->nprompts) {
        ssh_set_error_invalid(session);
        return -1;
    }

    if (session->kbdint->answers == NULL) {
        session->kbdint->answers = calloc(session->kbdint->nprompts, sizeof(char *));
        if (session->kbdint->answers == NULL) {
            ssh_set_error_oom(session);
            return -1;
        }
    }

    if (session->kbdint->answers[i]) {
        explicit_bzero(session->kbdint->answers[i],
                strlen(session->kbdint->answers[i]));
        SAFE_FREE(session->kbdint->answers[i]);
    }

    session->kbdint->answers[i] = strdup(answer);
    if (session->kbdint->answers[i] == NULL) {
        ssh_set_error_oom(session);
        return -1;
    }

    return 0;
}

/**
 * @brief Try to authenticate through the "gssapi-with-mic" method.
 *
 * @param[in]  session  The ssh session to use.
 *
 * @returns SSH_AUTH_ERROR:   A serious error happened\n
 *          SSH_AUTH_DENIED:  Authentication failed : use another method\n
 *          SSH_AUTH_PARTIAL: You've been partially authenticated, you still
 *                            have to use another method\n
 *          SSH_AUTH_SUCCESS: Authentication success\n
 *          SSH_AUTH_AGAIN:   In nonblocking mode, you've got to call this again
 *                            later.
 */
int ssh_userauth_gssapi(ssh_session session)
{
    int rc = SSH_AUTH_DENIED;
#ifdef WITH_GSSAPI
    switch(session->pending_call_state) {
    case SSH_PENDING_CALL_NONE:
        break;
    case SSH_PENDING_CALL_AUTH_GSSAPI_MIC:
        goto pending;
    default:
        ssh_set_error(session,
                SSH_FATAL,
                "Wrong state (%d) during pending SSH call",
                session->pending_call_state);
        return SSH_ERROR;
    }

    rc = ssh_userauth_request_service(session);
    if (rc == SSH_AGAIN) {
        return SSH_AUTH_AGAIN;
    } else if (rc == SSH_ERROR) {
        return SSH_AUTH_ERROR;
    }
    SSH_LOG(SSH_LOG_DEBUG, "Authenticating with gssapi-with-mic");

    session->auth.current_method = SSH_AUTH_METHOD_GSSAPI_MIC;
    session->auth.state = SSH_AUTH_STATE_NONE;
    session->pending_call_state = SSH_PENDING_CALL_AUTH_GSSAPI_MIC;
    rc = ssh_gssapi_auth_mic(session);

    if (rc == SSH_AUTH_ERROR || rc == SSH_AUTH_DENIED) {
        session->auth.state = SSH_AUTH_STATE_NONE;
        session->pending_call_state = SSH_PENDING_CALL_NONE;
        return rc;
    }

pending:
    rc = ssh_userauth_get_response(session);
    if (rc != SSH_AUTH_AGAIN) {
        session->pending_call_state = SSH_PENDING_CALL_NONE;
    }
#else
    (void) session; /* unused */
#endif
    return rc;
}

/** @} */<|MERGE_RESOLUTION|>--- conflicted
+++ resolved
@@ -1345,14 +1345,10 @@
             } else
 #endif /* WITH_PKCS11_URI */
             {
-<<<<<<< HEAD
-                snprintf(pubkey_file, sizeof(pubkey_file), "%s.pub", privkey_file);
-=======
                 snprintf(pubkey_file,
                          sizeof(pubkey_file),
                          "%s.pub",
                          privkey_file);
->>>>>>> 894e07ae
             }
 
             rc = ssh_pki_import_pubkey_file(pubkey_file, &state->pubkey);
