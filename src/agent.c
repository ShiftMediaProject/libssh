--- conflicted
+++ resolved
@@ -46,10 +46,6 @@
 #include <unistd.h>
 #endif
 
-<<<<<<< HEAD
-#ifndef _WIN32
-=======
->>>>>>> 4919771f
 #include <netinet/in.h>
 #include <arpa/inet.h>
 
@@ -424,116 +420,7 @@
 
     if (session->agent->count == 0) {
         return NULL;
-<<<<<<< HEAD
-      }
-
-      /* get the comment */
-      tmp = buffer_get_ssh_string(session->agent->ident);
-      if (tmp == NULL) {
-        ssh_string_free(blob);
-
-        return NULL;
-      }
-
-      if (comment) {
-        *comment = ssh_string_to_char(tmp);
-      } else {
-        ssh_string_free(blob);
-        ssh_string_free(tmp);
-
-        return NULL;
-      }
-      ssh_string_free(tmp);
-
-      /* get key from blob */
-      pubkey = publickey_from_string(session, blob);
-      ssh_string_free(blob);
-      break;
-    default:
-      return NULL;
-  }
-
-  return pubkey;
-}
-
-ssh_string agent_sign_data(struct ssh_session_struct *session,
-    struct ssh_buffer_struct *data,
-    struct ssh_public_key_struct *pubkey) {
-  struct ssh_string_struct *blob = NULL;
-  struct ssh_string_struct *sig = NULL;
-  struct ssh_buffer_struct *request = NULL;
-  struct ssh_buffer_struct *reply = NULL;
-  int type = SSH2_AGENT_FAILURE;
-  int flags = 0;
-  uint32_t dlen = 0;
-
-  /* create blob from the pubkey */
-  blob = publickey_to_string(pubkey);
-
-  request = ssh_buffer_new();
-  if (request == NULL) {
-    goto error;
-  }
-
-  /* create request */
-  if (buffer_add_u8(request, SSH2_AGENTC_SIGN_REQUEST) < 0) {
-    goto error;
-  }
-
-  /* adds len + blob */
-  if (buffer_add_ssh_string(request, blob) < 0) {
-    goto error;
-  }
-
-  /* Add data */
-  dlen = buffer_get_rest_len(data);
-  if (buffer_add_u32(request, htonl(dlen)) < 0) {
-    goto error;
-  }
-  if (buffer_add_data(request, buffer_get_rest(data), dlen) < 0) {
-    goto error;
-  }
-
-  if (buffer_add_u32(request, htonl(flags)) < 0) {
-    goto error;
-  }
-
-  ssh_string_free(blob);
-  blob = NULL;
-
-  reply = ssh_buffer_new();
-  if (reply == NULL) {
-    goto error;
-  }
-
-  /* send the request */
-  if (agent_talk(session, request, reply) < 0) {
-    ssh_buffer_free(request);
-    return NULL;
-  }
-  ssh_buffer_free(request);
-  request = NULL;
-
-  /* check if reply is valid */
-  if (buffer_get_u8(reply, (uint8_t *) &type) != sizeof(uint8_t)) {
-    goto error;
-  }
-  if (agent_failed(type)) {
-    ssh_log(session, SSH_LOG_RARE, "Agent reports failure in signing the key");
-    ssh_buffer_free(reply);
-    return NULL;
-  } else if (type != SSH2_AGENT_SIGN_RESPONSE) {
-    ssh_set_error(session, SSH_FATAL, "Bad authentication response: %d", type);
-    ssh_buffer_free(reply);
-    return NULL;
-  }
-
-  sig = buffer_get_ssh_string(reply);
-
-  ssh_buffer_free(reply);
-=======
-    }
->>>>>>> 4919771f
+    }
 
     switch(session->version) {
         case 1:
