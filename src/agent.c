/*
 * agent.c - ssh agent functions
 *
 * This file is part of the SSH Library
 *
 * Copyright (c) 2008-2013 by Andreas Schneider <asn@cryptomilk.org>
 *
 * This library is free software; you can redistribute it and/or
 * modify it under the terms of the GNU Lesser General Public
 * License as published by the Free Software Foundation; either
 * version 2.1 of the License, or (at your option) any later version.
 *
 * This library is distributed in the hope that it will be useful,
 * but WITHOUT ANY WARRANTY; without even the implied warranty of
 * MERCHANTABILITY or FITNESS FOR A PARTICULAR PURPOSE.  See the GNU
 * Lesser General Public License for more details.
 *
 * You should have received a copy of the GNU Lesser General Public
 * License along with this library; if not, write to the Free Software
 * Foundation, Inc., 51 Franklin Street, Fifth Floor, Boston, MA 02110-1301 USA
 */

/* This file is based on authfd.c from OpenSSH */

/*
 * How does the ssh-agent work?
 *
 * a) client sends a request to get a list of all keys
 *    the agent returns the count and all public keys
 * b) iterate over them to check if the server likes one
 * c) the client sends a sign request to the agent
 *    type, pubkey as blob, data to sign, flags
 *    the agent returns the signed data
 */

#include "config.h"

#include <stdlib.h>
#include <errno.h>
#include <string.h>
#include <stdio.h>

#ifdef HAVE_UNISTD_H
#include <unistd.h>
#endif

#ifndef _WIN32
#include <netinet/in.h>
#include <arpa/inet.h>
#include <sys/socket.h>
#else
#include <winsock2.h>
#include <ws2tcpip.h>
#endif

#include "libssh/agent.h"
#include "libssh/priv.h"
#include "libssh/socket.h"
#include "libssh/buffer.h"
#include "libssh/session.h"
#include "libssh/poll.h"
#include "libssh/pki.h"
#include "libssh/bytearray.h"

/* macro to check for "agent failure" message */
#define agent_failed(x) \
  (((x) == SSH_AGENT_FAILURE) || ((x) == SSH_COM_AGENT2_FAILURE) || \
   ((x) == SSH2_AGENT_FAILURE))

static uint32_t atomicio(struct ssh_agent_struct *agent, void *buf, uint32_t n, int do_read) {
  char *b = buf;
  uint32_t pos = 0;
  ssize_t res;
  ssh_pollfd_t pfd;
  ssh_channel channel = agent->channel;
  socket_t fd;

  /* Using a socket ? */
  if (channel == NULL) {
    fd = ssh_socket_get_fd(agent->sock);
    pfd.fd = fd;
    pfd.events = do_read ? POLLIN : POLLOUT;

    while (n > pos) {
      if (do_read) {
        res = recv(fd, b + pos, n - pos, 0);
      } else {
        res = send(fd, b + pos, n - pos, 0);
      }
      switch (res) {
      case -1:
        if (errno == EINTR) {
          continue;
        }
#ifdef EWOULDBLOCK
        if (errno == EAGAIN || errno == EWOULDBLOCK) {
#else
          if (errno == EAGAIN) {
#endif
            (void) ssh_poll(&pfd, 1, -1);
            continue;
          }
          return 0;
      case 0:
        /* read returns 0 on end-of-file */
        errno = do_read ? 0 : EPIPE;
        return pos;
      default:
        pos += (uint32_t) res;
        }
      }
      return pos;
    } else {
      /* using an SSH channel */
      while (n > pos){
        if (do_read)
          res = ssh_channel_read(channel,b + pos, n-pos, 0);
        else
          res = ssh_channel_write(channel, b+pos, n-pos);
        if (res == SSH_AGAIN)
          continue;
        if (res == SSH_ERROR)
          return 0;
        pos += (uint32_t)res;
      }
      return pos;
    }
}

ssh_agent ssh_agent_new(struct ssh_session_struct *session) {
  ssh_agent agent = NULL;

  agent = malloc(sizeof(struct ssh_agent_struct));
  if (agent == NULL) {
    return NULL;
  }
  ZERO_STRUCTP(agent);

  agent->count = 0;
  agent->sock = ssh_socket_new(session);
  if (agent->sock == NULL) {
    SAFE_FREE(agent);
    return NULL;
  }
  agent->channel = NULL;
  return agent;
}

static void agent_set_channel(struct ssh_agent_struct *agent, ssh_channel channel){
  agent->channel = channel;
}

/** @brief sets the SSH agent channel.
 * The SSH agent channel will be used to authenticate this client using
 * an agent through a channel, from another session. The most likely use
 * is to implement SSH Agent forwarding into a SSH proxy.
 * @param[in] channel a SSH channel from another session.
 * @returns SSH_OK in case of success
 *          SSH_ERROR in case of an error
 */
int ssh_set_agent_channel(ssh_session session, ssh_channel channel){
  if (!session)
    return SSH_ERROR;
  if (!session->agent){
    ssh_set_error(session, SSH_REQUEST_DENIED, "Session has no active agent");
    return SSH_ERROR;
  }
  agent_set_channel(session->agent, channel);
  return SSH_OK;
}

/** @brief sets the SSH agent socket.
 * The SSH agent will be used to authenticate this client using
 * the given socket to communicate with the ssh-agent. The caller
 * is responsible for connecting to the socket prior to calling
 * this function.
 * @returns SSH_OK in case of success
 *          SSH_ERROR in case of an error
 */
int ssh_set_agent_socket(ssh_session session, socket_t fd){
  if (!session)
    return SSH_ERROR;
  if (!session->agent){
    ssh_set_error(session, SSH_REQUEST_DENIED, "Session has no active agent");
    return SSH_ERROR;
  }

  ssh_socket_set_fd(session->agent->sock, fd);
  return SSH_OK;
}

void ssh_agent_close(struct ssh_agent_struct *agent) {
  if (agent == NULL) {
    return;
  }

  ssh_socket_close(agent->sock);
}

void ssh_agent_free(ssh_agent agent) {
  if (agent) {
    if (agent->ident) {
      SSH_BUFFER_FREE(agent->ident);
    }
    if (agent->sock) {
      ssh_agent_close(agent);
      ssh_socket_free(agent->sock);
    }
    SAFE_FREE(agent);
  }
}

static int agent_connect(ssh_session session) {
  const char *auth_sock = NULL;

  if (session == NULL || session->agent == NULL) {
    return -1;
  }

  if (session->agent->channel != NULL)
    return 0;

  auth_sock = session->opts.agent_socket ?
    session->opts.agent_socket : getenv("SSH_AUTH_SOCK");

  if (auth_sock && *auth_sock) {
    if (ssh_socket_unix(session->agent->sock, auth_sock) < 0) {
      return -1;
    }
    return 0;
  }

  return -1;
}

#if 0
static int agent_decode_reply(struct ssh_session_struct *session, int type) {
  switch (type) {
    case SSH_AGENT_FAILURE:
    case SSH2_AGENT_FAILURE:
    case SSH_COM_AGENT2_FAILURE:
      ssh_log(session, SSH_LOG_RARE, "SSH_AGENT_FAILURE");
      return 0;
    case SSH_AGENT_SUCCESS:
      return 1;
    default:
      ssh_set_error(session, SSH_FATAL,
          "Bad response from authentication agent: %d", type);
      break;
  }

  return -1;
}
#endif

static int agent_talk(struct ssh_session_struct *session,
    struct ssh_buffer_struct *request, struct ssh_buffer_struct *reply) {
  uint32_t len = 0;
  uint8_t tmpbuf[4];
  uint8_t *payload = tmpbuf;
  char err_msg[SSH_ERRNO_MSG_MAX] = {0};

  len = ssh_buffer_get_len(request);
  SSH_LOG(SSH_LOG_TRACE, "Request length: %u", len);
  PUSH_BE_U32(payload, 0, len);

  /* send length and then the request packet */
  if (atomicio(session->agent, payload, 4, 0) == 4) {
    if (atomicio(session->agent, ssh_buffer_get(request), len, 0)
        != len) {
      SSH_LOG(SSH_LOG_WARN, "atomicio sending request failed: %s",
          ssh_strerror(errno, err_msg, SSH_ERRNO_MSG_MAX));
      return -1;
    }
  } else {
    SSH_LOG(SSH_LOG_WARN,
        "atomicio sending request length failed: %s",
        ssh_strerror(errno, err_msg, SSH_ERRNO_MSG_MAX));
    return -1;
  }

  /* wait for response, read the length of the response packet */
  if (atomicio(session->agent, payload, 4, 1) != 4) {
    SSH_LOG(SSH_LOG_WARN, "atomicio read response length failed: %s",
        ssh_strerror(errno, err_msg, SSH_ERRNO_MSG_MAX));
    return -1;
  }

  len = PULL_BE_U32(payload, 0);
  if (len > 256 * 1024) {
    ssh_set_error(session, SSH_FATAL,
        "Authentication response too long: %u", len);
    return -1;
  }
  SSH_LOG(SSH_LOG_TRACE, "Response length: %u", len);

  payload = ssh_buffer_allocate(reply, len);
  if (payload == NULL) {
    SSH_LOG(SSH_LOG_WARN, "Not enough space");
    return -1;
  }

  if (atomicio(session->agent, payload, len, 1) != len) {
    SSH_LOG(SSH_LOG_WARN,
        "Error reading response from authentication socket.");
    /* Rollback the unused space */
    ssh_buffer_pass_bytes_end(reply, len);
    return -1;
  }

  return 0;
}

uint32_t ssh_agent_get_ident_count(struct ssh_session_struct *session)
{
    ssh_buffer request = NULL;
    ssh_buffer reply = NULL;
    unsigned int type = 0;
    uint32_t count = 0;
<<<<<<< HEAD
    int rc;
=======
    uint32_t rc;
>>>>>>> 7f6b3fab

    /* send message to the agent requesting the list of identities */
    request = ssh_buffer_new();
    if (request == NULL) {
        ssh_set_error_oom(session);
        return 0;
    }
    if (ssh_buffer_add_u8(request, SSH2_AGENTC_REQUEST_IDENTITIES) < 0) {
        ssh_set_error_oom(session);
        SSH_BUFFER_FREE(request);
        return 0;
    }

    reply = ssh_buffer_new();
    if (reply == NULL) {
        SSH_BUFFER_FREE(request);
        ssh_set_error(session, SSH_FATAL, "Not enough space");
        return 0;
    }

    if (agent_talk(session, request, reply) < 0) {
        SSH_BUFFER_FREE(request);
        SSH_BUFFER_FREE(reply);
        return 0;
    }
    SSH_BUFFER_FREE(request);

    /* get message type and verify the answer */
    rc = ssh_buffer_get_u8(reply, (uint8_t *) &type);
    if (rc != sizeof(uint8_t)) {
        ssh_set_error(session, SSH_FATAL,
                "Bad authentication reply size: %d", rc);
        SSH_BUFFER_FREE(reply);
        return 0;
    }
#ifdef WORDS_BIGENDIAN
    type = bswap_32(type);
#endif

    SSH_LOG(SSH_LOG_WARN,
            "Answer type: %d, expected answer: %d",
            type, SSH2_AGENT_IDENTITIES_ANSWER);

    if (agent_failed(type)) {
        SSH_BUFFER_FREE(reply);
        return 0;
    } else if (type != SSH2_AGENT_IDENTITIES_ANSWER) {
        ssh_set_error(session, SSH_FATAL,
                "Bad authentication reply message type: %u", type);
        SSH_BUFFER_FREE(reply);
        return 0;
    }

    rc = ssh_buffer_get_u32(reply, &count);
    if (rc != 4) {
        ssh_set_error(session,
                SSH_FATAL,
                "Failed to read count");
        SSH_BUFFER_FREE(reply);
        return 0;
    }
    session->agent->count = ntohl(count);
    SSH_LOG(SSH_LOG_DEBUG, "Agent count: %d",
            session->agent->count);
    if (session->agent->count > 1024) {
        ssh_set_error(session, SSH_FATAL,
                "Too many identities in authentication reply: %d",
                session->agent->count);
        SSH_BUFFER_FREE(reply);
        return 0;
    }

    if (session->agent->ident) {
        ssh_buffer_reinit(session->agent->ident);
    }
    session->agent->ident = reply;

    return session->agent->count;
}

/* caller has to free comment */
ssh_key ssh_agent_get_first_ident(struct ssh_session_struct *session,
                              char **comment) {
    if (ssh_agent_get_ident_count(session) > 0) {
        return ssh_agent_get_next_ident(session, comment);
    }

    return NULL;
}

/* caller has to free comment */
ssh_key ssh_agent_get_next_ident(struct ssh_session_struct *session,
    char **comment) {
    struct ssh_key_struct *key;
    struct ssh_string_struct *blob = NULL;
    struct ssh_string_struct *tmp = NULL;
    int rc;

    if (session->agent->count == 0) {
        return NULL;
    }

    /* get the blob */
    blob = ssh_buffer_get_ssh_string(session->agent->ident);
    if (blob == NULL) {
        return NULL;
    }

    /* get the comment */
    tmp = ssh_buffer_get_ssh_string(session->agent->ident);
    if (tmp == NULL) {
        SSH_STRING_FREE(blob);

        return NULL;
    }

    if (comment) {
        *comment = ssh_string_to_char(tmp);
    } else {
        SSH_STRING_FREE(blob);
        SSH_STRING_FREE(tmp);

        return NULL;
    }
    SSH_STRING_FREE(tmp);

    /* get key from blob */
    rc = ssh_pki_import_pubkey_blob(blob, &key);
    if (rc == SSH_ERROR) {
        /* Try again as a cert. */
        rc = ssh_pki_import_cert_blob(blob, &key);
    }
    SSH_STRING_FREE(blob);
    if (rc == SSH_ERROR) {
        return NULL;
    }

    return key;
}

int ssh_agent_is_running(ssh_session session) {
  if (session == NULL || session->agent == NULL) {
    return 0;
  }

  if (ssh_socket_is_open(session->agent->sock)) {
    return 1;
  } else {
    if (agent_connect(session) < 0) {
      return 0;
    } else {
      return 1;
    }
  }

  return 0;
}

ssh_string ssh_agent_sign_data(ssh_session session,
                               const ssh_key pubkey,
                               struct ssh_buffer_struct *data)
{
    ssh_buffer request;
    ssh_buffer reply;
    ssh_string key_blob;
    ssh_string sig_blob;
    unsigned int type = 0;
    unsigned int flags = 0;
    uint32_t dlen;
    int rc;

    request = ssh_buffer_new();
    if (request == NULL) {
        return NULL;
    }

    /* create request */
    if (ssh_buffer_add_u8(request, SSH2_AGENTC_SIGN_REQUEST) < 0) {
        SSH_BUFFER_FREE(request);
        return NULL;
    }

    rc = ssh_pki_export_pubkey_blob(pubkey, &key_blob);
    if (rc < 0) {
        SSH_BUFFER_FREE(request);
        return NULL;
    }

    /*
     * make sure it already can contain all the expected content:
     * - 1 x uint8_t
     * - 2 x uint32_t
     * - 1 x ssh_string (uint8_t + data)
     */
    rc = ssh_buffer_allocate_size(request,
                                  sizeof(uint8_t) * 2 +
                                  sizeof(uint32_t) * 2 +
                                  ssh_string_len(key_blob));
    if (rc < 0) {
        SSH_BUFFER_FREE(request);
        return NULL;
    }

    /* adds len + blob */
    rc = ssh_buffer_add_ssh_string(request, key_blob);
    SSH_STRING_FREE(key_blob);
    if (rc < 0) {
        SSH_BUFFER_FREE(request);
        return NULL;
    }

    /* Add data */
    dlen = ssh_buffer_get_len(data);
    if (ssh_buffer_add_u32(request, htonl(dlen)) < 0) {
        SSH_BUFFER_FREE(request);
        return NULL;
    }
    if (ssh_buffer_add_data(request, ssh_buffer_get(data), dlen) < 0) {
        SSH_BUFFER_FREE(request);
        return NULL;
    }

    /* Add Flags: SHA2 extension (RFC 8332) if negotiated */
    if (ssh_key_type_plain(pubkey->type) == SSH_KEYTYPE_RSA) {
        if (session->extensions & SSH_EXT_SIG_RSA_SHA512) {
            flags |= SSH_AGENT_RSA_SHA2_512;
        } else if (session->extensions & SSH_EXT_SIG_RSA_SHA256) {
            flags |= SSH_AGENT_RSA_SHA2_256;
        }
    }
    if (ssh_buffer_add_u32(request, htonl(flags)) < 0) {
        SSH_BUFFER_FREE(request);
        return NULL;
    }

    reply = ssh_buffer_new();
    if (reply == NULL) {
        SSH_BUFFER_FREE(request);
        return NULL;
    }

    /* send the request */
    if (agent_talk(session, request, reply) < 0) {
        SSH_BUFFER_FREE(request);
        SSH_BUFFER_FREE(reply);
        return NULL;
    }
    SSH_BUFFER_FREE(request);

    /* check if reply is valid */
    if (ssh_buffer_get_u8(reply, (uint8_t *) &type) != sizeof(uint8_t)) {
        SSH_BUFFER_FREE(reply);
        return NULL;
    }
#ifdef WORDS_BIGENDIAN
    type = bswap_32(type);
#endif

    if (agent_failed(type)) {
        SSH_LOG(SSH_LOG_WARN, "Agent reports failure in signing the key");
        SSH_BUFFER_FREE(reply);
        return NULL;
    } else if (type != SSH2_AGENT_SIGN_RESPONSE) {
        ssh_set_error(session,
                      SSH_FATAL,
                      "Bad authentication response: %u",
                      type);
        SSH_BUFFER_FREE(reply);
        return NULL;
    }

    sig_blob = ssh_buffer_get_ssh_string(reply);
    SSH_BUFFER_FREE(reply);

    return sig_blob;
}<|MERGE_RESOLUTION|>--- conflicted
+++ resolved
@@ -317,11 +317,7 @@
     ssh_buffer reply = NULL;
     unsigned int type = 0;
     uint32_t count = 0;
-<<<<<<< HEAD
-    int rc;
-=======
     uint32_t rc;
->>>>>>> 7f6b3fab
 
     /* send message to the agent requesting the list of identities */
     request = ssh_buffer_new();
