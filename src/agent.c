/*
 * agent.c - ssh agent functions
 *
 * This file is part of the SSH Library
 *
 * Copyright (c) 2008-2013 by Andreas Schneider <asn@cryptomilk.org>
 *
 * This library is free software; you can redistribute it and/or
 * modify it under the terms of the GNU Lesser General Public
 * License as published by the Free Software Foundation; either
 * version 2.1 of the License, or (at your option) any later version.
 *
 * This library is distributed in the hope that it will be useful,
 * but WITHOUT ANY WARRANTY; without even the implied warranty of
 * MERCHANTABILITY or FITNESS FOR A PARTICULAR PURPOSE.  See the GNU
 * Lesser General Public License for more details.
 *
 * You should have received a copy of the GNU Lesser General Public
 * License along with this library; if not, write to the Free Software
 * Foundation, Inc., 51 Franklin Street, Fifth Floor, Boston, MA 02110-1301 USA
 */

/* This file is based on authfd.c from OpenSSH */

/*
 * How does the ssh-agent work?
 *
 * a) client sends a request to get a list of all keys
 *    the agent returns the count and all public keys
 * b) iterate over them to check if the server likes one
 * c) the client sends a sign request to the agent
 *    type, pubkey as blob, data to sign, flags
 *    the agent returns the signed data
 */

#ifndef _WIN32

#include "config.h"

#include <stdlib.h>
#include <errno.h>
#include <string.h>
#include <stdio.h>

#ifdef HAVE_UNISTD_H
#include <unistd.h>
#endif

#include <netinet/in.h>
#include <arpa/inet.h>

#include "libssh/agent.h"
#include "libssh/priv.h"
#include "libssh/socket.h"
#include "libssh/buffer.h"
#include "libssh/session.h"
#include "libssh/poll.h"
#include "libssh/pki.h"
#include "libssh/bytearray.h"

/* macro to check for "agent failure" message */
#define agent_failed(x) \
  (((x) == SSH_AGENT_FAILURE) || ((x) == SSH_COM_AGENT2_FAILURE) || \
   ((x) == SSH2_AGENT_FAILURE))

static size_t atomicio(struct ssh_agent_struct *agent, void *buf, size_t n, int do_read) {
  char *b = buf;
  size_t pos = 0;
  ssize_t res;
  ssh_pollfd_t pfd;
  ssh_channel channel = agent->channel;
  socket_t fd;

  /* Using a socket ? */
  if (channel == NULL) {
    fd = ssh_socket_get_fd(agent->sock);
    pfd.fd = fd;
    pfd.events = do_read ? POLLIN : POLLOUT;

    while (n > pos) {
      if (do_read) {
        res = read(fd, b + pos, n - pos);
      } else {
        res = write(fd, b + pos, n - pos);
      }
      switch (res) {
      case -1:
        if (errno == EINTR) {
          continue;
        }
#ifdef EWOULDBLOCK
        if (errno == EAGAIN || errno == EWOULDBLOCK) {
#else
          if (errno == EAGAIN) {
#endif
            (void) ssh_poll(&pfd, 1, -1);
            continue;
          }
          return 0;
      case 0:
        /* read returns 0 on end-of-file */
        errno = do_read ? 0 : EPIPE;
        return pos;
      default:
        pos += (size_t) res;
        }
      }
      return pos;
    } else {
      /* using an SSH channel */
      while (n > pos){
        if (do_read)
          res = ssh_channel_read(channel,b + pos, n-pos, 0);
        else
          res = ssh_channel_write(channel, b+pos, n-pos);
        if (res == SSH_AGAIN)
          continue;
        if (res == SSH_ERROR)
          return 0;
        pos += (size_t)res;
      }
      return pos;
    }
}

ssh_agent ssh_agent_new(struct ssh_session_struct *session) {
  ssh_agent agent = NULL;

  agent = malloc(sizeof(struct ssh_agent_struct));
  if (agent == NULL) {
    return NULL;
  }
  ZERO_STRUCTP(agent);

  agent->count = 0;
  agent->sock = ssh_socket_new(session);
  if (agent->sock == NULL) {
    SAFE_FREE(agent);
    return NULL;
  }
  agent->channel = NULL;
  return agent;
}

static void agent_set_channel(struct ssh_agent_struct *agent, ssh_channel channel){
  agent->channel = channel;
}

/** @brief sets the SSH agent channel.
 * The SSH agent channel will be used to authenticate this client using
 * an agent through a channel, from another session. The most likely use
 * is to implement SSH Agent forwarding into a SSH proxy.
 * @param[in] channel a SSH channel from another session.
 * @returns SSH_OK in case of success
 *          SSH_ERROR in case of an error
 */
int ssh_set_agent_channel(ssh_session session, ssh_channel channel){
  if (!session)
    return SSH_ERROR;
  if (!session->agent){
    ssh_set_error(session, SSH_REQUEST_DENIED, "Session has no active agent");
    return SSH_ERROR;
  }
  agent_set_channel(session->agent, channel);
  return SSH_OK;
}

/** @brief sets the SSH agent socket.
 * The SSH agent will be used to authenticate this client using
 * the given socket to communicate with the ssh-agent. The caller
 * is responsible for connecting to the socket prior to calling
 * this function.
 * @returns SSH_OK in case of success
 *          SSH_ERROR in case of an error
 */
int ssh_set_agent_socket(ssh_session session, socket_t fd){
  if (!session)
    return SSH_ERROR;
  if (!session->agent){
    ssh_set_error(session, SSH_REQUEST_DENIED, "Session has no active agent");
    return SSH_ERROR;
  }

  ssh_socket_set_fd(session->agent->sock, fd);
  return SSH_OK;
}

void ssh_agent_close(struct ssh_agent_struct *agent) {
  if (agent == NULL) {
    return;
  }

  ssh_socket_close(agent->sock);
}

void ssh_agent_free(ssh_agent agent) {
  if (agent) {
    if (agent->ident) {
      ssh_buffer_free(agent->ident);
    }
    if (agent->sock) {
      ssh_agent_close(agent);
      ssh_socket_free(agent->sock);
    }
    SAFE_FREE(agent);
  }
}

static int agent_connect(ssh_session session) {
  const char *auth_sock = NULL;

  if (session == NULL || session->agent == NULL) {
    return -1;
  }

  if (session->agent->channel != NULL)
    return 0;

  auth_sock = getenv("SSH_AUTH_SOCK");

  if (auth_sock && *auth_sock) {
    if (ssh_socket_unix(session->agent->sock, auth_sock) < 0) {
      return -1;
    }
    return 0;
  }

  return -1;
}

#if 0
static int agent_decode_reply(struct ssh_session_struct *session, int type) {
  switch (type) {
    case SSH_AGENT_FAILURE:
    case SSH2_AGENT_FAILURE:
    case SSH_COM_AGENT2_FAILURE:
      ssh_log(session, SSH_LOG_RARE, "SSH_AGENT_FAILURE");
      return 0;
    case SSH_AGENT_SUCCESS:
      return 1;
    default:
      ssh_set_error(session, SSH_FATAL,
          "Bad response from authentication agent: %d", type);
      break;
  }

  return -1;
}
#endif

static int agent_talk(struct ssh_session_struct *session,
    struct ssh_buffer_struct *request, struct ssh_buffer_struct *reply) {
  uint32_t len = 0;
  uint8_t payload[1024] = {0};

  len = ssh_buffer_get_len(request);
  SSH_LOG(SSH_LOG_TRACE, "Request length: %u", len);
  PUSH_BE_U32(payload, 0, len);

  /* send length and then the request packet */
  if (atomicio(session->agent, payload, 4, 0) == 4) {
    if (atomicio(session->agent, ssh_buffer_get(request), len, 0)
        != len) {
      SSH_LOG(SSH_LOG_WARN, "atomicio sending request failed: %s",
          strerror(errno));
      return -1;
    }
  } else {
    SSH_LOG(SSH_LOG_WARN,
        "atomicio sending request length failed: %s",
        strerror(errno));
    return -1;
  }

  /* wait for response, read the length of the response packet */
  if (atomicio(session->agent, payload, 4, 1) != 4) {
    SSH_LOG(SSH_LOG_WARN, "atomicio read response length failed: %s",
        strerror(errno));
    return -1;
  }

  len = PULL_BE_U32(payload, 0);
  if (len > 256 * 1024) {
    ssh_set_error(session, SSH_FATAL,
        "Authentication response too long: %u", len);
    return -1;
  }
  SSH_LOG(SSH_LOG_TRACE, "Response length: %u", len);

  while (len > 0) {
    size_t n = len;
    if (n > sizeof(payload)) {
      n = sizeof(payload);
    }
    if (atomicio(session->agent, payload, n, 1) != n) {
      SSH_LOG(SSH_LOG_WARN,
          "Error reading response from authentication socket.");
      return -1;
    }
    if (ssh_buffer_add_data(reply, payload, n) < 0) {
      SSH_LOG(SSH_LOG_WARN, "Not enough space");
      return -1;
    }
    len -= n;
  }

  return 0;
}

int ssh_agent_get_ident_count(struct ssh_session_struct *session) {
  ssh_buffer request = NULL;
  ssh_buffer reply = NULL;
  unsigned int type = 0;
<<<<<<< HEAD
  uint32_t buf[1] = {0};
=======
  uint32_t count = 0;
>>>>>>> 79900e52
  int rc;

  /* send message to the agent requesting the list of identities */
  request = ssh_buffer_new();
  if (request == NULL) {
      ssh_set_error_oom(session);
      return -1;
  }
  if (ssh_buffer_add_u8(request, SSH2_AGENTC_REQUEST_IDENTITIES) < 0) {
      ssh_set_error_oom(session);
      ssh_buffer_free(request);
      return -1;
  }

  reply = ssh_buffer_new();
  if (reply == NULL) {
    ssh_buffer_free(request);
    ssh_set_error(session, SSH_FATAL, "Not enough space");
    return -1;
  }

  if (agent_talk(session, request, reply) < 0) {
    ssh_buffer_free(request);
    ssh_buffer_free(reply);
    return 0;
  }
  ssh_buffer_free(request);

  /* get message type and verify the answer */
  rc = ssh_buffer_get_u8(reply, (uint8_t *) &type);
  if (rc != sizeof(uint8_t)) {
    ssh_set_error(session, SSH_FATAL,
        "Bad authentication reply size: %d", rc);
    ssh_buffer_free(reply);
    return -1;
  }
#ifdef WORDS_BIGENDIAN
  type = bswap_32(type);
#endif

  SSH_LOG(SSH_LOG_WARN,
      "Answer type: %d, expected answer: %d",
      type, SSH2_AGENT_IDENTITIES_ANSWER);

  if (agent_failed(type)) {
      ssh_buffer_free(reply);
      return 0;
  } else if (type != SSH2_AGENT_IDENTITIES_ANSWER) {
      ssh_set_error(session, SSH_FATAL,
          "Bad authentication reply message type: %u", type);
      ssh_buffer_free(reply);
      return -1;
  }

  rc = ssh_buffer_get_u32(reply, &count);
  if (rc != 4) {
      ssh_set_error(session,
                    SSH_FATAL,
                    "Failed to read count");
      ssh_buffer_free(reply);
      return -1;
  }
  session->agent->count = ntohl(count);
  SSH_LOG(SSH_LOG_DEBUG, "Agent count: %d",
      session->agent->count);
  if (session->agent->count > 1024) {
    ssh_set_error(session, SSH_FATAL,
        "Too many identities in authentication reply: %d",
        session->agent->count);
    ssh_buffer_free(reply);
    return -1;
  }

  if (session->agent->ident) {
    ssh_buffer_reinit(session->agent->ident);
  }
  session->agent->ident = reply;

  return session->agent->count;
}

/* caller has to free commment */
ssh_key ssh_agent_get_first_ident(struct ssh_session_struct *session,
                              char **comment) {
    if (ssh_agent_get_ident_count(session) > 0) {
        return ssh_agent_get_next_ident(session, comment);
    }

    return NULL;
}

/* caller has to free commment */
ssh_key ssh_agent_get_next_ident(struct ssh_session_struct *session,
    char **comment) {
    struct ssh_key_struct *key;
    struct ssh_string_struct *blob = NULL;
    struct ssh_string_struct *tmp = NULL;
    int rc;

    if (session->agent->count == 0) {
        return NULL;
    }

    /* get the blob */
    blob = ssh_buffer_get_ssh_string(session->agent->ident);
    if (blob == NULL) {
        return NULL;
    }

    /* get the comment */
    tmp = ssh_buffer_get_ssh_string(session->agent->ident);
    if (tmp == NULL) {
        ssh_string_free(blob);

        return NULL;
    }

    if (comment) {
        *comment = ssh_string_to_char(tmp);
    } else {
        ssh_string_free(blob);
        ssh_string_free(tmp);

        return NULL;
    }
    ssh_string_free(tmp);

    /* get key from blob */
    rc = ssh_pki_import_pubkey_blob(blob, &key);
    if (rc == SSH_ERROR) {
        /* Try again as a cert. */
        rc = ssh_pki_import_cert_blob(blob, &key);
    }
    ssh_string_free(blob);
    if (rc == SSH_ERROR) {
        return NULL;
    }

    return key;
}

int ssh_agent_is_running(ssh_session session) {
  if (session == NULL || session->agent == NULL) {
    return 0;
  }

  if (ssh_socket_is_open(session->agent->sock)) {
    return 1;
  } else {
    if (agent_connect(session) < 0) {
      return 0;
    } else {
      return 1;
    }
  }

  return 0;
}

ssh_string ssh_agent_sign_data(ssh_session session,
                               const ssh_key pubkey,
                               struct ssh_buffer_struct *data)
{
    ssh_buffer request;
    ssh_buffer reply;
    ssh_string key_blob;
    ssh_string sig_blob;
    unsigned int type = 0;
    unsigned int flags = 0;
    uint32_t dlen;
    int rc;

    request = ssh_buffer_new();
    if (request == NULL) {
        return NULL;
    }

    /* create request */
    if (ssh_buffer_add_u8(request, SSH2_AGENTC_SIGN_REQUEST) < 0) {
        ssh_buffer_free(request);
        return NULL;
    }

    rc = ssh_pki_export_pubkey_blob(pubkey, &key_blob);
    if (rc < 0) {
        ssh_buffer_free(request);
        return NULL;
    }

    /*
     * make sure it already can contain all the expected content:
     * - 1 x uint8_t
     * - 2 x uint32_t
     * - 1 x ssh_string (uint8_t + data)
     */
    rc = ssh_buffer_allocate_size(request,
                                  sizeof(uint8_t) * 2 +
                                  sizeof(uint32_t) * 2 +
                                  ssh_string_len(key_blob));
    if (rc < 0) {
        ssh_buffer_free(request);
        return NULL;
    }

    /* adds len + blob */
    rc = ssh_buffer_add_ssh_string(request, key_blob);
    ssh_string_free(key_blob);
    if (rc < 0) {
        ssh_buffer_free(request);
        return NULL;
    }

    /* Add data */
    dlen = ssh_buffer_get_len(data);
    if (ssh_buffer_add_u32(request, htonl(dlen)) < 0) {
        ssh_buffer_free(request);
        return NULL;
    }
    if (ssh_buffer_add_data(request, ssh_buffer_get(data), dlen) < 0) {
        ssh_buffer_free(request);
        return NULL;
    }

    /* Add Flags: SHA2 extension (RFC 8332) if negotiated */
<<<<<<< HEAD
    if (pubkey->type == SSH_KEYTYPE_RSA) {
=======
    if (ssh_key_type_plain(pubkey->type) == SSH_KEYTYPE_RSA) {
>>>>>>> 79900e52
        if (session->extensions & SSH_EXT_SIG_RSA_SHA512) {
            flags |= SSH_AGENT_RSA_SHA2_512;
        } else if (session->extensions & SSH_EXT_SIG_RSA_SHA256) {
            flags |= SSH_AGENT_RSA_SHA2_256;
        }
    }
    if (ssh_buffer_add_u32(request, htonl(flags)) < 0) {
        ssh_buffer_free(request);
        return NULL;
    }

    reply = ssh_buffer_new();
    if (reply == NULL) {
        ssh_buffer_free(request);
        return NULL;
    }

    /* send the request */
    if (agent_talk(session, request, reply) < 0) {
        ssh_buffer_free(request);
        ssh_buffer_free(reply);
        return NULL;
    }
    ssh_buffer_free(request);

    /* check if reply is valid */
    if (ssh_buffer_get_u8(reply, (uint8_t *) &type) != sizeof(uint8_t)) {
        ssh_buffer_free(reply);
        return NULL;
    }
#ifdef WORDS_BIGENDIAN
    type = bswap_32(type);
#endif

    if (agent_failed(type)) {
        SSH_LOG(SSH_LOG_WARN, "Agent reports failure in signing the key");
        ssh_buffer_free(reply);
        return NULL;
    } else if (type != SSH2_AGENT_SIGN_RESPONSE) {
        ssh_set_error(session,
                      SSH_FATAL,
                      "Bad authentication response: %u",
                      type);
        ssh_buffer_free(reply);
        return NULL;
    }

    sig_blob = ssh_buffer_get_ssh_string(reply);
    ssh_buffer_free(reply);

    return sig_blob;
}

#endif /* _WIN32 */<|MERGE_RESOLUTION|>--- conflicted
+++ resolved
@@ -311,11 +311,7 @@
   ssh_buffer request = NULL;
   ssh_buffer reply = NULL;
   unsigned int type = 0;
-<<<<<<< HEAD
-  uint32_t buf[1] = {0};
-=======
   uint32_t count = 0;
->>>>>>> 79900e52
   int rc;
 
   /* send message to the agent requesting the list of identities */
@@ -540,11 +536,7 @@
     }
 
     /* Add Flags: SHA2 extension (RFC 8332) if negotiated */
-<<<<<<< HEAD
-    if (pubkey->type == SSH_KEYTYPE_RSA) {
-=======
     if (ssh_key_type_plain(pubkey->type) == SSH_KEYTYPE_RSA) {
->>>>>>> 79900e52
         if (session->extensions & SSH_EXT_SIG_RSA_SHA512) {
             flags |= SSH_AGENT_RSA_SHA2_512;
         } else if (session->extensions & SSH_EXT_SIG_RSA_SHA256) {
