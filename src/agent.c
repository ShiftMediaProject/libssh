/*
 * agent.c - ssh agent functions
 *
 * This file is part of the SSH Library
 *
 * Copyright (c) 2008-2013 by Andreas Schneider <asn@cryptomilk.org>
 *
 * This library is free software; you can redistribute it and/or
 * modify it under the terms of the GNU Lesser General Public
 * License as published by the Free Software Foundation; either
 * version 2.1 of the License, or (at your option) any later version.
 *
 * This library is distributed in the hope that it will be useful,
 * but WITHOUT ANY WARRANTY; without even the implied warranty of
 * MERCHANTABILITY or FITNESS FOR A PARTICULAR PURPOSE.  See the GNU
 * Lesser General Public License for more details.
 *
 * You should have received a copy of the GNU Lesser General Public
 * License along with this library; if not, write to the Free Software
 * Foundation, Inc., 51 Franklin Street, Fifth Floor, Boston, MA 02110-1301 USA
 */

/* This file is based on authfd.c from OpenSSH */

/*
 * How does the ssh-agent work?
 *
 * a) client sends a request to get a list of all keys
 *    the agent returns the count and all public keys
 * b) iterate over them to check if the server likes one
 * c) the client sends a sign request to the agent
 *    type, pubkey as blob, data to sign, flags
 *    the agent returns the signed data
 */

#ifndef _WIN32

#include "config.h"

#include <stdlib.h>
#include <errno.h>
#include <string.h>
#include <stdio.h>

#ifdef HAVE_UNISTD_H
#include <unistd.h>
#endif

#include <netinet/in.h>
#include <arpa/inet.h>

#include "libssh/agent.h"
#include "libssh/priv.h"
#include "libssh/socket.h"
#include "libssh/buffer.h"
#include "libssh/session.h"
#include "libssh/poll.h"
#include "libssh/pki.h"

/* macro to check for "agent failure" message */
#define agent_failed(x) \
  (((x) == SSH_AGENT_FAILURE) || ((x) == SSH_COM_AGENT2_FAILURE) || \
   ((x) == SSH2_AGENT_FAILURE))

static uint32_t agent_get_u32(const void *vp) {
  const uint8_t *p = (const uint8_t *)vp;
  uint32_t v;

  v  = (uint32_t)p[0] << 24;
  v |= (uint32_t)p[1] << 16;
  v |= (uint32_t)p[2] << 8;
  v |= (uint32_t)p[3];

  return v;
}

static void agent_put_u32(void *vp, uint32_t v) {
  uint8_t *p = (uint8_t *)vp;

  p[0] = (uint8_t)(v >> 24) & 0xff;
  p[1] = (uint8_t)(v >> 16) & 0xff;
  p[2] = (uint8_t)(v >> 8) & 0xff;
  p[3] = (uint8_t)v & 0xff;
}

static size_t atomicio(struct ssh_agent_struct *agent, void *buf, size_t n, int do_read) {
  char *b = buf;
  size_t pos = 0;
  ssize_t res;
  ssh_pollfd_t pfd;
  ssh_channel channel = agent->channel;
  socket_t fd;

  /* Using a socket ? */
  if (channel == NULL) {
    fd = ssh_socket_get_fd_in(agent->sock);
    pfd.fd = fd;
    pfd.events = do_read ? POLLIN : POLLOUT;

    while (n > pos) {
      if (do_read) {
        res = read(fd, b + pos, n - pos);
      } else {
        res = write(fd, b + pos, n - pos);
      }
      switch (res) {
      case -1:
        if (errno == EINTR) {
          continue;
        }
#ifdef EWOULDBLOCK
        if (errno == EAGAIN || errno == EWOULDBLOCK) {
#else
          if (errno == EAGAIN) {
#endif
            (void) ssh_poll(&pfd, 1, -1);
            continue;
          }
          return 0;
      case 0:
        /* read returns 0 on end-of-file */
        errno = do_read ? 0 : EPIPE;
        return pos;
      default:
        pos += (size_t) res;
        }
      }
      return pos;
    } else {
      /* using an SSH channel */
      while (n > pos){
        if (do_read)
          res = ssh_channel_read(channel,b + pos, n-pos, 0);
        else
          res = ssh_channel_write(channel, b+pos, n-pos);
        if (res == SSH_AGAIN)
          continue;
        if (res == SSH_ERROR)
          return 0;
        pos += (size_t)res;
      }
      return pos;
    }
}

ssh_agent ssh_agent_new(struct ssh_session_struct *session) {
  ssh_agent agent = NULL;

  agent = malloc(sizeof(struct ssh_agent_struct));
  if (agent == NULL) {
    return NULL;
  }
  ZERO_STRUCTP(agent);

  agent->count = 0;
  agent->sock = ssh_socket_new(session);
  if (agent->sock == NULL) {
    SAFE_FREE(agent);
    return NULL;
  }
  agent->channel = NULL;
  return agent;
}

static void agent_set_channel(struct ssh_agent_struct *agent, ssh_channel channel){
  agent->channel = channel;
}

/** @brief sets the SSH agent channel.
 * The SSH agent channel will be used to authenticate this client using
 * an agent through a channel, from another session. The most likely use
 * is to implement SSH Agent forwarding into a SSH proxy.
 * @param[in] channel a SSH channel from another session.
 * @returns SSH_OK in case of success
 *          SSH_ERROR in case of an error
 */
int ssh_set_agent_channel(ssh_session session, ssh_channel channel){
  if (!session)
    return SSH_ERROR;
  if (!session->agent){
    ssh_set_error(session, SSH_REQUEST_DENIED, "Session has no active agent");
    return SSH_ERROR;
  }
  agent_set_channel(session->agent, channel);
  return SSH_OK;
}

/** @brief sets the SSH agent socket.
 * The SSH agent will be used to authenticate this client using
 * the given socket to communicate with the ssh-agent. The caller
 * is responsible for connecting to the socket prior to calling
 * this function.
 * @returns SSH_OK in case of success
 *          SSH_ERROR in case of an error
 */
int ssh_set_agent_socket(ssh_session session, socket_t fd){
  if (!session)
    return SSH_ERROR;
  if (!session->agent){
    ssh_set_error(session, SSH_REQUEST_DENIED, "Session has no active agent");
    return SSH_ERROR;
  }
<<<<<<< HEAD

  ssh_socket_set_fd(session->agent->sock, fd);
  return SSH_OK;
}
=======
>>>>>>> d66ea0b3

  ssh_socket_set_fd(session->agent->sock, fd);
  return SSH_OK;
}

void ssh_agent_close(struct ssh_agent_struct *agent) {
  if (agent == NULL) {
    return;
  }

  ssh_socket_close(agent->sock);
}

void ssh_agent_free(ssh_agent agent) {
  if (agent) {
    if (agent->ident) {
      ssh_buffer_free(agent->ident);
    }
    if (agent->sock) {
      ssh_agent_close(agent);
      ssh_socket_free(agent->sock);
    }
    SAFE_FREE(agent);
  }
}

static int agent_connect(ssh_session session) {
  const char *auth_sock = NULL;

  if (session == NULL || session->agent == NULL) {
    return -1;
  }

  if (session->agent->channel != NULL)
    return 0;

  auth_sock = getenv("SSH_AUTH_SOCK");

  if (auth_sock && *auth_sock) {
    if (ssh_socket_unix(session->agent->sock, auth_sock) < 0) {
      return -1;
    }
    return 0;
  }

  return -1;
}

#if 0
static int agent_decode_reply(struct ssh_session_struct *session, int type) {
  switch (type) {
    case SSH_AGENT_FAILURE:
    case SSH2_AGENT_FAILURE:
    case SSH_COM_AGENT2_FAILURE:
      ssh_log(session, SSH_LOG_RARE, "SSH_AGENT_FAILURE");
      return 0;
    case SSH_AGENT_SUCCESS:
      return 1;
    default:
      ssh_set_error(session, SSH_FATAL,
          "Bad response from authentication agent: %d", type);
      break;
  }

  return -1;
}
#endif

static int agent_talk(struct ssh_session_struct *session,
    struct ssh_buffer_struct *request, struct ssh_buffer_struct *reply) {
  uint32_t len = 0;
  uint8_t payload[1024] = {0};

  len = ssh_buffer_get_len(request);
  SSH_LOG(SSH_LOG_TRACE, "Request length: %u", len);
  agent_put_u32(payload, len);

  /* send length and then the request packet */
  if (atomicio(session->agent, payload, 4, 0) == 4) {
    if (atomicio(session->agent, ssh_buffer_get(request), len, 0)
        != len) {
      SSH_LOG(SSH_LOG_WARN, "atomicio sending request failed: %s",
          strerror(errno));
      return -1;
    }
  } else {
    SSH_LOG(SSH_LOG_WARN,
        "atomicio sending request length failed: %s",
        strerror(errno));
    return -1;
  }

  /* wait for response, read the length of the response packet */
  if (atomicio(session->agent, payload, 4, 1) != 4) {
    SSH_LOG(SSH_LOG_WARN, "atomicio read response length failed: %s",
        strerror(errno));
    return -1;
  }

  len = agent_get_u32(payload);
  if (len > 256 * 1024) {
    ssh_set_error(session, SSH_FATAL,
        "Authentication response too long: %u", len);
    return -1;
  }
  SSH_LOG(SSH_LOG_TRACE, "Response length: %u", len);

  while (len > 0) {
    size_t n = len;
    if (n > sizeof(payload)) {
      n = sizeof(payload);
    }
    if (atomicio(session->agent, payload, n, 1) != n) {
      SSH_LOG(SSH_LOG_WARN,
          "Error reading response from authentication socket.");
      return -1;
    }
    if (ssh_buffer_add_data(reply, payload, n) < 0) {
      SSH_LOG(SSH_LOG_WARN, "Not enough space");
      return -1;
    }
    len -= n;
  }

  return 0;
}

int ssh_agent_get_ident_count(struct ssh_session_struct *session) {
  ssh_buffer request = NULL;
  ssh_buffer reply = NULL;
  unsigned int type = 0;
  uint8_t buf[4] = {0};
  int rc;

  /* send message to the agent requesting the list of identities */
  request = ssh_buffer_new();
  if (request == NULL) {
      ssh_set_error_oom(session);
      return -1;
  }
  if (ssh_buffer_add_u8(request, SSH2_AGENTC_REQUEST_IDENTITIES) < 0) {
      ssh_set_error_oom(session);
      ssh_buffer_free(request);
      return -1;
  }

  reply = ssh_buffer_new();
  if (reply == NULL) {
    ssh_buffer_free(request);
    ssh_set_error(session, SSH_FATAL, "Not enough space");
    return -1;
  }

  if (agent_talk(session, request, reply) < 0) {
    ssh_buffer_free(request);
    ssh_buffer_free(reply);
    return 0;
  }
  ssh_buffer_free(request);

  /* get message type and verify the answer */
  rc = ssh_buffer_get_u8(reply, (uint8_t *) &type);
  if (rc != sizeof(uint8_t)) {
    ssh_set_error(session, SSH_FATAL,
        "Bad authentication reply size: %d", rc);
    ssh_buffer_free(reply);
    return -1;
  }
#ifdef WORDS_BIGENDIAN
  type = bswap_32(type);
#endif

  SSH_LOG(SSH_LOG_WARN,
      "Answer type: %d, expected answer: %d",
      type, SSH2_AGENT_IDENTITIES_ANSWER);

  if (agent_failed(type)) {
      ssh_buffer_free(reply);
      return 0;
  } else if (type != SSH2_AGENT_IDENTITIES_ANSWER) {
      ssh_set_error(session, SSH_FATAL,
          "Bad authentication reply message type: %u", type);
      ssh_buffer_free(reply);
      return -1;
  }

  ssh_buffer_get_u32(reply, (uint32_t *) buf);
  session->agent->count = agent_get_u32(buf);
  SSH_LOG(SSH_LOG_DEBUG, "Agent count: %d",
      session->agent->count);
  if (session->agent->count > 1024) {
    ssh_set_error(session, SSH_FATAL,
        "Too many identities in authentication reply: %d",
        session->agent->count);
    ssh_buffer_free(reply);
    return -1;
  }

  if (session->agent->ident) {
    ssh_buffer_reinit(session->agent->ident);
  }
  session->agent->ident = reply;

  return session->agent->count;
}

/* caller has to free commment */
ssh_key ssh_agent_get_first_ident(struct ssh_session_struct *session,
                              char **comment) {
    if (ssh_agent_get_ident_count(session) > 0) {
        return ssh_agent_get_next_ident(session, comment);
    }

    return NULL;
}

/* caller has to free commment */
ssh_key ssh_agent_get_next_ident(struct ssh_session_struct *session,
    char **comment) {
    struct ssh_key_struct *key;
    struct ssh_string_struct *blob = NULL;
    struct ssh_string_struct *tmp = NULL;
    int rc;

    if (session->agent->count == 0) {
        return NULL;
    }

    /* get the blob */
    blob = ssh_buffer_get_ssh_string(session->agent->ident);
    if (blob == NULL) {
        return NULL;
    }

    /* get the comment */
    tmp = ssh_buffer_get_ssh_string(session->agent->ident);
    if (tmp == NULL) {
        ssh_string_free(blob);

        return NULL;
    }

    if (comment) {
        *comment = ssh_string_to_char(tmp);
    } else {
        ssh_string_free(blob);
        ssh_string_free(tmp);

        return NULL;
    }
    ssh_string_free(tmp);

    /* get key from blob */
    rc = ssh_pki_import_pubkey_blob(blob, &key);
    if (rc == SSH_ERROR) {
        /* Try again as a cert. */
        rc = ssh_pki_import_cert_blob(blob, &key);
    }
    ssh_string_free(blob);
    if (rc == SSH_ERROR) {
        return NULL;
    }

    return key;
}

int ssh_agent_is_running(ssh_session session) {
  if (session == NULL || session->agent == NULL) {
    return 0;
  }

  if (ssh_socket_is_open(session->agent->sock)) {
    return 1;
  } else {
    if (agent_connect(session) < 0) {
      return 0;
    } else {
      return 1;
    }
  }

  return 0;
}

ssh_string ssh_agent_sign_data(ssh_session session,
                               const ssh_key pubkey,
                               struct ssh_buffer_struct *data)
{
    ssh_buffer request;
    ssh_buffer reply;
    ssh_string key_blob;
    ssh_string sig_blob;
    unsigned int type = 0;
    unsigned int flags = 0;
    uint32_t dlen;
    int rc;

    request = ssh_buffer_new();
    if (request == NULL) {
        return NULL;
    }

    /* create request */
    if (ssh_buffer_add_u8(request, SSH2_AGENTC_SIGN_REQUEST) < 0) {
        ssh_buffer_free(request);
        return NULL;
    }

    rc = ssh_pki_export_pubkey_blob(pubkey, &key_blob);
    if (rc < 0) {
        ssh_buffer_free(request);
        return NULL;
    }

    /*
     * make sure it already can contain all the expected content:
     * - 1 x uint8_t
     * - 2 x uint32_t
     * - 1 x ssh_string (uint8_t + data)
     */
    rc = ssh_buffer_allocate_size(request,
                                  sizeof(uint8_t) * 2 +
                                  sizeof(uint32_t) * 2 +
                                  ssh_string_len(key_blob));
    if (rc < 0) {
        ssh_buffer_free(request);
        return NULL;
    }

    /* adds len + blob */
    rc = ssh_buffer_add_ssh_string(request, key_blob);
    ssh_string_free(key_blob);
    if (rc < 0) {
        ssh_buffer_free(request);
        return NULL;
    }

    /* Add data */
    dlen = ssh_buffer_get_len(data);
    if (ssh_buffer_add_u32(request, htonl(dlen)) < 0) {
        ssh_buffer_free(request);
        return NULL;
    }
    if (ssh_buffer_add_data(request, ssh_buffer_get(data), dlen) < 0) {
        ssh_buffer_free(request);
        return NULL;
    }

    if (ssh_buffer_add_u32(request, htonl(flags)) < 0) {
        ssh_buffer_free(request);
        return NULL;
    }

    reply = ssh_buffer_new();
    if (reply == NULL) {
        ssh_buffer_free(request);
        return NULL;
    }

    /* send the request */
    if (agent_talk(session, request, reply) < 0) {
        ssh_buffer_free(request);
        ssh_buffer_free(reply);
        return NULL;
    }
    ssh_buffer_free(request);

    /* check if reply is valid */
    if (ssh_buffer_get_u8(reply, (uint8_t *) &type) != sizeof(uint8_t)) {
        ssh_buffer_free(reply);
        return NULL;
    }
#ifdef WORDS_BIGENDIAN
    type = bswap_32(type);
#endif

    if (agent_failed(type)) {
        SSH_LOG(SSH_LOG_WARN, "Agent reports failure in signing the key");
        ssh_buffer_free(reply);
        return NULL;
    } else if (type != SSH2_AGENT_SIGN_RESPONSE) {
        ssh_set_error(session,
                      SSH_FATAL,
                      "Bad authentication response: %u",
                      type);
        ssh_buffer_free(reply);
        return NULL;
    }

    sig_blob = ssh_buffer_get_ssh_string(reply);
    ssh_buffer_free(reply);

    return sig_blob;
}

#endif /* _WIN32 */<|MERGE_RESOLUTION|>--- conflicted
+++ resolved
@@ -200,13 +200,6 @@
     ssh_set_error(session, SSH_REQUEST_DENIED, "Session has no active agent");
     return SSH_ERROR;
   }
-<<<<<<< HEAD
-
-  ssh_socket_set_fd(session->agent->sock, fd);
-  return SSH_OK;
-}
-=======
->>>>>>> d66ea0b3
 
   ssh_socket_set_fd(session->agent->sock, fd);
   return SSH_OK;
