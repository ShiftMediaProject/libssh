--- conflicted
+++ resolved
@@ -280,11 +280,7 @@
 endif (WITH_GSSAPI AND GSSAPI_FOUND)
 
 if (NOT WITH_NACL)
-<<<<<<< HEAD
-    if (NOT HAVE_LIBCRYPTO OR NOT HAVE_OPENSSL_ED25519)
-=======
     if (NOT HAVE_LIBCRYPTO)
->>>>>>> 894e07ae
         set(libssh_SRCS
             ${libssh_SRCS}
             external/curve25519_ref.c
