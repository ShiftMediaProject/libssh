set(LIBSSH_PUBLIC_INCLUDE_DIRS ${libssh_SOURCE_DIR}/include)

set(LIBSSH_PRIVATE_INCLUDE_DIRS
  ${libssh_BINARY_DIR}/include
  ${libssh_BINARY_DIR}
)

set(LIBSSH_LINK_LIBRARIES
  ${LIBSSH_REQUIRED_LIBRARIES}
)

<<<<<<< HEAD
if (WIN32)
  set(LIBSSH_LINK_LIBRARIES
    ${LIBSSH_LINK_LIBRARIES}
    ws2_32
  )
endif (WIN32)

=======
>>>>>>> 7f6b3fab
if (OPENSSL_CRYPTO_LIBRARIES)
  set(LIBSSH_PRIVATE_INCLUDE_DIRS
    ${LIBSSH_PRIVATE_INCLUDE_DIRS}
    ${OPENSSL_INCLUDE_DIR}
  )

  set(LIBSSH_LINK_LIBRARIES
    ${LIBSSH_LINK_LIBRARIES}
    ${OPENSSL_CRYPTO_LIBRARIES}
  )
endif (OPENSSL_CRYPTO_LIBRARIES)

if (MBEDTLS_CRYPTO_LIBRARY)
    set(LIBSSH_PRIVATE_INCLUDE_DIRS
      ${LIBSSH_PRIVATE_INCLUDE_DIRS}
      ${MBEDTLS_INCLUDE_DIR}
    )
  set(LIBSSH_LINK_LIBRARIES
    ${LIBSSH_LINK_LIBRARIES}
    ${MBEDTLS_CRYPTO_LIBRARY}
  )
endif (MBEDTLS_CRYPTO_LIBRARY)

if (GCRYPT_LIBRARIES)
  set(LIBSSH_PRIVATE_INCLUDE_DIRS
    ${LIBSSH_PRIVATE_INCLUDE_DIRS}
    ${GCRYPT_INCLUDE_DIR}
  )

  set(LIBSSH_LINK_LIBRARIES
    ${LIBSSH_LINK_LIBRARIES}
    ${GCRYPT_LIBRARIES})
endif()

if (WITH_ZLIB)
  set(LIBSSH_PRIVATE_INCLUDE_DIRS
    ${LIBSSH_PRIVATE_INCLUDE_DIRS}
    ${ZLIB_INCLUDE_DIR}
  )

  set(LIBSSH_LINK_LIBRARIES
    ${LIBSSH_LINK_LIBRARIES}
    ${ZLIB_LIBRARY}
  )
endif (WITH_ZLIB)

if (WITH_GSSAPI AND GSSAPI_FOUND)
  set(LIBSSH_PRIVATE_INCLUDE_DIRS
    ${LIBSSH_PRIVATE_INCLUDE_DIRS}
    ${GSSAPI_INCLUDE_DIR}
  )

  set(LIBSSH_LINK_LIBRARIES
    ${LIBSSH_LINK_LIBRARIES}
    ${GSSAPI_LIBRARIES}
  )
endif (WITH_GSSAPI AND GSSAPI_FOUND)

if (WITH_NACL AND NACL_FOUND)
  set(LIBSSH_PRIVATE_INCLUDE_DIRS
    ${LIBSSH_PRIVATE_INCLUDE_DIRS}
    ${NACL_INCLUDE_DIR}
  )

  set(LIBSSH_LINK_LIBRARIES
    ${LIBSSH_LINK_LIBRARIES}
    ${NACL_LIBRARY}
  )
endif (WITH_NACL AND NACL_FOUND)

if (MINGW AND Threads_FOUND)
  set(LIBSSH_LINK_LIBRARIES
    ${LIBSSH_LINK_LIBRARIES}
    Threads::Threads
  )
endif()
<<<<<<< HEAD
=======

# This needs to be last for mingw to build
# https://gitlab.com/libssh/libssh-mirror/-/issues/84
if (WIN32)
  set(LIBSSH_LINK_LIBRARIES
    ${LIBSSH_LINK_LIBRARIES}
    ws2_32
  )
endif (WIN32)
>>>>>>> 7f6b3fab

if (BUILD_STATIC_LIB)
  set(LIBSSH_STATIC_LIBRARY
    ssh_static
    CACHE INTERNAL "libssh static library"
  )
endif (BUILD_STATIC_LIB)

set(libssh_SRCS
  agent.c
  auth.c
  base64.c
  bignum.c
  buffer.c
  callbacks.c
  channels.c
  client.c
  config.c
  connect.c
  connector.c
  crypto_common.c
  curve25519.c
  dh.c
  ecdh.c
  error.c
  getpass.c
  init.c
  kdf.c
  kex.c
  known_hosts.c
  knownhosts.c
  legacy.c
  log.c
  match.c
  messages.c
  misc.c
  options.c
  packet.c
  packet_cb.c
  packet_crypt.c
  pcap.c
  pki.c
  pki_container_openssh.c
  poll.c
  session.c
  scp.c
  socket.c
  string.c
  threads.c
  wrapper.c
  external/bcrypt_pbkdf.c
  external/blowfish.c
<<<<<<< HEAD
  external/chacha.c
  external/poly1305.c
  chachapoly.c
=======
>>>>>>> 7f6b3fab
  config_parser.c
  token.c
  pki_ed25519_common.c
)

if (DEFAULT_C_NO_DEPRECATION_FLAGS)
    set_source_files_properties(known_hosts.c
                                PROPERTIES
                                    COMPILE_FLAGS ${DEFAULT_C_NO_DEPRECATION_FLAGS})
endif()

if (CMAKE_USE_PTHREADS_INIT)
    set(libssh_SRCS
        ${libssh_SRCS}
        threads/noop.c
        threads/pthread.c
    )
elseif (CMAKE_USE_WIN32_THREADS_INIT)
        set(libssh_SRCS
            ${libssh_SRCS}
            threads/noop.c
            threads/winlocks.c
        )
else()
    set(libssh_SRCS
        ${libssh_SRCS}
        threads/noop.c
    )
endif()

if (WITH_GCRYPT)
    set(libssh_SRCS
        ${libssh_SRCS}
        threads/libgcrypt.c
        libgcrypt.c
        gcrypt_missing.c
        pki_gcrypt.c
        ecdh_gcrypt.c
        getrandom_gcrypt.c
        md_gcrypt.c
        dh_key.c
        pki_ed25519.c
        external/ed25519.c
        external/fe25519.c
        external/ge25519.c
        external/sc25519.c
       )
    if (NOT HAVE_GCRYPT_CHACHA_POLY)
        set(libssh_SRCS
            ${libssh_SRCS}
            external/chacha.c
            external/poly1305.c
            chachapoly.c
        )
    endif (NOT HAVE_GCRYPT_CHACHA_POLY)
elseif (WITH_MBEDTLS)
    set(libssh_SRCS
        ${libssh_SRCS}
        threads/mbedtls.c
        libmbedcrypto.c
        mbedcrypto_missing.c
        pki_mbedcrypto.c
        ecdh_mbedcrypto.c
        getrandom_mbedcrypto.c
        md_mbedcrypto.c
        dh_key.c
        pki_ed25519.c
        external/ed25519.c
        external/fe25519.c
        external/ge25519.c
        external/sc25519.c
       )
    if (NOT (HAVE_MBEDTLS_CHACHA20_H AND HAVE_MBEDTLS_POLY1305_H))
        set(libssh_SRCS
            ${libssh_SRCS}
            external/chacha.c
            external/poly1305.c
            chachapoly.c
           )
    endif()

else (WITH_GCRYPT)
    set(libssh_SRCS
        ${libssh_SRCS}
        threads/libcrypto.c
        pki_crypto.c
        ecdh_crypto.c
        getrandom_crypto.c
        md_crypto.c
        libcrypto.c
        dh_crypto.c
       )
    if (NOT HAVE_OPENSSL_ED25519)
        set(libssh_SRCS
            ${libssh_SRCS}
            pki_ed25519.c
            external/ed25519.c
            external/fe25519.c
            external/ge25519.c
            external/sc25519.c
           )
    endif (NOT HAVE_OPENSSL_ED25519)
<<<<<<< HEAD
=======
    if (NOT (HAVE_OPENSSL_EVP_CHACHA20 AND HAVE_OPENSSL_EVP_POLY1305))
        set(libssh_SRCS
            ${libssh_SRCS}
            external/chacha.c
            external/poly1305.c
            chachapoly.c
        )
    endif (NOT (HAVE_OPENSSL_EVP_CHACHA20 AND HAVE_OPENSSL_EVP_POLY1305))
>>>>>>> 7f6b3fab
    if(OPENSSL_VERSION VERSION_LESS "1.1.0")
        set(libssh_SRCS ${libssh_SRCS} libcrypto-compat.c)
    endif()
endif (WITH_GCRYPT)

if (WITH_SFTP)
  set(libssh_SRCS
    ${libssh_SRCS}
    sftp.c
  )

  if (WITH_SERVER)
    set(libssh_SRCS
      ${libssh_SRCS}
      sftpserver.c
    )
  endif (WITH_SERVER)
endif (WITH_SFTP)

if (WITH_SERVER)
  set(libssh_SRCS
    ${libssh_SRCS}
    server.c
    bind.c
    bind_config.c
  )
endif (WITH_SERVER)

if (WITH_GEX)
  set(libssh_SRCS
    ${libssh_SRCS}
    dh-gex.c
  )
endif (WITH_GEX)

if (WITH_ZLIB)
  set(libssh_SRCS
    ${libssh_SRCS}
    gzip.c
  )
endif(WITH_ZLIB)

if (WITH_GSSAPI AND GSSAPI_FOUND)
  set(libssh_SRCS
    ${libssh_SRCS}
    gssapi.c
  )
endif (WITH_GSSAPI AND GSSAPI_FOUND)

if (NOT WITH_NACL)
<<<<<<< HEAD
    if (NOT HAVE_OPENSSL_ED25519)
=======
    if (NOT HAVE_LIBCRYPTO OR NOT HAVE_OPENSSL_ED25519)
>>>>>>> 7f6b3fab
        set(libssh_SRCS
            ${libssh_SRCS}
            external/curve25519_ref.c
           )
<<<<<<< HEAD
    endif (NOT HAVE_OPENSSL_ED25519)
=======
    endif()
>>>>>>> 7f6b3fab
endif (NOT WITH_NACL)

# Set the path to the default map file
set(MAP_PATH "${CMAKE_CURRENT_SOURCE_DIR}/${PROJECT_NAME}.map")

if (WITH_SYMBOL_VERSIONING AND HAVE_LD_VERSION_SCRIPT AND ABIMAP_FOUND)
    # Get the list of header files
    get_file_list(dev_header_list
                  DIRECTORIES "${LIBSSH_PUBLIC_INCLUDE_DIRS}/libssh"
                  FILES_PATTERNS "*.h")

    # Extract the symbols marked as "LIBSSH_API" from the header files
    extract_symbols("${PROJECT_NAME}_dev.symbols"
                    HEADERS_LIST dev_header_list
                    FILTER_PATTERN "LIBSSH_API")

    if (WITH_ABI_BREAK)
        set(ALLOW_ABI_BREAK "BREAK_ABI")
    endif()

    # Generate the symbol version map file
    generate_map_file("${PROJECT_NAME}_dev.map"
                      SYMBOLS "${PROJECT_NAME}_dev.symbols"
                      RELEASE_NAME_VERSION ${PROJECT_NAME}_AFTER_${LIBRARY_VERSION}
                      CURRENT_MAP ${MAP_PATH}
                      ${ALLOW_ABI_BREAK})

    set(libssh_SRCS
      ${libssh_SRCS}
      ${PROJECT_NAME}_dev.map
    )
endif (WITH_SYMBOL_VERSIONING AND HAVE_LD_VERSION_SCRIPT AND ABIMAP_FOUND)

# This gets built as a static library, if -DBUILD_SHARED_LIBS=OFF is passed to
# cmake.
add_library(ssh ${libssh_SRCS})
target_compile_options(ssh
                       PRIVATE
                           ${DEFAULT_C_COMPILE_FLAGS}
                           -D_GNU_SOURCE)
target_include_directories(ssh
                           PUBLIC
                               $<BUILD_INTERFACE:${libssh_SOURCE_DIR}/include>
                               $<INSTALL_INTERFACE:include>
                           PRIVATE ${LIBSSH_PRIVATE_INCLUDE_DIRS})
<<<<<<< HEAD

target_link_libraries(ssh
                      PRIVATE ${LIBSSH_LINK_LIBRARIES})

=======

target_link_libraries(ssh
                      PRIVATE ${LIBSSH_LINK_LIBRARIES})

>>>>>>> 7f6b3fab
if (WIN32 AND NOT BUILD_SHARED_LIBS)
    target_compile_definitions(ssh PUBLIC "LIBSSH_STATIC")
endif ()

add_library(ssh::ssh ALIAS ssh)

if (WITH_SYMBOL_VERSIONING AND HAVE_LD_VERSION_SCRIPT)
    if (ABIMAP_FOUND)
        # Change path to devel map file
        set(MAP_PATH "${CMAKE_CURRENT_BINARY_DIR}/${PROJECT_NAME}_dev.map")
    endif (ABIMAP_FOUND)

    target_link_libraries(ssh PRIVATE "-Wl,--version-script,\"${MAP_PATH}\"")
endif (WITH_SYMBOL_VERSIONING AND HAVE_LD_VERSION_SCRIPT)

set_target_properties(ssh
    PROPERTIES
      VERSION
        ${LIBRARY_VERSION}
      SOVERSION
        ${LIBRARY_SOVERSION}
      DEFINE_SYMBOL
        LIBSSH_EXPORTS
)

if (WITH_VISIBILITY_HIDDEN)
    set_target_properties(ssh PROPERTIES C_VISIBILITY_PRESET hidden)
endif (WITH_VISIBILITY_HIDDEN)

if (MINGW)
    target_link_libraries(ssh PRIVATE "-Wl,--enable-stdcall-fixup")
    target_compile_definitions(ssh PRIVATE "_POSIX_SOURCE")
endif ()


install(TARGETS ssh
        EXPORT libssh-config
        RUNTIME DESTINATION ${CMAKE_INSTALL_BINDIR}
        LIBRARY DESTINATION ${CMAKE_INSTALL_LIBDIR}
        ARCHIVE DESTINATION ${CMAKE_INSTALL_LIBDIR}
        COMPONENT libraries)

install(EXPORT libssh-config
        DESTINATION ${CMAKE_INSTALL_LIBDIR}/cmake/${PROJECT_NAME})

if (BUILD_STATIC_LIB)
  add_library(ssh-static STATIC ${libssh_SRCS})
  target_compile_options(ssh-static
                         PRIVATE
                            ${DEFAULT_C_COMPILE_FLAGS}
                            -D_GNU_SOURCE)

  target_include_directories(ssh-static
                             PUBLIC
                                 $<BUILD_INTERFACE:${libssh_SOURCE_DIR}/include>
                                 $<INSTALL_INTERFACE:include>
                             PRIVATE ${LIBSSH_PRIVATE_INCLUDE_DIRS})
  target_link_libraries(ssh-static
                        PUBLIC ${LIBSSH_LINK_LIBRARIES})
  add_library(ssh::static ALIAS ssh-static)

  if (MSVC)
    set(OUTPUT_SUFFIX static)
  else (MSVC)
    set(OUTPUT_SUFFIX )
  endif (MSVC)
  set_target_properties(
    ssh-static
      PROPERTIES
        VERSION
          ${LIBRARY_VERSION}
        SOVERSION
          ${LIBRARY_SOVERSION}
        OUTPUT_NAME
          ssh
        ARCHIVE_OUTPUT_DIRECTORY
          ${CMAKE_CURRENT_BINARY_DIR}/${OUTPUT_SUFFIX}
  )

  if (WIN32)
    target_compile_definitions(ssh-static PUBLIC "LIBSSH_STATIC")
  endif (WIN32)
endif (BUILD_STATIC_LIB)

message(STATUS "Threads_FOUND=${Threads_FOUND}")<|MERGE_RESOLUTION|>--- conflicted
+++ resolved
@@ -9,16 +9,6 @@
   ${LIBSSH_REQUIRED_LIBRARIES}
 )
 
-<<<<<<< HEAD
-if (WIN32)
-  set(LIBSSH_LINK_LIBRARIES
-    ${LIBSSH_LINK_LIBRARIES}
-    ws2_32
-  )
-endif (WIN32)
-
-=======
->>>>>>> 7f6b3fab
 if (OPENSSL_CRYPTO_LIBRARIES)
   set(LIBSSH_PRIVATE_INCLUDE_DIRS
     ${LIBSSH_PRIVATE_INCLUDE_DIRS}
@@ -95,8 +85,6 @@
     Threads::Threads
   )
 endif()
-<<<<<<< HEAD
-=======
 
 # This needs to be last for mingw to build
 # https://gitlab.com/libssh/libssh-mirror/-/issues/84
@@ -106,7 +94,6 @@
     ws2_32
   )
 endif (WIN32)
->>>>>>> 7f6b3fab
 
 if (BUILD_STATIC_LIB)
   set(LIBSSH_STATIC_LIBRARY
@@ -159,12 +146,6 @@
   wrapper.c
   external/bcrypt_pbkdf.c
   external/blowfish.c
-<<<<<<< HEAD
-  external/chacha.c
-  external/poly1305.c
-  chachapoly.c
-=======
->>>>>>> 7f6b3fab
   config_parser.c
   token.c
   pki_ed25519_common.c
@@ -267,8 +248,6 @@
             external/sc25519.c
            )
     endif (NOT HAVE_OPENSSL_ED25519)
-<<<<<<< HEAD
-=======
     if (NOT (HAVE_OPENSSL_EVP_CHACHA20 AND HAVE_OPENSSL_EVP_POLY1305))
         set(libssh_SRCS
             ${libssh_SRCS}
@@ -277,7 +256,6 @@
             chachapoly.c
         )
     endif (NOT (HAVE_OPENSSL_EVP_CHACHA20 AND HAVE_OPENSSL_EVP_POLY1305))
->>>>>>> 7f6b3fab
     if(OPENSSL_VERSION VERSION_LESS "1.1.0")
         set(libssh_SRCS ${libssh_SRCS} libcrypto-compat.c)
     endif()
@@ -328,20 +306,12 @@
 endif (WITH_GSSAPI AND GSSAPI_FOUND)
 
 if (NOT WITH_NACL)
-<<<<<<< HEAD
-    if (NOT HAVE_OPENSSL_ED25519)
-=======
     if (NOT HAVE_LIBCRYPTO OR NOT HAVE_OPENSSL_ED25519)
->>>>>>> 7f6b3fab
         set(libssh_SRCS
             ${libssh_SRCS}
             external/curve25519_ref.c
            )
-<<<<<<< HEAD
-    endif (NOT HAVE_OPENSSL_ED25519)
-=======
     endif()
->>>>>>> 7f6b3fab
 endif (NOT WITH_NACL)
 
 # Set the path to the default map file
@@ -387,17 +357,10 @@
                                $<BUILD_INTERFACE:${libssh_SOURCE_DIR}/include>
                                $<INSTALL_INTERFACE:include>
                            PRIVATE ${LIBSSH_PRIVATE_INCLUDE_DIRS})
-<<<<<<< HEAD
 
 target_link_libraries(ssh
                       PRIVATE ${LIBSSH_LINK_LIBRARIES})
 
-=======
-
-target_link_libraries(ssh
-                      PRIVATE ${LIBSSH_LINK_LIBRARIES})
-
->>>>>>> 7f6b3fab
 if (WIN32 AND NOT BUILD_SHARED_LIBS)
     target_compile_definitions(ssh PUBLIC "LIBSSH_STATIC")
 endif ()
