set(LIBSSH_PUBLIC_INCLUDE_DIRS
  ${libssh_SOURCE_DIR}/include
  CACHE INTERNAL "libssh public include directories"
)

set(LIBSSH_PRIVATE_INCLUDE_DIRS
  ${libssh_BINARY_DIR}
)

set(LIBSSH_LINK_LIBRARIES
  ${LIBSSH_REQUIRED_LIBRARIES}
)

if (WIN32)
  set(LIBSSH_LINK_LIBRARIES
    ${LIBSSH_LINK_LIBRARIES}
    ws2_32
  )
endif (WIN32)

if (HAVE_LIBSOCKET)
  set(LIBSSH_LINK_LIBRARIES
    ${LIBSSH_LINK_LIBRARIES}
    socket
  )
endif (HAVE_LIBSOCKET)

if (OPENSSL_CRYPTO_LIBRARY)
  set(LIBSSH_PRIVATE_INCLUDE_DIRS
    ${LIBSSH_PRIVATE_INCLUDE_DIRS}
    ${OPENSSL_INCLUDE_DIR}
  )

  set(LIBSSH_LINK_LIBRARIES
    ${LIBSSH_LINK_LIBRARIES}
    ${OPENSSL_CRYPTO_LIBRARY}
  )
endif (OPENSSL_CRYPTO_LIBRARY)

if (MBEDTLS_CRYPTO_LIBRARY)
    set(LIBSSH_PRIVATE_INCLUDE_DIRS
      ${LIBSSH_PRIVATE_INCLUDE_DIRS}
      ${MBEDTLS_INCLUDE_DIR}
    )
  set(LIBSSH_LINK_LIBRARIES
    ${LIBSSH_LINK_LIBRARIES}
    ${MBEDTLS_CRYPTO_LIBRARY}
  )
endif (MBEDTLS_CRYPTO_LIBRARY)

if (GCRYPT_LIBRARIES)
  set(LIBSSH_PRIVATE_INCLUDE_DIRS
    ${LIBSSH_PRIVATE_INCLUDE_DIRS}
    ${GCRYPT_INCLUDE_DIR}
  )

  set(LIBSSH_LINK_LIBRARIES
    ${LIBSSH_LINK_LIBRARIES}
    ${GCRYPT_LIBRARIES})
endif()

if (WITH_ZLIB)
  set(LIBSSH_PRIVATE_INCLUDE_DIRS
    ${LIBSSH_PRIVATE_INCLUDE_DIRS}
    ${ZLIB_INCLUDE_DIR}
  )

  set(LIBSSH_LINK_LIBRARIES
    ${LIBSSH_LINK_LIBRARIES}
    ${ZLIB_LIBRARY}
  )
endif (WITH_ZLIB)

if (WITH_GSSAPI AND GSSAPI_FOUND)
  set(LIBSSH_PRIVATE_INCLUDE_DIRS
    ${LIBSSH_PRIVATE_INCLUDE_DIRS}
    ${GSSAPI_INCLUDE_DIR}
  )

  set(LIBSSH_LINK_LIBRARIES
    ${LIBSSH_LINK_LIBRARIES}
    ${GSSAPI_LIBRARIES}
  )
endif (WITH_GSSAPI AND GSSAPI_FOUND)

if (WITH_NACL AND NACL_FOUND)
  set(LIBSSH_PRIVATE_INCLUDE_DIRS
    ${LIBSSH_PRIVATE_INCLUDE_DIRS}
    ${NACL_INCLUDE_DIR}
  )

  set(LIBSSH_LINK_LIBRARIES
    ${LIBSSH_LINK_LIBRARIES}
    ${NACL_LIBRARY}
  )
endif (WITH_NACL AND NACL_FOUND)

set(LIBSSH_LINK_LIBRARIES
  ${LIBSSH_LINK_LIBRARIES}
  CACHE INTERNAL "libssh link libraries"
)

set(LIBSSH_SHARED_LIBRARY
  ssh_shared
  CACHE INTERNAL "libssh shared library"
)

if (BUILD_STATIC_LIB)
  set(LIBSSH_STATIC_LIBRARY
    ssh_static
    CACHE INTERNAL "libssh static library"
  )
endif (BUILD_STATIC_LIB)

set(libssh_SRCS
  agent.c
  auth.c
  base64.c
  bignum.c
  buffer.c
  callbacks.c
  channels.c
  client.c
  config.c
  connect.c
  connector.c
  curve25519.c
  dh.c
  ecdh.c
  error.c
  getpass.c
  init.c
  kdf.c
  kex.c
  known_hosts.c
  knownhosts.c
  legacy.c
  log.c
  match.c
  messages.c
  misc.c
  options.c
  packet.c
  packet_cb.c
  packet_crypt.c
  pcap.c
  pki.c
  pki_container_openssh.c
  pki_ed25519.c
  poll.c
  session.c
  scp.c
  socket.c
  string.c
  threads.c
  wrapper.c
  external/bcrypt_pbkdf.c
  external/blowfish.c
  external/chacha.c
  external/ed25519.c
  external/fe25519.c
  external/ge25519.c
  external/poly1305.c
  external/sc25519.c
  chachapoly.c
  config_parser.c
  token.c
)

if (DEFAULT_C_NO_DEPRECATION_FLAGS)
    set_source_files_properties(known_hosts.c
                                PROPERTIES
                                    COMPILE_FLAGS ${DEFAULT_C_NO_DEPRECATION_FLAGS})
endif()

if (CMAKE_USE_PTHREADS_INIT)
    set(libssh_SRCS
        ${libssh_SRCS}
        threads/noop.c
        threads/pthread.c
    )
elseif (CMAKE_USE_WIN32_THREADS_INIT)
        set(libssh_SRCS
            ${libssh_SRCS}
            threads/noop.c
            threads/winlocks.c
        )
else()
    set(libssh_SRCS
        ${libssh_SRCS}
        threads/noop.c
    )
endif()

if (WITH_GCRYPT)
    set(libssh_SRCS
        ${libssh_SRCS}
        threads/libgcrypt.c
        libgcrypt.c
        gcrypt_missing.c
        pki_gcrypt.c
        ecdh_gcrypt.c
        dh_key.c
       )
elseif (WITH_MBEDTLS)
    set(libssh_SRCS
        ${libssh_SRCS}
        threads/mbedtls.c
        libmbedcrypto.c
        mbedcrypto_missing.c
        pki_mbedcrypto.c
        ecdh_mbedcrypto.c
        dh_key.c
       )
else (WITH_GCRYPT)
    set(libssh_SRCS
        ${libssh_SRCS}
        threads/libcrypto.c
        pki_crypto.c
        ecdh_crypto.c
        libcrypto.c
        dh_crypto.c
       )
    if(OPENSSL_VERSION VERSION_LESS "1.1.0")
        set(libssh_SRCS ${libssh_SRCS} libcrypto-compat.c)
    endif()
endif (WITH_GCRYPT)

if (WITH_SFTP)
  set(libssh_SRCS
    ${libssh_SRCS}
    sftp.c
  )

  if (WITH_SERVER)
    set(libssh_SRCS
      ${libssh_SRCS}
      sftpserver.c
    )
  endif (WITH_SERVER)
endif (WITH_SFTP)

if (WITH_SERVER)
  set(libssh_SRCS
    ${libssh_SRCS}
    server.c
    bind.c
    bind_config.c
  )
endif (WITH_SERVER)

if (WITH_GEX)
  set(libssh_SRCS
    ${libssh_SRCS}
    dh-gex.c
  )
endif (WITH_GEX)

if (WITH_ZLIB)
  set(libssh_SRCS
    ${libssh_SRCS}
    gzip.c
  )
endif(WITH_ZLIB)

if (WITH_GSSAPI AND GSSAPI_FOUND)
  set(libssh_SRCS
    ${libssh_SRCS}
    gssapi.c
  )
endif (WITH_GSSAPI AND GSSAPI_FOUND)

if (NOT WITH_NACL)
  set(libssh_SRCS
    ${libssh_SRCS}
    external/curve25519_ref.c
  )
endif (NOT WITH_NACL)

include_directories(
  ${LIBSSH_PUBLIC_INCLUDE_DIRS}
  ${LIBSSH_PRIVATE_INCLUDE_DIRS}
)

# Set the path to the default map file
set(MAP_PATH "${CMAKE_CURRENT_SOURCE_DIR}/${PROJECT_NAME}.map")

if (WITH_SYMBOL_VERSIONING AND HAVE_LD_VERSION_SCRIPT AND ABIMAP_FOUND)
    # Get the list of header files
    get_file_list(dev_header_list
                  DIRECTORIES "${LIBSSH_PUBLIC_INCLUDE_DIRS}/libssh"
                  FILES_PATTERNS "*.h")

    # Extract the symbols marked as "LIBSSH_API" from the header files
    extract_symbols("${PROJECT_NAME}_dev.symbols"
                    HEADERS_LIST dev_header_list
                    FILTER_PATTERN "LIBSSH_API")

    if (WITH_ABI_BREAK)
        set(ALLOW_ABI_BREAK "BREAK_ABI")
    endif()

    # Generate the symbol version map file
    generate_map_file("${PROJECT_NAME}_dev.map"
                      SYMBOLS "${PROJECT_NAME}_dev.symbols"
                      RELEASE_NAME_VERSION ${PROJECT_NAME}_AFTER_${LIBRARY_VERSION}
                      CURRENT_MAP ${MAP_PATH}
                      ${ALLOW_ABI_BREAK})

    set(libssh_SRCS
      ${libssh_SRCS}
      ${PROJECT_NAME}_dev.map
    )
endif (WITH_SYMBOL_VERSIONING AND HAVE_LD_VERSION_SCRIPT AND ABIMAP_FOUND)

add_library(${LIBSSH_SHARED_LIBRARY} SHARED ${libssh_SRCS})
<<<<<<< HEAD
target_compile_options(${LIBSSH_SHARED_LIBRARY} PRIVATE ${DEFAULT_C_COMPILE_FLAGS})
=======
target_compile_options(${LIBSSH_SHARED_LIBRARY}
                       PRIVATE
                           ${DEFAULT_C_COMPILE_FLAGS}
                           -D_GNU_SOURCE)
>>>>>>> 79900e52

target_link_libraries(${LIBSSH_SHARED_LIBRARY} ${LIBSSH_LINK_LIBRARIES})

if (WITH_SYMBOL_VERSIONING AND HAVE_LD_VERSION_SCRIPT)
    if (ABIMAP_FOUND)
        # Change path to devel map file
        set(MAP_PATH "${CMAKE_CURRENT_BINARY_DIR}/${PROJECT_NAME}_dev.map")
    endif (ABIMAP_FOUND)

    set_target_properties(${LIBSSH_SHARED_LIBRARY}
                          PROPERTIES LINK_FLAGS
                          "-Wl,--version-script,\"${MAP_PATH}\"")
endif (WITH_SYMBOL_VERSIONING AND HAVE_LD_VERSION_SCRIPT)

set_target_properties(
  ${LIBSSH_SHARED_LIBRARY}
    PROPERTIES
      VERSION
        ${LIBRARY_VERSION}
      SOVERSION
        ${LIBRARY_SOVERSION}
      OUTPUT_NAME
        ssh
      DEFINE_SYMBOL
        LIBSSH_EXPORTS
)

if (WITH_VISIBILITY_HIDDEN)
  set_target_properties(${LIBSSH_SHARED_LIBRARY} PROPERTIES COMPILE_FLAGS "-fvisibility=hidden")
endif (WITH_VISIBILITY_HIDDEN)

if (MINGW)
    set_target_properties(${LIBSSH_SHARED_LIBRARY} PROPERTIES LINK_FLAGS "-Wl,--enable-stdcall-fixup")
endif ()


install(
  TARGETS
    ${LIBSSH_SHARED_LIBRARY}
  RUNTIME DESTINATION ${BIN_INSTALL_DIR}
  LIBRARY DESTINATION ${LIB_INSTALL_DIR}
  ARCHIVE DESTINATION ${LIB_INSTALL_DIR}
  COMPONENT libraries
)

if (BUILD_STATIC_LIB)
  add_library(${LIBSSH_STATIC_LIBRARY} STATIC ${libssh_SRCS})
<<<<<<< HEAD
  target_compile_options(${LIBSSH_STATIC_LIBRARY} PRIVATE ${DEFAULT_C_COMPILE_FLAGS})
=======
  target_compile_options(${LIBSSH_STATIC_LIBRARY}
                         PRIVATE
                            ${DEFAULT_C_COMPILE_FLAGS}
                            -D_GNU_SOURCE)
>>>>>>> 79900e52

  if (MSVC)
    set(OUTPUT_SUFFIX static)
  else (MSVC)
    set(OUTPUT_SUFFIX )
  endif (MSVC)
  set_target_properties(
    ${LIBSSH_STATIC_LIBRARY}
      PROPERTIES
        VERSION
          ${LIBRARY_VERSION}
        SOVERSION
          ${LIBRARY_SOVERSION}
        OUTPUT_NAME
          ssh
        ARCHIVE_OUTPUT_DIRECTORY
          ${CMAKE_CURRENT_BINARY_DIR}/${OUTPUT_SUFFIX}
  )

  if (WIN32)
    set_target_properties(
      ${LIBSSH_STATIC_LIBRARY}
        PROPERTIES
          COMPILE_FLAGS
            "-DLIBSSH_STATIC"
    )
  endif (WIN32)

    if (WITH_STATIC_LIB)
      install(TARGETS
                ${LIBSSH_STATIC_LIBRARY}
              DESTINATION
                ${LIB_INSTALL_DIR}/${OUTPUT_SUFFIX}
              COMPONENT
                libraries)
    endif (WITH_STATIC_LIB)
endif (BUILD_STATIC_LIB)

message(STATUS "Threads_FOUND=${Threads_FOUND}")<|MERGE_RESOLUTION|>--- conflicted
+++ resolved
@@ -314,14 +314,10 @@
 endif (WITH_SYMBOL_VERSIONING AND HAVE_LD_VERSION_SCRIPT AND ABIMAP_FOUND)
 
 add_library(${LIBSSH_SHARED_LIBRARY} SHARED ${libssh_SRCS})
-<<<<<<< HEAD
-target_compile_options(${LIBSSH_SHARED_LIBRARY} PRIVATE ${DEFAULT_C_COMPILE_FLAGS})
-=======
 target_compile_options(${LIBSSH_SHARED_LIBRARY}
                        PRIVATE
                            ${DEFAULT_C_COMPILE_FLAGS}
                            -D_GNU_SOURCE)
->>>>>>> 79900e52
 
 target_link_libraries(${LIBSSH_SHARED_LIBRARY} ${LIBSSH_LINK_LIBRARIES})
 
@@ -369,14 +365,10 @@
 
 if (BUILD_STATIC_LIB)
   add_library(${LIBSSH_STATIC_LIBRARY} STATIC ${libssh_SRCS})
-<<<<<<< HEAD
-  target_compile_options(${LIBSSH_STATIC_LIBRARY} PRIVATE ${DEFAULT_C_COMPILE_FLAGS})
-=======
   target_compile_options(${LIBSSH_STATIC_LIBRARY}
                          PRIVATE
                             ${DEFAULT_C_COMPILE_FLAGS}
                             -D_GNU_SOURCE)
->>>>>>> 79900e52
 
   if (MSVC)
     set(OUTPUT_SUFFIX static)
