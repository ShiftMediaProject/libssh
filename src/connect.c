--- conflicted
+++ resolved
@@ -139,14 +139,8 @@
   int timeout_ms;
   ssh_pollfd_t fds;
   int rc = 0;
-<<<<<<< HEAD
-  socklen_t len = sizeof(rc);
-
-  enter_function();
-=======
   int ret;
   socklen_t len = sizeof(rc);
->>>>>>> 4919771f
 
   /* I know we're losing some precision. But it's not like poll-like family
    * type of mechanisms are precise up to the microsecond.
@@ -429,15 +423,10 @@
  *
  * @param[in]  timeout  A timeout for the select.
  *
-<<<<<<< HEAD
- * @return              -1 if an error occured. SSH_EINTR if it was interrupted, in
- *                      that case, just restart it.
-=======
  * @return              SSH_OK on success,
  *                      SSH_ERROR on error,
  *                      SSH_EINTR if it was interrupted. In that case,
  *                      just restart it.
->>>>>>> 4919771f
  *
  * @warning libssh is not reentrant here. That means that if a signal is caught
  *          during the processing of this function, you cannot call libssh
