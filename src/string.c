--- conflicted
+++ resolved
@@ -103,16 +103,6 @@
 struct ssh_string_struct *ssh_string_from_char(const char *what) {
   struct ssh_string_struct *ptr;
   size_t len;
-<<<<<<< HEAD
-
-  if(what == NULL) {
-      errno = EINVAL;
-      return NULL;
-  }
-
-  len = strlen(what);
-=======
->>>>>>> 4919771f
 
   if(what == NULL) {
       errno = EINVAL;
@@ -177,18 +167,11 @@
  * string may not be readable with regular libc functions.
  */
 char *ssh_string_to_char(struct ssh_string_struct *s) {
-<<<<<<< HEAD
-	size_t len;
-	char *new;
-  if (s == NULL || s->string == NULL) {
-    return NULL;
-=======
   size_t len;
   char *new;
 
   if (s == NULL) {
       return NULL;
->>>>>>> 4919771f
   }
 
   len = ssh_string_len(s);
@@ -200,11 +183,7 @@
   if (new == NULL) {
     return NULL;
   }
-<<<<<<< HEAD
-  memcpy(new, s->string, len);
-=======
   memcpy(new, s->data, len);
->>>>>>> 4919771f
   new[len] = '\0';
 
   return new;
@@ -229,19 +208,11 @@
  */
 struct ssh_string_struct *ssh_string_copy(struct ssh_string_struct *s) {
   struct ssh_string_struct *new;
-<<<<<<< HEAD
-  
-  if(s == NULL || s->string == NULL) {
-      return NULL;
-  }
-  new = malloc(ntohl(s->size) + 4);
-=======
   size_t len;
 
   if (s == NULL) {
       return NULL;
   }
->>>>>>> 4919771f
 
   len = ssh_string_len(s);
   if (len == 0) {
