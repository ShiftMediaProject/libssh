--- conflicted
+++ resolved
@@ -154,12 +154,6 @@
         return user;
     }
 
-<<<<<<< HEAD
-  user = (char *) malloc(size);
-  if (user == NULL) {
-    ssh_set_error_oom(session);
-=======
->>>>>>> 4919771f
     return NULL;
 }
 
@@ -263,10 +257,6 @@
 
   rc = getpwuid_r(getuid(), &pwd, buf, NSS_BUFLEN_PASSWD, &pwdbuf);
   if (rc != 0) {
-<<<<<<< HEAD
-    szPath=getenv("HOME");
-    return szPath ? strdup(szPath) : NULL;
-=======
       szPath = getenv("HOME");
       if (szPath == NULL) {
           return NULL;
@@ -275,7 +265,6 @@
       snprintf(buf, sizeof(buf), "%s", szPath);
 
       return strdup(buf);
->>>>>>> 4919771f
   }
 
   szPath = strdup(pwd.pw_dir);
@@ -348,14 +337,6 @@
 #ifdef WORDS_BIGENDIAN
   return a;
 #else /* WORDS_BIGENDIAN */
-<<<<<<< HEAD
-  uint32_t low = (uint32_t)(a & 0xffffffff);
-  uint32_t high = (uint32_t)(a >> 32);
-  low = ntohl(low);
-  high = ntohl(high);
-
-  return ((((uint64_t) low) << 32) | ( high));
-=======
   return (((uint64_t)(a) << 56) | \
          (((uint64_t)(a) << 40) & 0xff000000000000ULL) | \
          (((uint64_t)(a) << 24) & 0xff0000000000ULL) | \
@@ -364,7 +345,6 @@
          (((uint64_t)(a) >> 24) & 0xff0000ULL) | \
          (((uint64_t)(a) >> 40) & 0xff00ULL) | \
          ((uint64_t)(a)  >> 56));
->>>>>>> 4919771f
 #endif /* WORDS_BIGENDIAN */
 }
 #endif /* HAVE_NTOHLL */
@@ -1024,22 +1004,6 @@
  *          0 otherwise
  */
 int ssh_timeout_elapsed(struct ssh_timestamp *ts, int timeout) {
-<<<<<<< HEAD
-	struct ssh_timestamp now;
-	switch(timeout) {
-		case -2: // -2 means user-defined timeout as available in session->timeout, session->timeout_usec.
-			fprintf(stderr, "ssh_timeout_elapsed called with -2. this needs to be fixed. "
-			"please set a breakpoint on %s:%d and fix the caller\n", __FILE__, __LINE__);
-		case -1: // -1 means infinite timeout
-			return 0;
-		case 0: // 0 means no timeout
-			return 1;
-		default:
-			break;
-	}
-	ssh_timestamp_init(&now);
-	return (ssh_timestamp_difference(ts,&now) >= timeout);
-=======
     struct ssh_timestamp now;
 
     switch(timeout) {
@@ -1061,7 +1025,6 @@
     ssh_timestamp_init(&now);
 
     return (ssh_timestamp_difference(ts,&now) >= timeout);
->>>>>>> 4919771f
 }
 
 /**
@@ -1069,12 +1032,7 @@
  * @param[in] ts pointer to an existing timestamp
  * @param[in] timeout timeout in milliseconds. Negative values mean infinite
  *             timeout
-<<<<<<< HEAD
- * @returns   remaining time in milliseconds, 0 if elapsed, -1 if never,
- *            -2 if option-set-timeout.
-=======
  * @returns   remaining time in milliseconds, 0 if elapsed, -1 if never.
->>>>>>> 4919771f
  */
 int ssh_timeout_update(struct ssh_timestamp *ts, int timeout){
   struct ssh_timestamp now;
@@ -1089,8 +1047,6 @@
   ret = timeout - ms;
   return ret >= 0 ? ret: 0;
 }
-<<<<<<< HEAD
-=======
 
 
 int ssh_match_group(const char *group, const char *object)
@@ -1118,7 +1074,6 @@
     return 0;
 }
 
->>>>>>> 4919771f
 /** @} */
 
 /* vim: set ts=4 sw=4 et cindent: */