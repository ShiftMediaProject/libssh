--- conflicted
+++ resolved
@@ -237,21 +237,12 @@
             return NULL;
         }
         snprintf(buf, sizeof(buf), "%s", szPath);
-<<<<<<< HEAD
 
         return strdup(buf);
     }
 
     szPath = strdup(pwd.pw_dir);
 
-=======
-
-        return strdup(buf);
-    }
-
-    szPath = strdup(pwd.pw_dir);
-
->>>>>>> 79900e52
     return szPath;
 }
 
@@ -1208,8 +1199,6 @@
 }
 #endif /* ! HAVE_STRNDUP */
 
-<<<<<<< HEAD
-=======
 /* Increment 64b integer in network byte order */
 void
 uint64_inc(unsigned char *counter)
@@ -1223,5 +1212,4 @@
     }
 }
 
->>>>>>> 79900e52
 /** @} */