--- conflicted
+++ resolved
@@ -86,11 +86,7 @@
 		cdata[i] = Blowfish_stream2word(ciphertext, sizeof(ciphertext),
 		    &j);
 	for (i = 0; i < 64; i++)
-<<<<<<< HEAD
-		ssh_blf_enc(&state, cdata, BCRYPT_BLOCKS/2);
-=======
 		ssh_blf_enc(state, cdata, BCRYPT_BLOCKS/2);
->>>>>>> 7f6b3fab
 
 	/* copy out */
 	for (i = 0; i < BCRYPT_BLOCKS; i++) {
