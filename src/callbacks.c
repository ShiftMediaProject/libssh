/*
 * callbacks.c - callback functions
 *
 * This file is part of the SSH Library
 *
 * Copyright (c) 2009-2013  by Andreas Schneider <asn@cryptomilk.org>
 *
 * The SSH Library is free software; you can redistribute it and/or modify
 * it under the terms of the GNU Lesser General Public License as published by
 * the Free Software Foundation; either version 2.1 of the License, or (at your
 * option) any later version.
 *
 * The SSH Library is distributed in the hope that it will be useful, but
 * WITHOUT ANY WARRANTY; without even the implied warranty of MERCHANTABILITY
 * or FITNESS FOR A PARTICULAR PURPOSE.  See the GNU Lesser General Public
 * License for more details.
 *
 * You should have received a copy of the GNU Lesser General Public License
 * along with the SSH Library; see the file COPYING.  If not, write to
 * the Free Software Foundation, Inc., 59 Temple Place - Suite 330, Boston,
 * MA 02111-1307, USA.
 */

#include "config.h"

#include "libssh/callbacks.h"
#include "libssh/session.h"


/* LEGACY */
static void ssh_legacy_log_callback(int priority,
                                    const char *function,
                                    const char *buffer,
                                    void *userdata)
{
    ssh_session session = (ssh_session)userdata;
    ssh_log_callback log_fn = session->common.callbacks->log_function;
    void *log_data = session->common.callbacks->userdata;

    (void)function; /* unused */

    log_fn(session, priority, buffer, log_data);
}

int ssh_set_callbacks(ssh_session session, ssh_callbacks cb) {
  if (session == NULL || cb == NULL) {
    return SSH_ERROR;
  }

  if(cb->size <= 0 || cb->size > 1024 * sizeof(void *)){
  	ssh_set_error(session,SSH_FATAL,
  			"Invalid callback passed in (badly initialized)");

  	return SSH_ERROR;
  }
  session->common.callbacks = cb;
<<<<<<< HEAD
  leave_function();
=======

  /* LEGACY */
  if (ssh_get_log_callback() == NULL && cb->log_function) {
      ssh_set_log_callback(ssh_legacy_log_callback);
      ssh_set_log_userdata(session);
  }

>>>>>>> 4919771f
  return 0;
}

int ssh_set_channel_callbacks(ssh_channel channel, ssh_channel_callbacks cb) {
  ssh_session session = NULL;
  if (channel == NULL || cb == NULL) {
    return SSH_ERROR;
  }
  session = channel->session;

  if(cb->size <= 0 || cb->size > 1024 * sizeof(void *)){
  	ssh_set_error(session,SSH_FATAL,
  			"Invalid channel callback passed in (badly initialized)");

  	return SSH_ERROR;
  }
  channel->callbacks = cb;

  return 0;
}

int ssh_set_server_callbacks(ssh_session session, ssh_server_callbacks cb){
	if (session == NULL || cb == NULL) {
		return SSH_ERROR;
	}

	if(cb->size <= 0 || cb->size > 1024 * sizeof(void *)){
		ssh_set_error(session,SSH_FATAL,
				"Invalid callback passed in (badly initialized)");

		return SSH_ERROR;
	}
	session->server_callbacks = cb;

	return 0;
}<|MERGE_RESOLUTION|>--- conflicted
+++ resolved
@@ -54,9 +54,6 @@
   	return SSH_ERROR;
   }
   session->common.callbacks = cb;
-<<<<<<< HEAD
-  leave_function();
-=======
 
   /* LEGACY */
   if (ssh_get_log_callback() == NULL && cb->log_function) {
@@ -64,7 +61,6 @@
       ssh_set_log_userdata(session);
   }
 
->>>>>>> 4919771f
   return 0;
 }
 
