--- conflicted
+++ resolved
@@ -528,19 +528,12 @@
     errno = 0;
     file = fopen(session->opts.knownhosts, "a");
     if (file == NULL) {
-<<<<<<< HEAD
-        if (errno == ENOENT) {
-            dir = ssh_dirname(session->opts.knownhosts);
-            if (dir == NULL) {
-                ssh_set_error(session, SSH_FATAL, "%s", strerror(errno));
-=======
         char err_msg[SSH_ERRNO_MSG_MAX] = {0};
         if (errno == ENOENT) {
             dir = ssh_dirname(session->opts.knownhosts);
             if (dir == NULL) {
                 ssh_set_error(session, SSH_FATAL,
                         "%s", ssh_strerror(errno, err_msg, SSH_ERRNO_MSG_MAX));
->>>>>>> 7f6b3fab
                 return SSH_ERROR;
             }
 
@@ -548,11 +541,7 @@
             if (rc < 0) {
                 ssh_set_error(session, SSH_FATAL,
                               "Cannot create %s directory: %s",
-<<<<<<< HEAD
-                              dir, strerror(errno));
-=======
                               dir, ssh_strerror(errno, err_msg, SSH_ERRNO_MSG_MAX));
->>>>>>> 7f6b3fab
                 SAFE_FREE(dir);
                 return SSH_ERROR;
             }
@@ -564,23 +553,15 @@
                 ssh_set_error(session, SSH_FATAL,
                               "Couldn't open known_hosts file %s"
                               " for appending: %s",
-<<<<<<< HEAD
-                              session->opts.knownhosts, strerror(errno));
-=======
                               session->opts.knownhosts,
                               ssh_strerror(errno, err_msg, SSH_ERRNO_MSG_MAX));
->>>>>>> 7f6b3fab
                 return SSH_ERROR;
             }
         } else {
             ssh_set_error(session, SSH_FATAL,
                           "Couldn't open known_hosts file %s for appending: %s",
-<<<<<<< HEAD
-                          session->opts.knownhosts, strerror(errno));
-=======
                           session->opts.knownhosts,
                           ssh_strerror(errno, err_msg, SSH_ERRNO_MSG_MAX));
->>>>>>> 7f6b3fab
             return SSH_ERROR;
         }
     }
