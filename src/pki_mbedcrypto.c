--- conflicted
+++ resolved
@@ -43,15 +43,9 @@
     if (key == NULL)
         return;
 
-<<<<<<< HEAD
-    if (key->rsa != NULL) {
-        mbedtls_pk_free(key->rsa);
-        SAFE_FREE(key->rsa);
-=======
     if (key->pk != NULL) {
         mbedtls_pk_free(key->pk);
         SAFE_FREE(key->pk);
->>>>>>> 894e07ae
     }
 
     if (key->ecdsa != NULL) {
@@ -134,58 +128,6 @@
             if (valid < 0) {
                 goto fail;
             }
-<<<<<<< HEAD
-#if MBEDTLS_VERSION_MAJOR > 2
-            valid = mbedtls_pk_parse_key(
-                pk,
-                (const unsigned char *)b64_key,
-                b64len,
-                tmp,
-                strnlen((const char *)tmp, MAX_PASSPHRASE_SIZE),
-                mbedtls_ctr_drbg_random,
-                ctr_drbg);
-#else
-            valid = mbedtls_pk_parse_key(
-                pk,
-                (const unsigned char *)b64_key,
-                b64len,
-                tmp,
-                strnlen((const char *)tmp, MAX_PASSPHRASE_SIZE));
-#endif
-        } else {
-#if MBEDTLS_VERSION_MAJOR > 2
-            valid = mbedtls_pk_parse_key(pk,
-                                         (const unsigned char *)b64_key,
-                                         b64len,
-                                         NULL,
-                                         0,
-                                         mbedtls_ctr_drbg_random,
-                                         ctr_drbg);
-#else
-            valid = mbedtls_pk_parse_key(pk,
-                                         (const unsigned char *)b64_key,
-                                         b64len,
-                                         NULL,
-                                         0);
-#endif
-        }
-    } else {
-#if MBEDTLS_VERSION_MAJOR > 2
-        valid = mbedtls_pk_parse_key(pk,
-                                     (const unsigned char *)b64_key,
-                                     b64len,
-                                     (const unsigned char *)passphrase,
-                                     strnlen(passphrase, MAX_PASSPHRASE_SIZE),
-                                     mbedtls_ctr_drbg_random,
-                                     ctr_drbg);
-#else
-        valid = mbedtls_pk_parse_key(pk,
-                                     (const unsigned char *)b64_key,
-                                     b64len,
-                                     (const unsigned char *)passphrase,
-                                     strnlen(passphrase, MAX_PASSPHRASE_SIZE));
-#endif
-=======
             valid = mbedtls_pk_parse_key(
                 pk,
                 (const unsigned char *)b64_key,
@@ -229,16 +171,7 @@
         mbedtls_strerror(valid, error_buf, 100);
         SSH_LOG(SSH_LOG_WARN, "Parsing private key %s", error_buf);
         goto fail;
->>>>>>> 894e07ae
-    }
-    if (valid != 0) {
-        char error_buf[100];
-        mbedtls_strerror(valid, error_buf, 100);
-        SSH_LOG(SSH_LOG_WARN, "Parsing private key %s", error_buf);
-        goto fail;
-    }
-
-    mbed_type = mbedtls_pk_get_type(pk);
+    }
 
     mbed_type = mbedtls_pk_get_type(pk);
 
@@ -250,11 +183,7 @@
     switch (mbed_type) {
     case MBEDTLS_PK_RSA:
     case MBEDTLS_PK_RSA_ALT:
-<<<<<<< HEAD
-        key->rsa = pk;
-=======
         key->pk = pk;
->>>>>>> 894e07ae
         pk = NULL;
         key->type = SSH_KEYTYPE_RSA;
         break;
@@ -262,10 +191,6 @@
     case MBEDTLS_PK_ECDSA: {
         /* type will be set later */
         mbedtls_ecp_keypair *keypair = mbedtls_pk_ec(*pk);
-<<<<<<< HEAD
-        pk = NULL;
-=======
->>>>>>> 894e07ae
 
         key->ecdsa = malloc(sizeof(mbedtls_ecdsa_context));
         if (key->ecdsa == NULL) {
@@ -274,12 +199,7 @@
 
         mbedtls_ecdsa_init(key->ecdsa);
         mbedtls_ecdsa_from_keypair(key->ecdsa, keypair);
-<<<<<<< HEAD
-        mbedtls_pk_free(pk);
-        SAFE_FREE(pk);
-=======
         key->pk = pk;
->>>>>>> 894e07ae
 
         key->ecdsa_nid = pki_key_ecdsa_to_nid(key->ecdsa);
 
@@ -287,11 +207,7 @@
          * keys, so we need to figure out the correct type here */
         key->type = pki_key_ecdsa_to_key_type(key->ecdsa);
         if (key->type == SSH_KEYTYPE_UNKNOWN) {
-<<<<<<< HEAD
-            SSH_LOG(SSH_LOG_WARN, "Invalid private key.");
-=======
             SSH_LOG(SSH_LOG_TRACE, "Invalid private key.");
->>>>>>> 894e07ae
             goto fail;
         }
         break;
