/*
 * client.c - SSH client functions
 *
 * This file is part of the SSH Library
 *
 * Copyright (c) 2003-2013 by Aris Adamantiadis
 *
 * The SSH Library is free software; you can redistribute it and/or modify
 * it under the terms of the GNU Lesser General Public License as published by
 * the Free Software Foundation; either version 2.1 of the License, or (at your
 * option) any later version.
 *
 * The SSH Library is distributed in the hope that it will be useful, but
 * WITHOUT ANY WARRANTY; without even the implied warranty of MERCHANTABILITY
 * or FITNESS FOR A PARTICULAR PURPOSE.  See the GNU Lesser General Public
 * License for more details.
 *
 * You should have received a copy of the GNU Lesser General Public License
 * along with the SSH Library; see the file COPYING.  If not, write to
 * the Free Software Foundation, Inc., 59 Temple Place - Suite 330, Boston,
 * MA 02111-1307, USA.
 */

#include "config.h"

#include <stdio.h>

#ifndef _WIN32
#include <netinet/in.h>
#include <arpa/inet.h>
#endif

#include "libssh/priv.h"
#include "libssh/ssh2.h"
#include "libssh/buffer.h"
#include "libssh/packet.h"
#include "libssh/options.h"
#include "libssh/socket.h"
#include "libssh/session.h"
#include "libssh/dh.h"
#ifdef WITH_GEX
#include "libssh/dh-gex.h"
#endif /* WITH_GEX */
#include "libssh/ecdh.h"
#include "libssh/threads.h"
#include "libssh/misc.h"
#include "libssh/pki.h"
#include "libssh/kex.h"

#define set_status(session, status) do {\
        if (session->common.callbacks && session->common.callbacks->connect_status_function) \
            session->common.callbacks->connect_status_function(session->common.callbacks->userdata, status); \
    } while (0)

/**
 * @internal
 * @brief Callback to be called when the socket is connected or had a
 * connection error. Changes the state of the session and updates the error
 * message.
 * @param code one of SSH_SOCKET_CONNECTED_OK or SSH_SOCKET_CONNECTED_ERROR
 * @param user is a pointer to session
 */
static void socket_callback_connected(int code, int errno_code, void *user)
{
	ssh_session session=(ssh_session)user;

	if (session->session_state != SSH_SESSION_STATE_CONNECTING &&
	    session->session_state != SSH_SESSION_STATE_SOCKET_CONNECTED)
	{
		ssh_set_error(session,SSH_FATAL, "Wrong state in socket_callback_connected : %d",
				session->session_state);

		return;
	}

	SSH_LOG(SSH_LOG_TRACE,"Socket connection callback: %d (%d)",code, errno_code);
	if(code == SSH_SOCKET_CONNECTED_OK)
		session->session_state=SSH_SESSION_STATE_SOCKET_CONNECTED;
	else {
        char err_msg[SSH_ERRNO_MSG_MAX] = {0};
		session->session_state=SSH_SESSION_STATE_ERROR;
		ssh_set_error(session,SSH_FATAL,"%s",
                      ssh_strerror(errno_code, err_msg, SSH_ERRNO_MSG_MAX));
	}
	session->ssh_connection_callback(session);
}

/**
 * @internal
 *
 * @brief Gets the banner from socket and saves it in session.
 * Updates the session state
 *
 * @param  data pointer to the beginning of header
 * @param  len size of the banner
 * @param  user is a pointer to session
 * @returns Number of bytes processed, or zero if the banner is not complete.
 */
static size_t callback_receive_banner(const void *data, size_t len, void *user)
{
    char *buffer = (char *)data;
    ssh_session session = (ssh_session) user;
    char *str = NULL;
    uint32_t i;
    int ret=0;

    if (session->session_state != SSH_SESSION_STATE_SOCKET_CONNECTED) {
        ssh_set_error(session,SSH_FATAL,
                      "Wrong state in callback_receive_banner : %d",
                      session->session_state);

        return 0;
    }
    for (i = 0; i < len; ++i) {
#ifdef WITH_PCAP
        if (session->pcap_ctx && buffer[i] == '\n') {
            ssh_pcap_context_write(session->pcap_ctx,
                                   SSH_PCAP_DIR_IN,
                                   buffer,i+1,
                                   i+1);
        }
#endif
        if (buffer[i] == '\r') {
            buffer[i] = '\0';
        }
        if (buffer[i] == '\n') {
            int cmp;

            buffer[i] = '\0';

            /* The server MAY send other lines of data... */
            cmp = strncmp(buffer, "SSH-", 4);
            if (cmp == 0) {
                str = strdup(buffer);
                if (str == NULL) {
                    return SSH_ERROR;
                }
                /* number of bytes read */
                ret = i + 1;
                session->serverbanner = str;
                session->session_state = SSH_SESSION_STATE_BANNER_RECEIVED;
                SSH_LOG(SSH_LOG_PACKET, "Received banner: %s", str);
                session->ssh_connection_callback(session);

                return ret;
            } else {
                SSH_LOG(SSH_LOG_DEBUG,
                        "ssh_protocol_version_exchange: %s",
                        buffer);
                ret = i + 1;
                break;
            }
        }
        /* According to RFC 4253 the max banner length is 255 */
        if (i > 255) {
            /* Too big banner */
            session->session_state=SSH_SESSION_STATE_ERROR;
            ssh_set_error(session,
                          SSH_FATAL,
                          "Receiving banner: too large banner");

            return 0;
        }
    }

    return ret;
}

/** @internal
 * @brief Sends a SSH banner to the server.
 *
 * @param session      The SSH session to use.
 *
 * @param server       Send client or server banner.
 *
 * @return 0 on success, < 0 on error.
 */
int ssh_send_banner(ssh_session session, int server)
{
    const char *banner = CLIENT_BANNER_SSH2;
    const char *terminator = "\r\n";
    /* The maximum banner length is 255 for SSH2 */
    char buffer[256] = {0};
    size_t len;
    int rc = SSH_ERROR;

    if (server == 1) {
        if (session->server_opts.custombanner == NULL) {
            session->serverbanner = strdup(banner);
            if (session->serverbanner == NULL) {
                goto end;
            }
        } else {
            len = strlen(session->server_opts.custombanner);
            session->serverbanner = malloc(len + 8 + 1);
            if(session->serverbanner == NULL) {
                goto end;
            }
            snprintf(session->serverbanner,
                     len + 8 + 1,
                     "SSH-2.0-%s",
                     session->server_opts.custombanner);
        }

        snprintf(buffer,
                 sizeof(buffer),
                 "%s%s",
                 session->serverbanner,
                 terminator);
    } else {
        session->clientbanner = strdup(banner);
        if (session->clientbanner == NULL) {
            goto end;
        }

        snprintf(buffer,
                 sizeof(buffer),
                 "%s%s",
                 session->clientbanner,
                 terminator);
    }

    rc = ssh_socket_write(session->socket, buffer, strlen(buffer));
    if (rc == SSH_ERROR) {
        goto end;
    }
#ifdef WITH_PCAP
    if (session->pcap_ctx != NULL) {
        ssh_pcap_context_write(session->pcap_ctx,
                               SSH_PCAP_DIR_OUT,
                               buffer,
                               strlen(buffer),
                               strlen(buffer));
    }
#endif

    rc = SSH_OK;
end:
    return rc;
}

/** @internal
 * @brief launches the DH handshake state machine
 * @param session session handle
 * @returns SSH_OK or SSH_ERROR
 * @warning this function returning is no proof that DH handshake is
 * completed
 */
int dh_handshake(ssh_session session)
{
  int rc = SSH_AGAIN;

  SSH_LOG(SSH_LOG_TRACE, "dh_handshake_state = %d, kex_type = %d",
          session->dh_handshake_state,  session->next_crypto->kex_type);

  switch (session->dh_handshake_state) {
    case DH_STATE_INIT:
      switch(session->next_crypto->kex_type){
        case SSH_KEX_DH_GROUP1_SHA1:
        case SSH_KEX_DH_GROUP14_SHA1:
        case SSH_KEX_DH_GROUP14_SHA256:
        case SSH_KEX_DH_GROUP16_SHA512:
        case SSH_KEX_DH_GROUP18_SHA512:
          rc = ssh_client_dh_init(session);
          break;
#ifdef WITH_GEX
        case SSH_KEX_DH_GEX_SHA1:
        case SSH_KEX_DH_GEX_SHA256:
          rc = ssh_client_dhgex_init(session);
          break;
#endif /* WITH_GEX */
#ifdef HAVE_ECDH
        case SSH_KEX_ECDH_SHA2_NISTP256:
        case SSH_KEX_ECDH_SHA2_NISTP384:
        case SSH_KEX_ECDH_SHA2_NISTP521:
          rc = ssh_client_ecdh_init(session);
          break;
#endif
#ifdef HAVE_CURVE25519
        case SSH_KEX_CURVE25519_SHA256:
        case SSH_KEX_CURVE25519_SHA256_LIBSSH_ORG:
          rc = ssh_client_curve25519_init(session);
          break;
#endif
        default:
          rc = SSH_ERROR;
      }

      break;
    case DH_STATE_INIT_SENT:
    	/* wait until ssh_packet_dh_reply is called */
    	break;
    case DH_STATE_NEWKEYS_SENT:
    	/* wait until ssh_packet_newkeys is called */
    	break;
    case DH_STATE_FINISHED:
      return SSH_OK;
    default:
      ssh_set_error(session, SSH_FATAL, "Invalid state in dh_handshake(): %d",
          session->dh_handshake_state);

      return SSH_ERROR;
  }

  return rc;
}

static int ssh_service_request_termination(void *s)
{
    ssh_session session = (ssh_session)s;

    if (session->session_state == SSH_SESSION_STATE_ERROR ||
        session->auth.service_state != SSH_AUTH_SERVICE_SENT)
        return 1;
    else
        return 0;
}

/**
 * @addtogroup libssh_session
 *
 * @{
 */

/**
 * @internal
 * @brief Request a service from the SSH server.
 *
 * Service requests are for example: ssh-userauth, ssh-connection, etc.
 *
 * @param  session      The session to use to ask for a service request.
 * @param  service      The service request.
 *
 * @return SSH_OK on success
 * @return SSH_ERROR on error
 * @return SSH_AGAIN No response received yet
 * @bug actually only works with ssh-userauth
 */
int ssh_service_request(ssh_session session, const char *service)
{
  int rc = SSH_ERROR;

  if(session->auth.service_state != SSH_AUTH_SERVICE_NONE)
    goto pending;

  rc = ssh_buffer_pack(session->out_buffer,
                       "bs",
                       SSH2_MSG_SERVICE_REQUEST,
                       service);
  if (rc != SSH_OK){
      ssh_set_error_oom(session);
      return SSH_ERROR;
  }
  session->auth.service_state = SSH_AUTH_SERVICE_SENT;
  if (ssh_packet_send(session) == SSH_ERROR) {
    ssh_set_error(session, SSH_FATAL,
        "Sending SSH2_MSG_SERVICE_REQUEST failed.");
      return SSH_ERROR;
  }

  SSH_LOG(SSH_LOG_PACKET,
      "Sent SSH_MSG_SERVICE_REQUEST (service %s)", service);
pending:
  rc=ssh_handle_packets_termination(session,SSH_TIMEOUT_USER,
      ssh_service_request_termination, session);
  if (rc == SSH_ERROR) {
      return SSH_ERROR;
  }
  switch(session->auth.service_state) {
  case SSH_AUTH_SERVICE_DENIED:
    ssh_set_error(session,SSH_FATAL,"ssh_auth_service request denied");
    break;
  case SSH_AUTH_SERVICE_ACCEPTED:
    rc=SSH_OK;
    break;
  case SSH_AUTH_SERVICE_SENT:
    rc=SSH_AGAIN;
    break;
  case SSH_AUTH_SERVICE_NONE:
    rc=SSH_ERROR;
    break;
  }

  return rc;
}

/**
 * @internal
 *
 * @brief A function to be called each time a step has been done in the
 * connection.
 */
static void ssh_client_connection_callback(ssh_session session)
{
    int rc;

    SSH_LOG(SSH_LOG_DEBUG, "session_state=%d", session->session_state);

    switch (session->session_state) {
    case SSH_SESSION_STATE_NONE:
    case SSH_SESSION_STATE_CONNECTING:
        break;
    case SSH_SESSION_STATE_SOCKET_CONNECTED:
        ssh_set_fd_towrite(session);
        ssh_send_banner(session, 0);

        break;
    case SSH_SESSION_STATE_BANNER_RECEIVED:
        if (session->serverbanner == NULL) {
            goto error;
        }
        set_status(session, 0.4f);
<<<<<<< HEAD
        SSH_LOG(SSH_LOG_PROTOCOL,
                "SSH server banner: %s", session->serverbanner);

        /* Here we analyze the different protocols the server allows. */
        rc = ssh_analyze_banner(session, 0);
        if (rc < 0) {
            ssh_set_error(session, SSH_FATAL,
                          "No version of SSH protocol usable (banner: %s)",
                          session->serverbanner);
            goto error;
        }

        ssh_packet_register_socket_callback(session, session->socket);

        ssh_packet_set_default_callbacks(session);
        session->session_state = SSH_SESSION_STATE_INITIAL_KEX;
        rc = ssh_set_client_kex(session);
        if (rc != SSH_OK) {
            goto error;
        }
        rc = ssh_send_kex(session);
        if (rc < 0) {
            goto error;
        }
        set_status(session, 0.5f);

=======
        SSH_LOG(SSH_LOG_DEBUG, "SSH server banner: %s", session->serverbanner);

        /* Here we analyze the different protocols the server allows. */
        rc = ssh_analyze_banner(session, 0);
        if (rc < 0) {
            ssh_set_error(session, SSH_FATAL,
                          "No version of SSH protocol usable (banner: %s)",
                          session->serverbanner);
            goto error;
        }

        ssh_packet_register_socket_callback(session, session->socket);

        ssh_packet_set_default_callbacks(session);
        session->session_state = SSH_SESSION_STATE_INITIAL_KEX;
        rc = ssh_set_client_kex(session);
        if (rc != SSH_OK) {
            goto error;
        }
        rc = ssh_send_kex(session);
        if (rc < 0) {
            goto error;
        }
        set_status(session, 0.5f);

>>>>>>> 894e07ae
        break;
    case SSH_SESSION_STATE_INITIAL_KEX:
        /* TODO: This state should disappear in favor of get_key handle */
        break;
    case SSH_SESSION_STATE_KEXINIT_RECEIVED:
        set_status(session, 0.6f);
        ssh_list_kex(&session->next_crypto->server_kex);
        if ((session->flags & SSH_SESSION_FLAG_KEXINIT_SENT) == 0) {
            /* in rekeying state if next_crypto client_kex might be empty */
            rc = ssh_set_client_kex(session);
            if (rc != SSH_OK) {
                goto error;
            }
            rc = ssh_send_kex(session);
            if (rc < 0) {
                goto error;
            }
        }
        if (ssh_kex_select_methods(session) == SSH_ERROR)
            goto error;
        set_status(session, 0.8f);
        session->session_state = SSH_SESSION_STATE_DH;

        /* If the init packet was already sent in previous step, this will be no
         * operation */
        if (dh_handshake(session) == SSH_ERROR) {
            goto error;
        }
        FALL_THROUGH;
    case SSH_SESSION_STATE_DH:
        if (session->dh_handshake_state == DH_STATE_FINISHED) {
            set_status(session, 1.0f);
            session->connected = 1;
<<<<<<< HEAD
            if (session->flags & SSH_SESSION_FLAG_AUTHENTICATED)
                session->session_state = SSH_SESSION_STATE_AUTHENTICATED;
            else
                session->session_state=SSH_SESSION_STATE_AUTHENTICATING;
=======
            if (session->flags & SSH_SESSION_FLAG_AUTHENTICATED) {
                session->session_state = SSH_SESSION_STATE_AUTHENTICATED;
            } else {
                session->session_state = SSH_SESSION_STATE_AUTHENTICATING;
            }
>>>>>>> 894e07ae
        }
        break;
    case SSH_SESSION_STATE_AUTHENTICATING:
        break;
    case SSH_SESSION_STATE_ERROR:
        goto error;
    default:
        ssh_set_error(session, SSH_FATAL, "Invalid state %d",
                      session->session_state);
    }

    return;
error:
<<<<<<< HEAD
    ssh_socket_close(session->socket);
    session->alive = 0;
    session->session_state = SSH_SESSION_STATE_ERROR;

=======
    ssh_session_socket_close(session);
    SSH_LOG(SSH_LOG_WARN, "%s", ssh_get_error(session));
>>>>>>> 894e07ae
}

/** @internal
 * @brief describe under which conditions the ssh_connect function may stop
 */
static int ssh_connect_termination(void *user)
{
    ssh_session session = (ssh_session)user;

    switch (session->session_state) {
    case SSH_SESSION_STATE_ERROR:
    case SSH_SESSION_STATE_AUTHENTICATING:
    case SSH_SESSION_STATE_DISCONNECTED:
        return 1;
    default:
        return 0;
    }
}

/**
 * @brief Connect to the ssh server.
 *
 * @param[in]  session  The ssh session to connect.
 *
 * @returns             SSH_OK on success, SSH_ERROR on error.
 * @returns             SSH_AGAIN, if the session is in nonblocking mode,
 *                      and call must be done again.
 *
 * @see ssh_new()
 * @see ssh_disconnect()
 */
int ssh_connect(ssh_session session)
{
    int ret;

    if (!is_ssh_initialized()) {
        ssh_set_error(session, SSH_FATAL,
                      "Library not initialized.");

        return SSH_ERROR;
    }

    if (session == NULL) {
        return SSH_ERROR;
    }

    switch(session->pending_call_state) {
    case SSH_PENDING_CALL_NONE:
        break;
    case SSH_PENDING_CALL_CONNECT:
        goto pending;
    default:
        ssh_set_error(session, SSH_FATAL,
                      "Bad call during pending SSH call in ssh_connect");

        return SSH_ERROR;
    }
    session->alive = 0;
    session->client = 1;

    if (session->opts.fd == SSH_INVALID_SOCKET &&
        session->opts.host == NULL &&
        session->opts.ProxyCommand == NULL)
    {
        ssh_set_error(session, SSH_FATAL, "Hostname required");
        return SSH_ERROR;
    }

    /* If the system configuration files were not yet processed, do it now */
    if (!session->opts.config_processed) {
        ret = ssh_options_parse_config(session, NULL);
        if (ret != 0) {
            ssh_set_error(session, SSH_FATAL,
                          "Failed to process system configuration files");
            return SSH_ERROR;
        }
    }

    ret = ssh_options_apply(session);
    if (ret < 0) {
        ssh_set_error(session, SSH_FATAL, "Couldn't apply options");
        return SSH_ERROR;
    }

    SSH_LOG(SSH_LOG_DEBUG,
            "libssh %s, using threading %s",
            ssh_copyright(),
            ssh_threads_get_type());

    session->ssh_connection_callback = ssh_client_connection_callback;
    session->session_state = SSH_SESSION_STATE_CONNECTING;
    ssh_socket_set_callbacks(session->socket, &session->socket_callbacks);
    session->socket_callbacks.connected = socket_callback_connected;
    session->socket_callbacks.data = callback_receive_banner;
    session->socket_callbacks.exception = ssh_socket_exception_callback;
    session->socket_callbacks.userdata = session;

    if (session->opts.fd != SSH_INVALID_SOCKET) {
        session->session_state = SSH_SESSION_STATE_SOCKET_CONNECTED;
        ssh_socket_set_fd(session->socket, session->opts.fd);
        ret = SSH_OK;
#ifndef _WIN32
#ifdef HAVE_PTHREAD
    } else if (ssh_libssh_proxy_jumps() &&
               ssh_list_count(session->opts.proxy_jumps) != 0) {
        ret = ssh_socket_connect_proxyjump(session->socket);
#endif /* HAVE_PTHREAD */
#endif /* _WIN32 */
    } else if (session->opts.ProxyCommand != NULL) {
#ifdef WITH_EXEC
        ret = ssh_socket_connect_proxycommand(session->socket,
                session->opts.ProxyCommand);
#else
        ssh_set_error(session,
                      SSH_FATAL,
                      "The libssh is built without support for proxy commands.");
        ret = SSH_ERROR;
#endif /* WITH_EXEC */
    } else {
        ret = ssh_socket_connect(session->socket,
                                 session->opts.host,
                                 session->opts.port > 0 ? session->opts.port : 22,
                                 session->opts.bindaddr);
    }
    if (ret == SSH_ERROR) {
        return SSH_ERROR;
    }

    set_status(session, 0.2f);

    session->alive = 1;
    SSH_LOG(SSH_LOG_DEBUG,
            "Socket connecting, now waiting for the callbacks to work");

pending:
    session->pending_call_state = SSH_PENDING_CALL_CONNECT;
    if(ssh_is_blocking(session)) {
        int timeout = (session->opts.timeout * 1000) +
            (session->opts.timeout_usec / 1000);
        if (timeout == 0) {
            timeout = 10 * 1000;
        }
        SSH_LOG(SSH_LOG_PACKET, "Actual timeout : %d", timeout);
        ret = ssh_handle_packets_termination(session, timeout,
                                             ssh_connect_termination, session);
        if (session->session_state != SSH_SESSION_STATE_ERROR &&
            (ret == SSH_ERROR || !ssh_connect_termination(session)))
        {
            ssh_set_error(session, SSH_FATAL,
                          "Timeout connecting to %s", session->opts.host);
            session->session_state = SSH_SESSION_STATE_ERROR;
        }
    } else {
        ret = ssh_handle_packets_termination(session,
                                             SSH_TIMEOUT_NONBLOCKING,
                                             ssh_connect_termination,
                                             session);
        if (ret == SSH_ERROR) {
            session->session_state = SSH_SESSION_STATE_ERROR;
        }
    }

    SSH_LOG(SSH_LOG_PACKET, "current state : %d", session->session_state);
    if (!ssh_is_blocking(session) && !ssh_connect_termination(session)) {
        return SSH_AGAIN;
    }

    session->pending_call_state = SSH_PENDING_CALL_NONE;
    if (session->session_state == SSH_SESSION_STATE_ERROR ||
        session->session_state == SSH_SESSION_STATE_DISCONNECTED)
    {
        return SSH_ERROR;
    }

    return SSH_OK;
}

/**
 * @brief Get the issue banner from the server.
 *
 * This is the banner showing a disclaimer to users who log in,
 * typically their right or the fact that they will be monitored.
 *
 * @param[in]  session  The SSH session to use.
 *
 * @return A newly allocated string with the banner, NULL on error.
 */
char *ssh_get_issue_banner(ssh_session session)
{
    if (session == NULL || session->banner == NULL) {
        return NULL;
    }

    return ssh_string_to_char(session->banner);
}

/**
 * @brief Get the version of the OpenSSH server, if it is not an OpenSSH server
 * then 0 will be returned.
 *
 * You can use the SSH_VERSION_INT macro to compare version numbers.
 *
 * @param[in]  session  The SSH session to use.
 *
 * @return The version number if available, 0 otherwise.
 *
 * @code
 * int openssh = ssh_get_openssh_version();
 *
 * if (openssh == SSH_INT_VERSION(6, 1, 0)) {
 *     printf("Version match!\m");
 * }
 * @endcode
 */
int ssh_get_openssh_version(ssh_session session)
{
    if (session == NULL) {
        return 0;
    }

    return session->openssh;
}

/**
 * @brief Most SSH connections will only ever request a single session, but an
 * attacker may abuse a running ssh client to surreptitiously open
 * additional sessions under their control. OpenSSH provides a global
 * request "no-more-sessions@openssh.com" to mitigate this attack.
 *
 * @param[in]  session  The SSH session to use.
 *
 * @returns             SSH_OK on success, SSH_ERROR on error.
 * @returns             SSH_AGAIN, if the session is in nonblocking mode,
 *                      and call must be done again.
 */
int ssh_request_no_more_sessions(ssh_session session)
{
    if (session == NULL) {
        return SSH_ERROR;
    }

    return ssh_global_request(session, "no-more-sessions@openssh.com", NULL, 1);
}

/**
 * @brief Add disconnect message when ssh_session is disconnected
 * To add a disconnect message to give peer a better hint.
 * @param  session      The SSH session to use.
 * @param  message      The message to send after the session is disconnected.
 *                      If no message is passed then a default message i.e
 *                      "Bye Bye" will be sent.
 */
int
ssh_session_set_disconnect_message(ssh_session session, const char *message)
{
    if (session == NULL) {
        return SSH_ERROR;
    }

    if (message == NULL || strlen(message) == 0) {
        SAFE_FREE(session->disconnect_message);  //To free any message set earlier.
        session->disconnect_message = strdup("Bye Bye") ;
        if (session->disconnect_message == NULL) {
            ssh_set_error_oom(session);
            return SSH_ERROR;
        }
        return SSH_OK;
    }
    SAFE_FREE(session->disconnect_message);  //To free any message set earlier.
    session->disconnect_message = strdup(message);
    if (session->disconnect_message == NULL) {
        ssh_set_error_oom(session);
        return SSH_ERROR;
    }
    return SSH_OK;
}

extern int proxy_disconnect;

/**
 * @brief Disconnect from a session (client or server).
 *
 * The session can then be reused to open a new session.
 *
 * @note Note that this function won't close the socket if it was set with
 * ssh_options_set and SSH_OPTIONS_FD. You're responsible for closing the
 * socket. This is new behavior in libssh 0.10.
 *
 * @param[in]  session  The SSH session to use.
 */
void
ssh_disconnect(ssh_session session)
{
    struct ssh_iterator *it;
    int rc;

    if (session == NULL) {
        return;
    }

#ifndef _WIN32
    /* Only send the disconnect to all other threads when the root session calls
     * ssh_disconnect() */
    if (session->proxy_root) {
        proxy_disconnect = 1;
    }
#endif

    if (session->disconnect_message == NULL) {
        session->disconnect_message = strdup("Bye Bye") ;
        if (session->disconnect_message == NULL) {
            ssh_set_error_oom(session);
            goto error;
        }
    }

    if (session->socket != NULL && ssh_socket_is_open(session->socket)) {
        rc = ssh_buffer_pack(session->out_buffer,
                             "bdss",
                             SSH2_MSG_DISCONNECT,
                             SSH2_DISCONNECT_BY_APPLICATION,
                             session->disconnect_message,
                             ""); /* language tag */
        if (rc != SSH_OK) {
            ssh_set_error_oom(session);
            goto error;
        }

        ssh_packet_send(session);
        ssh_session_socket_close(session);
    }

error:
    session->recv_seq = 0;
    session->send_seq = 0;
    session->alive = 0;
    if (session->socket != NULL){
        ssh_socket_reset(session->socket);
    }
    session->opts.fd = SSH_INVALID_SOCKET;
    session->session_state = SSH_SESSION_STATE_DISCONNECTED;
    session->pending_call_state = SSH_PENDING_CALL_NONE;

    while ((it = ssh_list_get_iterator(session->channels)) != NULL) {
        ssh_channel_do_free(ssh_iterator_value(ssh_channel, it));
        ssh_list_remove(session->channels, it);
    }
    if (session->current_crypto) {
      crypto_free(session->current_crypto);
      session->current_crypto = NULL;
    }
    if (session->next_crypto) {
        crypto_free(session->next_crypto);
        session->next_crypto = crypto_new();
        if (session->next_crypto == NULL) {
            ssh_set_error_oom(session);
        }
    }
    if (session->in_buffer) {
        ssh_buffer_reinit(session->in_buffer);
    }
    if (session->out_buffer) {
        ssh_buffer_reinit(session->out_buffer);
    }
    if (session->in_hashbuf) {
        ssh_buffer_reinit(session->in_hashbuf);
    }
    if (session->out_hashbuf) {
        ssh_buffer_reinit(session->out_hashbuf);
    }
    session->auth.supported_methods = 0;
    SAFE_FREE(session->serverbanner);
    SAFE_FREE(session->clientbanner);
    SAFE_FREE(session->disconnect_message);

    if (session->ssh_message_list) {
        ssh_message msg = NULL;

        while ((msg = ssh_list_pop_head(ssh_message,
                                        session->ssh_message_list)) != NULL) {
              ssh_message_free(msg);
        }
        ssh_list_free(session->ssh_message_list);
        session->ssh_message_list = NULL;
    }

    if (session->packet_callbacks) {
        ssh_list_free(session->packet_callbacks);
        session->packet_callbacks = NULL;
    }
}

/**
 * @brief Copyright information
 *
 * Returns copyright information
 *
 * @returns SSH_STRING copyright
 */
const char *ssh_copyright(void)
{
<<<<<<< HEAD
    return SSH_STRINGIFY(LIBSSH_VERSION) " (c) 2003-2023 "
=======
    return SSH_STRINGIFY(LIBSSH_VERSION) " (c) 2003-2024 "
>>>>>>> 894e07ae
           "Aris Adamantiadis, Andreas Schneider "
           "and libssh contributors. "
           "Distributed under the LGPL, please refer to COPYING "
           "file for information about your rights";
}
/** @} */<|MERGE_RESOLUTION|>--- conflicted
+++ resolved
@@ -410,9 +410,7 @@
             goto error;
         }
         set_status(session, 0.4f);
-<<<<<<< HEAD
-        SSH_LOG(SSH_LOG_PROTOCOL,
-                "SSH server banner: %s", session->serverbanner);
+        SSH_LOG(SSH_LOG_DEBUG, "SSH server banner: %s", session->serverbanner);
 
         /* Here we analyze the different protocols the server allows. */
         rc = ssh_analyze_banner(session, 0);
@@ -437,33 +435,6 @@
         }
         set_status(session, 0.5f);
 
-=======
-        SSH_LOG(SSH_LOG_DEBUG, "SSH server banner: %s", session->serverbanner);
-
-        /* Here we analyze the different protocols the server allows. */
-        rc = ssh_analyze_banner(session, 0);
-        if (rc < 0) {
-            ssh_set_error(session, SSH_FATAL,
-                          "No version of SSH protocol usable (banner: %s)",
-                          session->serverbanner);
-            goto error;
-        }
-
-        ssh_packet_register_socket_callback(session, session->socket);
-
-        ssh_packet_set_default_callbacks(session);
-        session->session_state = SSH_SESSION_STATE_INITIAL_KEX;
-        rc = ssh_set_client_kex(session);
-        if (rc != SSH_OK) {
-            goto error;
-        }
-        rc = ssh_send_kex(session);
-        if (rc < 0) {
-            goto error;
-        }
-        set_status(session, 0.5f);
-
->>>>>>> 894e07ae
         break;
     case SSH_SESSION_STATE_INITIAL_KEX:
         /* TODO: This state should disappear in favor of get_key handle */
@@ -497,18 +468,11 @@
         if (session->dh_handshake_state == DH_STATE_FINISHED) {
             set_status(session, 1.0f);
             session->connected = 1;
-<<<<<<< HEAD
-            if (session->flags & SSH_SESSION_FLAG_AUTHENTICATED)
-                session->session_state = SSH_SESSION_STATE_AUTHENTICATED;
-            else
-                session->session_state=SSH_SESSION_STATE_AUTHENTICATING;
-=======
             if (session->flags & SSH_SESSION_FLAG_AUTHENTICATED) {
                 session->session_state = SSH_SESSION_STATE_AUTHENTICATED;
             } else {
                 session->session_state = SSH_SESSION_STATE_AUTHENTICATING;
             }
->>>>>>> 894e07ae
         }
         break;
     case SSH_SESSION_STATE_AUTHENTICATING:
@@ -522,15 +486,8 @@
 
     return;
 error:
-<<<<<<< HEAD
-    ssh_socket_close(session->socket);
-    session->alive = 0;
-    session->session_state = SSH_SESSION_STATE_ERROR;
-
-=======
     ssh_session_socket_close(session);
     SSH_LOG(SSH_LOG_WARN, "%s", ssh_get_error(session));
->>>>>>> 894e07ae
 }
 
 /** @internal
@@ -932,11 +889,7 @@
  */
 const char *ssh_copyright(void)
 {
-<<<<<<< HEAD
-    return SSH_STRINGIFY(LIBSSH_VERSION) " (c) 2003-2023 "
-=======
     return SSH_STRINGIFY(LIBSSH_VERSION) " (c) 2003-2024 "
->>>>>>> 894e07ae
            "Aris Adamantiadis, Andreas Schneider "
            "and libssh contributors. "
            "Distributed under the LGPL, please refer to COPYING "
