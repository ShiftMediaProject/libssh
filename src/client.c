--- conflicted
+++ resolved
@@ -503,14 +503,9 @@
   session->socket_callbacks.data=callback_receive_banner;
   session->socket_callbacks.exception=ssh_socket_exception_callback;
   session->socket_callbacks.userdata=session;
-<<<<<<< HEAD
-  if (session->fd != SSH_INVALID_SOCKET) {
-    ssh_socket_set_connecting(session->socket, session->fd);
-=======
   if (session->opts.fd != SSH_INVALID_SOCKET) {
     session->session_state=SSH_SESSION_STATE_SOCKET_CONNECTED;
     ssh_socket_set_fd(session->socket, session->opts.fd);
->>>>>>> 4919771f
     ret=SSH_OK;
 #ifndef _WIN32
   } else if (session->opts.ProxyCommand != NULL){
@@ -518,15 +513,10 @@
                                           session->opts.ProxyCommand);
 #endif
   } else {
-<<<<<<< HEAD
-    ret=ssh_socket_connect(session->socket, session->host, session->port,
-    		session->bindaddr);
-=======
     ret=ssh_socket_connect(session->socket,
                            session->opts.host,
                            session->opts.port,
                            session->opts.bindaddr);
->>>>>>> 4919771f
   }
   if (ret == SSH_ERROR) {
     return SSH_ERROR;
@@ -539,22 +529,6 @@
 pending:
   session->pending_call_state=SSH_PENDING_CALL_CONNECT;
   if(ssh_is_blocking(session)) {
-<<<<<<< HEAD
-      int timeout = (session->timeout * 1000) + (session->timeout_usec / 1000);
-      if (timeout == 0) {
-          timeout = 10 * 1000;
-      }
-      ssh_log(session,SSH_LOG_PACKET,"ssh_connect: Actual timeout : %d", timeout);
-      ssh_handle_packets_termination(session, timeout, ssh_connect_termination, session);
-      if(!ssh_connect_termination(session)){
-          ssh_set_error(session,SSH_FATAL,"Timeout connecting to %s",session->host);
-          session->session_state = SSH_SESSION_STATE_ERROR;
-      }
-  }
-  else
-      ssh_handle_packets_termination(session, 0, ssh_connect_termination, session);
-  ssh_log(session,SSH_LOG_PACKET,"ssh_connect: Actual state : %d",session->session_state);
-=======
       int timeout = (session->opts.timeout * 1000) +
                     (session->opts.timeout_usec / 1000);
       if (timeout == 0) {
@@ -578,7 +552,6 @@
       }
   }
   SSH_LOG(SSH_LOG_PACKET,"ssh_connect: Actual state : %d",session->session_state);
->>>>>>> 4919771f
   if(!ssh_is_blocking(session) && !ssh_connect_termination(session)){
     return SSH_AGAIN;
   }
@@ -642,20 +615,11 @@
 void ssh_disconnect(ssh_session session) {
   ssh_string str = NULL;
   struct ssh_iterator *it;
-<<<<<<< HEAD
-  int i;
-=======
->>>>>>> 4919771f
 
   if (session == NULL) {
     return;
   }
 
-<<<<<<< HEAD
-  enter_function();
-
-=======
->>>>>>> 4919771f
   if (session->socket != NULL && ssh_socket_is_open(session->socket)) {
     if (buffer_add_u8(session->out_buffer, SSH2_MSG_DISCONNECT) < 0) {
       goto error;
@@ -688,11 +652,7 @@
   session->session_state=SSH_SESSION_STATE_DISCONNECTED;
 
   while ((it=ssh_list_get_iterator(session->channels)) != NULL) {
-<<<<<<< HEAD
-    ssh_channel_free(ssh_iterator_value(ssh_channel,it));
-=======
     ssh_channel_do_free(ssh_iterator_value(ssh_channel,it));
->>>>>>> 4919771f
     ssh_list_remove(session->channels, it);
   }
   if(session->current_crypto){
