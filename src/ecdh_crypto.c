/*
 * This file is part of the SSH Library
 *
 * Copyright (c) 2011-2013 by Aris Adamantiadis
 *
 * The SSH Library is free software; you can redistribute it and/or modify
 * it under the terms of the GNU Lesser General Public License as published by
 * the Free Software Foundation; either version 2.1 of the License, or (at your
 * option) any later version.
 *
 * The SSH Library is distributed in the hope that it will be useful, but
 * WITHOUT ANY WARRANTY; without even the implied warranty of MERCHANTABILITY
 * or FITNESS FOR A PARTICULAR PURPOSE.  See the GNU Lesser General Public
 * License for more details.
 *
 * You should have received a copy of the GNU Lesser General Public License
 * along with the SSH Library; see the file COPYING.  If not, write to
 * the Free Software Foundation, Inc., 59 Temple Place - Suite 330, Boston,
 * MA 02111-1307, USA.
 */

#include "config.h"
#include "libssh/session.h"
#include "libssh/ecdh.h"
#include "libssh/dh.h"
#include "libssh/buffer.h"
#include "libssh/ssh2.h"
#include "libssh/pki.h"
#include "libssh/bignum.h"

#ifdef HAVE_ECDH
#include <openssl/ecdh.h>
/* TODO Change to new API when the OpenSSL will support export of uncompressed EC keys
 * https://github.com/openssl/openssl/pull/16624
 * #if OPENSSL_VERSION_NUMBER < 0x30000000L
 */
#if 1
#define NISTP256 NID_X9_62_prime256v1
#define NISTP384 NID_secp384r1
#define NISTP521 NID_secp521r1
#else
#include <openssl/evp.h>
#include <openssl/params.h>
#include <openssl/core_names.h>
#include "libcrypto-compat.h"
#endif /* OPENSSL_VERSION_NUMBER */

/** @internal
 * @brief Map the given key exchange enum value to its curve name.
 */
/* TODO Change to new API when the OpenSSL will support export of uncompressed EC keys
 * https://github.com/openssl/openssl/pull/16624
 * #if OPENSSL_VERSION_NUMBER < 0x30000000L
 */
#if 1
static int ecdh_kex_type_to_curve(enum ssh_key_exchange_e kex_type) {
#else
static const char *ecdh_kex_type_to_curve(enum ssh_key_exchange_e kex_type) {
#endif /* OPENSSL_VERSION_NUMBER */
    if (kex_type == SSH_KEX_ECDH_SHA2_NISTP256) {
        return NISTP256;
    } else if (kex_type == SSH_KEX_ECDH_SHA2_NISTP384) {
        return NISTP384;
    } else if (kex_type == SSH_KEX_ECDH_SHA2_NISTP521) {
        return NISTP521;
    }
/* TODO Change to new API when the OpenSSL will support export of uncompressed EC keys
 * https://github.com/openssl/openssl/pull/16624
 * #if OPENSSL_VERSION_NUMBER < 0x30000000L
 */
#if 1
    return SSH_ERROR;
#else
    return NULL;
#endif
}

/** @internal
 * @brief Starts ecdh-sha2-nistp256 key exchange
 */
int ssh_client_ecdh_init(ssh_session session){
  int rc;
  ssh_string client_pubkey;
/* TODO Change to new API when the OpenSSL will support export of uncompressed EC keys
 * https://github.com/openssl/openssl/pull/16624
 * #if OPENSSL_VERSION_NUMBER < 0x30000000L
 */
#if 1
  EC_KEY *key;
  const EC_GROUP *group;
  const EC_POINT *pubkey;
  int curve;
  int len;
  bignum_CTX ctx = BN_CTX_new();
  if (ctx == NULL) {
      return SSH_ERROR;
  }
#else
  const char *curve = NULL;
  EVP_PKEY *key = NULL;
  OSSL_PARAM *out_params = NULL;
  const OSSL_PARAM *pubkey_param = NULL;
  const uint8_t *pubkey = NULL;
  size_t pubkey_len;
#endif /* OPENSSL_VERSION_NUMBER */

  rc = ssh_buffer_add_u8(session->out_buffer, SSH2_MSG_KEX_ECDH_INIT);
  if (rc < 0) {
/* TODO Change to new API when the OpenSSL will support export of uncompressed EC keys
 * https://github.com/openssl/openssl/pull/16624
 * #if OPENSSL_VERSION_NUMBER < 0x30000000L
 */
#if 1
      BN_CTX_free(ctx);
#endif /* OPENSSL_VERSION_NUMBER */
      return SSH_ERROR;
  }

  curve = ecdh_kex_type_to_curve(session->next_crypto->kex_type);
/* TODO Change to new API when the OpenSSL will support export of uncompressed EC keys
 * https://github.com/openssl/openssl/pull/16624
 * #if OPENSSL_VERSION_NUMBER < 0x30000000L
 */
#if 1
  if (curve == SSH_ERROR) {
      BN_CTX_free(ctx);
      return SSH_ERROR;
  }

  key = EC_KEY_new_by_curve_name(curve);
#else
  if (curve == NULL) {
      return SSH_ERROR;
  }

  key = EVP_EC_gen(curve);
#endif /* OPENSSL_VERSION_NUMBER */

  if (key == NULL) {
/* TODO Change to new API when the OpenSSL will support export of uncompressed EC keys
 * https://github.com/openssl/openssl/pull/16624
 * #if OPENSSL_VERSION_NUMBER < 0x30000000L
 */
#if 1
      BN_CTX_free(ctx);
#endif /* OPENSSL_VERSION_NUMBER */
      return SSH_ERROR;
  }

/* TODO Change to new API when the OpenSSL will support export of uncompressed EC keys
 * https://github.com/openssl/openssl/pull/16624
 * #if OPENSSL_VERSION_NUMBER < 0x30000000L
 */
#if 1
  group = EC_KEY_get0_group(key);

  EC_KEY_generate_key(key);

  pubkey=EC_KEY_get0_public_key(key);
  len = EC_POINT_point2oct(group,pubkey,POINT_CONVERSION_UNCOMPRESSED,
      NULL,0,ctx);

  client_pubkey = ssh_string_new(len);
  if (client_pubkey == NULL) {
      BN_CTX_free(ctx);
      EC_KEY_free(key);
      return SSH_ERROR;
  }

  EC_POINT_point2oct(group,pubkey,POINT_CONVERSION_UNCOMPRESSED,
      ssh_string_data(client_pubkey),len,ctx);
  BN_CTX_free(ctx);
#else
  rc = EVP_PKEY_todata(key, EVP_PKEY_PUBLIC_KEY, &out_params);
  if (rc != 1) {
      EVP_PKEY_free(key);
      return SSH_ERROR;
  }

  pubkey_param = OSSL_PARAM_locate_const(out_params, OSSL_PKEY_PARAM_PUB_KEY);
  if (pubkey_param == NULL) {
      EVP_PKEY_free(key);
      OSSL_PARAM_free(out_params);
      return SSH_ERROR;
  }

  rc = OSSL_PARAM_get_octet_string_ptr(pubkey_param,
                                       (const void**)&pubkey,
                                       &pubkey_len);
  if (rc != 1) {
      OSSL_PARAM_free(out_params);
      EVP_PKEY_free(key);
      return SSH_ERROR;
  }

  client_pubkey = ssh_string_new(pubkey_len);
  if (client_pubkey == NULL) {
      OSSL_PARAM_free(out_params);
      EVP_PKEY_free(key);
      return SSH_ERROR;
  }

  memcpy(ssh_string_data(client_pubkey), pubkey, pubkey_len);
  OSSL_PARAM_free(out_params);
#endif /* OPENSSL_VERSION_NUMBER */

  rc = ssh_buffer_add_ssh_string(session->out_buffer,client_pubkey);
  if (rc < 0) {
/* TODO Change to new API when the OpenSSL will support export of uncompressed EC keys
 * https://github.com/openssl/openssl/pull/16624
 * #if OPENSSL_VERSION_NUMBER < 0x30000000L
 */
#if 1
      EC_KEY_free(key);
<<<<<<< HEAD
=======
#else
      EVP_PKEY_free(key);
#endif /* OPENSSL_VERSION_NUMBER */
>>>>>>> 7f6b3fab
      SSH_STRING_FREE(client_pubkey);
      return SSH_ERROR;
  }

  session->next_crypto->ecdh_privkey = key;
  session->next_crypto->ecdh_client_pubkey = client_pubkey;

  /* register the packet callbacks */
  ssh_packet_set_callbacks(session, &ssh_ecdh_client_callbacks);
  session->dh_handshake_state = DH_STATE_INIT_SENT;

  rc = ssh_packet_send(session);

  return rc;
}

int ecdh_build_k(ssh_session session) {
  struct ssh_crypto_struct *next_crypto = session->next_crypto;
/* TODO Change to new API when the OpenSSL will support export of uncompressed EC keys
 * https://github.com/openssl/openssl/pull/16624
 * #if OPENSSL_VERSION_NUMBER < 0x30000000L
 */
 #if 1
  const EC_GROUP *group = EC_KEY_get0_group(next_crypto->ecdh_privkey);
  EC_POINT *pubkey;
  void *buffer;
  int rc;
  int len = (EC_GROUP_get_degree(group) + 7) / 8;
  bignum_CTX ctx = bignum_ctx_new();
  if (ctx == NULL) {
    return -1;
  }
  pubkey = EC_POINT_new(group);
  if (pubkey == NULL) {
    bignum_ctx_free(ctx);
    return -1;
  }

  if (session->server) {
      rc = EC_POINT_oct2point(group,
                              pubkey,
                              ssh_string_data(next_crypto->ecdh_client_pubkey),
                              ssh_string_len(next_crypto->ecdh_client_pubkey),
                              ctx);
  } else {
      rc = EC_POINT_oct2point(group,
                              pubkey,
                              ssh_string_data(next_crypto->ecdh_server_pubkey),
                              ssh_string_len(next_crypto->ecdh_server_pubkey),
                              ctx);
  }
  bignum_ctx_free(ctx);
  if (rc <= 0) {
      EC_POINT_clear_free(pubkey);
      return -1;
  }

  buffer = malloc(len);
  if (buffer == NULL) {
      EC_POINT_clear_free(pubkey);
      return -1;
  }

  rc = ECDH_compute_key(buffer,
                        len,
                        pubkey,
                        next_crypto->ecdh_privkey,
                        NULL);
  EC_POINT_clear_free(pubkey);
  if (rc <= 0) {
      free(buffer);
      return -1;
  }

  bignum_bin2bn(buffer, len, &next_crypto->shared_secret);
  free(buffer);
#else
  EVP_PKEY *pubkey = NULL;
  void *secret = NULL;
  size_t secret_len;
  int rc;
  OSSL_PARAM params[2];
  EVP_PKEY_CTX *dh_ctx = EVP_PKEY_CTX_new_from_pkey(NULL,
                                                    next_crypto->ecdh_privkey,
                                                    NULL);
  EVP_PKEY_CTX *pubkey_ctx = EVP_PKEY_CTX_new_from_pkey(NULL,
                                                        next_crypto->ecdh_privkey,
                                                        NULL);
  if (dh_ctx == NULL || pubkey_ctx == NULL) {
      EVP_PKEY_CTX_free(dh_ctx);
      EVP_PKEY_CTX_free(pubkey_ctx);
      return -1;
  }

  rc = EVP_PKEY_derive_init(dh_ctx);
  if (rc != 1) {
      EVP_PKEY_CTX_free(dh_ctx);
      EVP_PKEY_CTX_free(pubkey_ctx);
      return -1;
  }

  rc = EVP_PKEY_fromdata_init(pubkey_ctx);
  if (rc != 1) {
      EVP_PKEY_CTX_free(dh_ctx);
      EVP_PKEY_CTX_free(pubkey_ctx);
      return -1;
  }

  if (session->server) {
      params[0] = OSSL_PARAM_construct_octet_string(OSSL_PKEY_PARAM_PUB_KEY,
                              ssh_string_data(next_crypto->ecdh_client_pubkey),
                              ssh_string_len(next_crypto->ecdh_client_pubkey));
  } else {
      params[0] = OSSL_PARAM_construct_octet_string(OSSL_PKEY_PARAM_PUB_KEY,
                              ssh_string_data(next_crypto->ecdh_server_pubkey),
                              ssh_string_len(next_crypto->ecdh_server_pubkey));
  }
  params[1] = OSSL_PARAM_construct_end();

  rc = EVP_PKEY_fromdata(pubkey_ctx, &pubkey, EVP_PKEY_PUBLIC_KEY, params);
  if (rc != 1) {
      EVP_PKEY_CTX_free(dh_ctx);
      EVP_PKEY_CTX_free(pubkey_ctx);
      return -1;
  }

  EVP_PKEY_CTX_free(pubkey_ctx);

  rc = EVP_PKEY_derive_set_peer(dh_ctx, pubkey);
  if (rc != 1) {
      EVP_PKEY_CTX_free(dh_ctx);
      return -1;
  }

  /* get the max length of the secret */
  rc = EVP_PKEY_derive(dh_ctx, NULL, &secret_len);
  if (rc != 1) {
      EVP_PKEY_CTX_free(dh_ctx);
      return -1;
  }

  secret = malloc(secret_len);
  if (secret == NULL) {
      EVP_PKEY_CTX_free(dh_ctx);
      return -1;
  }

  rc = EVP_PKEY_derive(dh_ctx, secret, &secret_len);
  if (rc != 1) {
      EVP_PKEY_CTX_free(dh_ctx);
      return -1;
  }

  EVP_PKEY_CTX_free(dh_ctx);

  bignum_bin2bn(secret, secret_len, &next_crypto->shared_secret);
  free(secret);
#endif /* OPENSSL_VERSION_NUMBER */
  if (next_crypto->shared_secret == NULL) {
/* TODO Change to new API when the OpenSSL will support export of uncompressed EC keys
 * https://github.com/openssl/openssl/pull/16624
 * #if OPENSSL_VERSION_NUMBER < 0x30000000L
 */
#if 1
      EC_KEY_free(next_crypto->ecdh_privkey);
#else
      EVP_PKEY_free(next_crypto->ecdh_privkey);
#endif /* OPENSSL_VERSION_NUMBER */
      next_crypto->ecdh_privkey = NULL;
      return -1;
  }
/* TODO Change to new API when the OpenSSL will support export of uncompressed EC keys
 * https://github.com/openssl/openssl/pull/16624
 * #if OPENSSL_VERSION_NUMBER < 0x30000000L
 */
#if 1
  EC_KEY_free(next_crypto->ecdh_privkey);
#else
  EVP_PKEY_free(next_crypto->ecdh_privkey);
#endif /* OPENSSL_VERSION_NUMBER */
  next_crypto->ecdh_privkey = NULL;

#ifdef DEBUG_CRYPTO
    ssh_log_hexdump("Session server cookie",
<<<<<<< HEAD
                   session->next_crypto->server_kex.cookie, 16);
    ssh_log_hexdump("Session client cookie",
                   session->next_crypto->client_kex.cookie, 16);
    ssh_print_bignum("Shared secret key", session->next_crypto->shared_secret);
#endif
=======
                   next_crypto->server_kex.cookie, 16);
    ssh_log_hexdump("Session client cookie",
                   next_crypto->client_kex.cookie, 16);
    ssh_print_bignum("Shared secret key", next_crypto->shared_secret);
#endif /* DEBUG_CRYPTO */
>>>>>>> 7f6b3fab

  return 0;
}

#ifdef WITH_SERVER

/** @brief Handle a SSH_MSG_KEXDH_INIT packet (server) and send a
 * SSH_MSG_KEXDH_REPLY
 */
SSH_PACKET_CALLBACK(ssh_packet_server_ecdh_init){
    /* ECDH keys */
    ssh_string q_c_string;
    ssh_string q_s_string;
/* TODO Change to new API when the OpenSSL will support export of uncompressed EC keys
 * https://github.com/openssl/openssl/pull/16624
 * #if OPENSSL_VERSION_NUMBER < 0x30000000L
 */
#if 1
    EC_KEY *ecdh_key;
    const EC_GROUP *group;
    const EC_POINT *ecdh_pubkey;
    bignum_CTX ctx;
    int curve;
    int len;
#else
    EVP_PKEY *ecdh_key = NULL;
    const void *pubkey_ptr = NULL;
    size_t len;
    OSSL_PARAM *params = NULL;
    const OSSL_PARAM *pubkey = NULL;
    const char *curve = NULL;
#endif /* OPENSSL_VERSION_NUMBER */
    /* SSH host keys (rsa,dsa,ecdsa) */
    ssh_key privkey;
    enum ssh_digest_e digest = SSH_DIGEST_AUTO;
    ssh_string sig_blob = NULL;
    ssh_string pubkey_blob = NULL;
    int rc;
    (void)type;
    (void)user;

    ssh_packet_remove_callbacks(session, &ssh_ecdh_server_callbacks);
    /* Extract the client pubkey from the init packet */
    q_c_string = ssh_buffer_get_ssh_string(packet);
    if (q_c_string == NULL) {
        ssh_set_error(session,SSH_FATAL, "No Q_C ECC point in packet");
        goto error;
    }
    session->next_crypto->ecdh_client_pubkey = q_c_string;

    curve = ecdh_kex_type_to_curve(session->next_crypto->kex_type);
/* TODO Change to new API when the OpenSSL will support export of uncompressed EC keys
 * https://github.com/openssl/openssl/pull/16624
 * #if OPENSSL_VERSION_NUMBER < 0x30000000L
 */
#if 1
    if (curve == SSH_ERROR) {
        return SSH_ERROR;
    }
#else
    if (curve == NULL) {
        return SSH_ERROR;
    }
#endif /* OPENSSL_VERSION_NUMBER */

/* TODO Change to new API when the OpenSSL will support export of uncompressed EC keys
 * https://github.com/openssl/openssl/pull/16624
 * #if OPENSSL_VERSION_NUMBER < 0x30000000L
 */
#if 1
    ecdh_key = EC_KEY_new_by_curve_name(curve);
#else
    ecdh_key = EVP_EC_gen(curve);
#endif /* OPENSSL_VERSION_NUMBER */
    if (ecdh_key == NULL) {
        ssh_set_error_oom(session);
        goto error;
    }

/* TODO Change to new API when the OpenSSL will support export of uncompressed EC keys
 * https://github.com/openssl/openssl/pull/16624
 * #if OPENSSL_VERSION_NUMBER < 0x30000000L
 */
#if 1
    /* Build server's keypair */
    ctx = BN_CTX_new();
    if (ctx == NULL) {
        EC_KEY_free(ecdh_key);
        return SSH_ERROR;
    }

    group = EC_KEY_get0_group(ecdh_key);
    EC_KEY_generate_key(ecdh_key);

    ecdh_pubkey = EC_KEY_get0_public_key(ecdh_key);
    len = EC_POINT_point2oct(group,
                             ecdh_pubkey,
                             POINT_CONVERSION_UNCOMPRESSED,
                             NULL,
                             0,
                             ctx);
#else
    rc = EVP_PKEY_todata(ecdh_key, EVP_PKEY_PUBLIC_KEY, &params);
    if (rc != 1) {
        EVP_PKEY_free(ecdh_key);
        return SSH_ERROR;
    }

    pubkey = OSSL_PARAM_locate_const(params, OSSL_PKEY_PARAM_PUB_KEY);
    if (pubkey == NULL) {
        OSSL_PARAM_free(params);
        EVP_PKEY_free(ecdh_key);
        return SSH_ERROR;
    }

    rc = OSSL_PARAM_get_octet_string_ptr(pubkey, &pubkey_ptr, &len);
    if (rc != 1) {
        OSSL_PARAM_free(params);
        EVP_PKEY_free(ecdh_key);
        return SSH_ERROR;
    }
#endif /* OPENSSL_VERSION_NUMBER */
    q_s_string = ssh_string_new(len);
    if (q_s_string == NULL) {
/* TODO Change to new API when the OpenSSL will support export of uncompressed EC keys
 * https://github.com/openssl/openssl/pull/16624
 * #if OPENSSL_VERSION_NUMBER < 0x30000000L
 */
#if 1
        EC_KEY_free(ecdh_key);
        BN_CTX_free(ctx);
#else
        EVP_PKEY_free(ecdh_key);
#endif /* OPENSSL_VERSION_NUMBER */
        goto error;
    }

/* TODO Change to new API when the OpenSSL will support export of uncompressed EC keys
 * https://github.com/openssl/openssl/pull/16624
 * #if OPENSSL_VERSION_NUMBER < 0x30000000L
 */
#if 1
    EC_POINT_point2oct(group,
                       ecdh_pubkey,
                       POINT_CONVERSION_UNCOMPRESSED,
                       ssh_string_data(q_s_string),
                       len,
                       ctx);
    BN_CTX_free(ctx);
#else
    if (memcpy(ssh_string_data(q_s_string), pubkey_ptr, len)) {
        OSSL_PARAM_free(params);
        EVP_PKEY_free(ecdh_key);
        return SSH_ERROR;
    }

    OSSL_PARAM_free(params);
#endif /* OPENSSL_VERSION_NUMBER */

    session->next_crypto->ecdh_privkey = ecdh_key;
    session->next_crypto->ecdh_server_pubkey = q_s_string;

    /* build k and session_id */
    rc = ecdh_build_k(session);
    if (rc < 0) {
        ssh_set_error(session, SSH_FATAL, "Cannot build k number");
        goto error;
    }

    /* privkey is not allocated */
    rc = ssh_get_key_params(session, &privkey, &digest);
    if (rc == SSH_ERROR) {
        goto error;
    }

    rc = ssh_make_sessionid(session);
    if (rc != SSH_OK) {
        ssh_set_error(session, SSH_FATAL, "Could not create a session id");
        goto error;
    }

    sig_blob = ssh_srv_pki_do_sign_sessionid(session, privkey, digest);
    if (sig_blob == NULL) {
        ssh_set_error(session, SSH_FATAL, "Could not sign the session id");
        goto error;
    }

    rc = ssh_dh_get_next_server_publickey_blob(session, &pubkey_blob);
    if (rc != SSH_OK) {
        ssh_set_error(session, SSH_FATAL, "Could not export server public key");
        SSH_STRING_FREE(sig_blob);
        return SSH_ERROR;
    }

    rc = ssh_buffer_pack(session->out_buffer,
                         "bSSS",
                         SSH2_MSG_KEXDH_REPLY,
                         pubkey_blob, /* host's pubkey */
                         q_s_string, /* ecdh public key */
                         sig_blob); /* signature blob */

    SSH_STRING_FREE(sig_blob);
    SSH_STRING_FREE(pubkey_blob);

    if (rc != SSH_OK) {
        ssh_set_error_oom(session);
        goto error;
    }

    SSH_LOG(SSH_LOG_PROTOCOL, "SSH_MSG_KEXDH_REPLY sent");
    rc = ssh_packet_send(session);
    if (rc == SSH_ERROR) {
        goto error;
    }

    /* Send the MSG_NEWKEYS */
    rc = ssh_buffer_add_u8(session->out_buffer, SSH2_MSG_NEWKEYS);
    if (rc < 0) {
        goto error;
    }

    session->dh_handshake_state = DH_STATE_NEWKEYS_SENT;
    rc = ssh_packet_send(session);
    if (rc == SSH_ERROR){
        goto error;
    }
    SSH_LOG(SSH_LOG_PROTOCOL, "SSH_MSG_NEWKEYS sent");

    return SSH_PACKET_USED;
error:
    ssh_buffer_reinit(session->out_buffer);
    session->session_state = SSH_SESSION_STATE_ERROR;
    return SSH_PACKET_USED;
}

#endif /* WITH_SERVER */

#endif /* HAVE_ECDH */<|MERGE_RESOLUTION|>--- conflicted
+++ resolved
@@ -212,12 +212,9 @@
  */
 #if 1
       EC_KEY_free(key);
-<<<<<<< HEAD
-=======
 #else
       EVP_PKEY_free(key);
 #endif /* OPENSSL_VERSION_NUMBER */
->>>>>>> 7f6b3fab
       SSH_STRING_FREE(client_pubkey);
       return SSH_ERROR;
   }
@@ -402,19 +399,11 @@
 
 #ifdef DEBUG_CRYPTO
     ssh_log_hexdump("Session server cookie",
-<<<<<<< HEAD
-                   session->next_crypto->server_kex.cookie, 16);
-    ssh_log_hexdump("Session client cookie",
-                   session->next_crypto->client_kex.cookie, 16);
-    ssh_print_bignum("Shared secret key", session->next_crypto->shared_secret);
-#endif
-=======
                    next_crypto->server_kex.cookie, 16);
     ssh_log_hexdump("Session client cookie",
                    next_crypto->client_kex.cookie, 16);
     ssh_print_bignum("Shared secret key", next_crypto->shared_secret);
 #endif /* DEBUG_CRYPTO */
->>>>>>> 7f6b3fab
 
   return 0;
 }
