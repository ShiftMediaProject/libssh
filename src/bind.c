/*
 * bind.c : all ssh_bind functions
 *
 * This file is part of the SSH Library
 *
 * Copyright (c) 2004-2005 by Aris Adamantiadis
 *
 * The SSH Library is free software; you can redistribute it and/or modify
 * it under the terms of the GNU Lesser General Public License as published by
 * the Free Software Foundation; either version 2.1 of the License, or (at your
 * option) any later version.
 *
 * The SSH Library is distributed in the hope that it will be useful, but
 * WITHOUT ANY WARRANTY; without even the implied warranty of MERCHANTABILITY
 * or FITNESS FOR A PARTICULAR PURPOSE.  See the GNU Lesser General Public
 * License for more details.
 *
 * You should have received a copy of the GNU Lesser General Public License
 * along with the SSH Library; see the file COPYING.  If not, write to
 * the Free Software Foundation, Inc., 59 Temple Place - Suite 330, Boston,
 * MA 02111-1307, USA.
 */


#include "config.h"

#include <errno.h>
#include <fcntl.h>
#include <stdio.h>
#include <string.h>
#include <stdlib.h>

#include "libssh/priv.h"
#include "libssh/bind.h"
#include "libssh/libssh.h"
#include "libssh/server.h"
#include "libssh/pki.h"
#include "libssh/buffer.h"
#include "libssh/socket.h"
#include "libssh/session.h"

/**
 * @addtogroup libssh_server
 *
 * @{
 */


#ifdef _WIN32
#include <io.h>
#include <winsock2.h>
#include <ws2tcpip.h>

/*
 * <wspiapi.h> is necessary for getaddrinfo before Windows XP, but it isn't
 * available on some platforms like MinGW.
 */
#ifdef HAVE_WSPIAPI_H
# include <wspiapi.h>
#endif

#define SOCKOPT_TYPE_ARG4 char

#else /* _WIN32 */

#include <sys/socket.h>
#include <netinet/in.h>
#include <netdb.h>
#define SOCKOPT_TYPE_ARG4 int

#endif /* _WIN32 */

static socket_t bind_socket(ssh_bind sshbind, const char *hostname,
    int port) {
    char port_c[6];
    struct addrinfo *ai;
    struct addrinfo hints;
    int opt = 1;
    socket_t s;
    int rc;

    ZERO_STRUCT(hints);

    hints.ai_flags = AI_PASSIVE;
    hints.ai_socktype = SOCK_STREAM;

    snprintf(port_c, 6, "%d", port);
    rc = getaddrinfo(hostname, port_c, &hints, &ai);
    if (rc != 0) {
        ssh_set_error(sshbind,
                      SSH_FATAL,
                      "Resolving %s: %s", hostname, gai_strerror(rc));
        return -1;
    }

    s = socket (ai->ai_family,
                           ai->ai_socktype,
                           ai->ai_protocol);
    if (s == SSH_INVALID_SOCKET) {
        ssh_set_error(sshbind, SSH_FATAL, "%s", strerror(errno));
        freeaddrinfo (ai);
        return -1;
    }

    if (setsockopt(s, SOL_SOCKET, SO_REUSEADDR,
                   (char *)&opt, sizeof(opt)) < 0) {
        ssh_set_error(sshbind,
                      SSH_FATAL,
                      "Setting socket options failed: %s",
                      strerror(errno));
        freeaddrinfo (ai);
        CLOSE_SOCKET(s);
        return -1;
    }

    if (bind(s, ai->ai_addr, ai->ai_addrlen) != 0) {
        ssh_set_error(sshbind,
                      SSH_FATAL,
                      "Binding to %s:%d: %s",
                      hostname,
                      port,
                      strerror(errno));
        freeaddrinfo (ai);
        CLOSE_SOCKET(s);
        return -1;
    }

    freeaddrinfo (ai);
    return s;
}

ssh_bind ssh_bind_new(void) {
  ssh_bind ptr;

  ptr = malloc(sizeof(struct ssh_bind_struct));
  if (ptr == NULL) {
    return NULL;
  }
  ZERO_STRUCTP(ptr);
  ptr->bindfd = SSH_INVALID_SOCKET;
  ptr->bindport= 22;
  ptr->common.log_verbosity = 0;

  return ptr;
}

static int ssh_bind_import_keys(ssh_bind sshbind) {
  int rc;

  if (sshbind->ecdsakey == NULL &&
      sshbind->dsakey == NULL &&
      sshbind->rsakey == NULL) {
      ssh_set_error(sshbind, SSH_FATAL,
                    "ECDSA, DSA, or RSA host key file must be set");
      return SSH_ERROR;
  }

#ifdef HAVE_ECC
  if (sshbind->ecdsa == NULL && sshbind->ecdsakey != NULL) {
      rc = ssh_pki_import_privkey_file(sshbind->ecdsakey,
                                       NULL,
                                       NULL,
                                       NULL,
                                       &sshbind->ecdsa);
      if (rc == SSH_ERROR || rc == SSH_EOF) {
          ssh_set_error(sshbind, SSH_FATAL,
                  "Failed to import private ECDSA host key");
          return SSH_ERROR;
      }

      if (ssh_key_type(sshbind->ecdsa) != SSH_KEYTYPE_ECDSA) {
          ssh_set_error(sshbind, SSH_FATAL,
                  "The ECDSA host key has the wrong type");
          ssh_key_free(sshbind->ecdsa);
          sshbind->ecdsa = NULL;
          return SSH_ERROR;
      }
  }
#endif

  if (sshbind->dsa == NULL && sshbind->dsakey != NULL) {
      rc = ssh_pki_import_privkey_file(sshbind->dsakey,
                                       NULL,
                                       NULL,
                                       NULL,
                                       &sshbind->dsa);
      if (rc == SSH_ERROR || rc == SSH_EOF) {
          ssh_set_error(sshbind, SSH_FATAL,
                  "Failed to import private DSA host key");
          return SSH_ERROR;
      }

      if (ssh_key_type(sshbind->dsa) != SSH_KEYTYPE_DSS) {
          ssh_set_error(sshbind, SSH_FATAL,
                  "The DSA host key has the wrong type: %d",
                  ssh_key_type(sshbind->dsa));
          ssh_key_free(sshbind->dsa);
          sshbind->dsa = NULL;
          return SSH_ERROR;
      }
  }

  if (sshbind->rsa == NULL && sshbind->rsakey != NULL) {
      rc = ssh_pki_import_privkey_file(sshbind->rsakey,
                                       NULL,
                                       NULL,
                                       NULL,
                                       &sshbind->rsa);
      if (rc == SSH_ERROR || rc == SSH_EOF) {
          ssh_set_error(sshbind, SSH_FATAL,
                  "Failed to import private RSA host key");
          return SSH_ERROR;
      }

      if (ssh_key_type(sshbind->rsa) != SSH_KEYTYPE_RSA &&
          ssh_key_type(sshbind->rsa) != SSH_KEYTYPE_RSA1) {
          ssh_set_error(sshbind, SSH_FATAL,
                  "The RSA host key has the wrong type");
          ssh_key_free(sshbind->rsa);
          sshbind->rsa = NULL;
          return SSH_ERROR;
      }
  }

  return SSH_OK;
}

int ssh_bind_listen(ssh_bind sshbind) {
  const char *host;
  socket_t fd;
  int rc;

  if (ssh_init() < 0) {
    ssh_set_error(sshbind, SSH_FATAL, "ssh_init() failed");
    return -1;
  }

  rc = ssh_bind_import_keys(sshbind);
  if (rc != SSH_OK) {
    return SSH_ERROR;
  }

  if (sshbind->bindfd == SSH_INVALID_SOCKET) {
      host = sshbind->bindaddr;
      if (host == NULL) {
          host = "0.0.0.0";
      }

      fd = bind_socket(sshbind, host, sshbind->bindport);
      if (fd == SSH_INVALID_SOCKET) {
          ssh_key_free(sshbind->dsa);
          sshbind->dsa = NULL;
          ssh_key_free(sshbind->rsa);
          sshbind->rsa = NULL;
          return -1;
      }

      if (listen(fd, 10) < 0) {
          ssh_set_error(sshbind, SSH_FATAL,
                  "Listening to socket %d: %s",
                  fd, strerror(errno));
          CLOSE_SOCKET(fd);
          ssh_key_free(sshbind->dsa);
          sshbind->dsa = NULL;
          ssh_key_free(sshbind->rsa);
          sshbind->rsa = NULL;
          return -1;
      }

      sshbind->bindfd = fd;
  } else {
      SSH_LOG(SSH_LOG_INFO, "Using app-provided bind socket");
  }
  return 0;
}

int ssh_bind_set_callbacks(ssh_bind sshbind, ssh_bind_callbacks callbacks,
    void *userdata){
  if (sshbind == NULL) {
    return SSH_ERROR;
  }
  if (callbacks == NULL) {
    ssh_set_error_invalid(sshbind);
    return SSH_ERROR;
  }
  if(callbacks->size <= 0 || callbacks->size > 1024 * sizeof(void *)){
    ssh_set_error(sshbind,SSH_FATAL,
        "Invalid callback passed in (badly initialized)");
    return SSH_ERROR;
  }
  sshbind->bind_callbacks = callbacks;
  sshbind->bind_callbacks_userdata=userdata;
  return 0;
}

/** @internal
 * @brief callback being called by poll when an event happens
 *
 */
static int ssh_bind_poll_callback(ssh_poll_handle sshpoll,
    socket_t fd, int revents, void *user){
  ssh_bind sshbind=(ssh_bind)user;
  (void)sshpoll;
  (void)fd;

  if(revents & POLLIN){
    /* new incoming connection */
    if(ssh_callbacks_exists(sshbind->bind_callbacks,incoming_connection)){
      sshbind->bind_callbacks->incoming_connection(sshbind,
          sshbind->bind_callbacks_userdata);
    }
  }
  return 0;
}

/** @internal
 * @brief returns the current poll handle, or create it
 * @param sshbind the ssh_bind object
 * @returns a ssh_poll handle suitable for operation
 */
ssh_poll_handle ssh_bind_get_poll(ssh_bind sshbind){
  if(sshbind->poll)
    return sshbind->poll;
  sshbind->poll=ssh_poll_new(sshbind->bindfd,POLLIN,
      ssh_bind_poll_callback,sshbind);
  return sshbind->poll;
}

void ssh_bind_set_blocking(ssh_bind sshbind, int blocking) {
  sshbind->blocking = blocking ? 1 : 0;
}

socket_t ssh_bind_get_fd(ssh_bind sshbind) {
  return sshbind->bindfd;
}

void ssh_bind_set_fd(ssh_bind sshbind, socket_t fd) {
  sshbind->bindfd = fd;
}

void ssh_bind_fd_toaccept(ssh_bind sshbind) {
  sshbind->toaccept = 1;
}

void ssh_bind_free(ssh_bind sshbind){
  int i;

  if (sshbind == NULL) {
    return;
  }

  if (sshbind->bindfd >= 0) {
      CLOSE_SOCKET(sshbind->bindfd);
  }
  sshbind->bindfd = SSH_INVALID_SOCKET;

  /* options */
  SAFE_FREE(sshbind->banner);
  SAFE_FREE(sshbind->bindaddr);

  SAFE_FREE(sshbind->dsakey);
  SAFE_FREE(sshbind->rsakey);
  SAFE_FREE(sshbind->ecdsakey);
<<<<<<< HEAD
=======
  SAFE_FREE(sshbind->ed25519key);
>>>>>>> 2721cbc8

  ssh_key_free(sshbind->dsa);
  sshbind->dsa = NULL;
  ssh_key_free(sshbind->rsa);
  sshbind->rsa = NULL;
  ssh_key_free(sshbind->ecdsa);
  sshbind->ecdsa = NULL;
<<<<<<< HEAD
=======
  ssh_key_free(sshbind->ed25519);
  sshbind->ed25519 = NULL;
>>>>>>> 2721cbc8

  for (i = 0; i < 10; i++) {
    if (sshbind->wanted_methods[i]) {
      SAFE_FREE(sshbind->wanted_methods[i]);
    }
  }

  SAFE_FREE(sshbind);
}

int ssh_bind_accept_fd(ssh_bind sshbind, ssh_session session, socket_t fd){
    int i, rc;

    if (session == NULL){
        ssh_set_error(sshbind, SSH_FATAL,"session is null");
        return SSH_ERROR;
    }

    session->server = 1;
    session->version = 2;

    /* copy options */
    for (i = 0; i < 10; i++) {
      if (sshbind->wanted_methods[i]) {
        session->opts.wanted_methods[i] = strdup(sshbind->wanted_methods[i]);
        if (session->opts.wanted_methods[i] == NULL) {
          return SSH_ERROR;
        }
      }
    }

    if (sshbind->bindaddr == NULL)
      session->opts.bindaddr = NULL;
    else {
      SAFE_FREE(session->opts.bindaddr);
      session->opts.bindaddr = strdup(sshbind->bindaddr);
      if (session->opts.bindaddr == NULL) {
        return SSH_ERROR;
      }
    }

    session->common.log_verbosity = sshbind->common.log_verbosity;
    if(sshbind->banner != NULL)
    	session->opts.custombanner = strdup(sshbind->banner);
    ssh_socket_free(session->socket);
    session->socket = ssh_socket_new(session);
    if (session->socket == NULL) {
      /* perhaps it may be better to copy the error from session to sshbind */
      ssh_set_error_oom(sshbind);
      return SSH_ERROR;
    }
    ssh_socket_set_fd(session->socket, fd);
    ssh_socket_get_poll_handle_out(session->socket);

    /* We must try to import any keys that could be imported in case
     * we are not using ssh_bind_listen (which is the other place
     * where keys can be imported) on this ssh_bind and are instead
     * only using ssh_bind_accept_fd to manage sockets ourselves.
     */
    rc = ssh_bind_import_keys(sshbind);
    if (rc != SSH_OK) {
      return SSH_ERROR;
    }

#ifdef HAVE_ECC
    if (sshbind->ecdsa) {
        session->srv.ecdsa_key = ssh_key_dup(sshbind->ecdsa);
        if (session->srv.ecdsa_key == NULL) {
          ssh_set_error_oom(sshbind);
          return SSH_ERROR;
        }
    }
#endif
    if (sshbind->dsa) {
        session->srv.dsa_key = ssh_key_dup(sshbind->dsa);
        if (session->srv.dsa_key == NULL) {
          ssh_set_error_oom(sshbind);
          return SSH_ERROR;
        }
    }
    if (sshbind->rsa) {
        session->srv.rsa_key = ssh_key_dup(sshbind->rsa);
        if (session->srv.rsa_key == NULL) {
          ssh_set_error_oom(sshbind);
          return SSH_ERROR;
        }
    }
<<<<<<< HEAD
=======
    if (sshbind->ed25519 != NULL) {
        session->srv.ed25519_key = ssh_key_dup(sshbind->ed25519);
        if (session->srv.ed25519_key == NULL){
            ssh_set_error_oom(sshbind);
            return SSH_ERROR;
        }
    }

>>>>>>> 2721cbc8
    /* force PRNG to change state in case we fork after ssh_bind_accept */
    ssh_reseed();
    return SSH_OK;
}

int ssh_bind_accept(ssh_bind sshbind, ssh_session session) {
  socket_t fd = SSH_INVALID_SOCKET;
  int rc;
  if (sshbind->bindfd == SSH_INVALID_SOCKET) {
    ssh_set_error(sshbind, SSH_FATAL,
        "Can't accept new clients on a not bound socket.");
    return SSH_ERROR;
  }

  if (session == NULL){
      ssh_set_error(sshbind, SSH_FATAL,"session is null");
      return SSH_ERROR;
  }

  fd = accept(sshbind->bindfd, NULL, NULL);
  if (fd == SSH_INVALID_SOCKET) {
    ssh_set_error(sshbind, SSH_FATAL,
        "Accepting a new connection: %s",
        strerror(errno));
    return SSH_ERROR;
  }
  rc = ssh_bind_accept_fd(sshbind, session, fd);

  if(rc == SSH_ERROR){
<<<<<<< HEAD
#ifdef _WIN32
      closesocket(fd);
#else
      close(fd);
#endif
=======
      CLOSE_SOCKET(fd);
>>>>>>> 2721cbc8
      ssh_socket_free(session->socket);
  }
  return rc;
}


/**
 * @}
 */<|MERGE_RESOLUTION|>--- conflicted
+++ resolved
@@ -361,10 +361,7 @@
   SAFE_FREE(sshbind->dsakey);
   SAFE_FREE(sshbind->rsakey);
   SAFE_FREE(sshbind->ecdsakey);
-<<<<<<< HEAD
-=======
   SAFE_FREE(sshbind->ed25519key);
->>>>>>> 2721cbc8
 
   ssh_key_free(sshbind->dsa);
   sshbind->dsa = NULL;
@@ -372,11 +369,8 @@
   sshbind->rsa = NULL;
   ssh_key_free(sshbind->ecdsa);
   sshbind->ecdsa = NULL;
-<<<<<<< HEAD
-=======
   ssh_key_free(sshbind->ed25519);
   sshbind->ed25519 = NULL;
->>>>>>> 2721cbc8
 
   for (i = 0; i < 10; i++) {
     if (sshbind->wanted_methods[i]) {
@@ -464,8 +458,6 @@
           return SSH_ERROR;
         }
     }
-<<<<<<< HEAD
-=======
     if (sshbind->ed25519 != NULL) {
         session->srv.ed25519_key = ssh_key_dup(sshbind->ed25519);
         if (session->srv.ed25519_key == NULL){
@@ -474,7 +466,6 @@
         }
     }
 
->>>>>>> 2721cbc8
     /* force PRNG to change state in case we fork after ssh_bind_accept */
     ssh_reseed();
     return SSH_OK;
@@ -504,15 +495,7 @@
   rc = ssh_bind_accept_fd(sshbind, session, fd);
 
   if(rc == SSH_ERROR){
-<<<<<<< HEAD
-#ifdef _WIN32
-      closesocket(fd);
-#else
-      close(fd);
-#endif
-=======
       CLOSE_SOCKET(fd);
->>>>>>> 2721cbc8
       ssh_socket_free(session->socket);
   }
   return rc;
