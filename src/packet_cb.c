/*
 * packet.c - packet building functions
 *
 * This file is part of the SSH Library
 *
 * Copyright (c) 2011      Aris Adamantiadis
 *
 * The SSH Library is free software; you can redistribute it and/or modify
 * it under the terms of the GNU Lesser General Public License as published by
 * the Free Software Foundation; either version 2.1 of the License, or (at your
 * option) any later version.
 *
 * The SSH Library is distributed in the hope that it will be useful, but
 * WITHOUT ANY WARRANTY; without even the implied warranty of MERCHANTABILITY
 * or FITNESS FOR A PARTICULAR PURPOSE.  See the GNU Lesser General Public
 * License for more details.
 *
 * You should have received a copy of the GNU Lesser General Public License
 * along with the SSH Library; see the file COPYING.  If not, write to
 * the Free Software Foundation, Inc., 59 Temple Place - Suite 330, Boston,
 * MA 02111-1307, USA.
 */

#include "config.h"

#include <stdlib.h>
#ifdef HAVE_ARPA_INET_H
#include <arpa/inet.h>
#endif

#include "libssh/priv.h"
#include "libssh/buffer.h"
#include "libssh/crypto.h"
#include "libssh/dh.h"
#include "libssh/misc.h"
#include "libssh/packet.h"
#include "libssh/pki.h"
#include "libssh/session.h"
#include "libssh/socket.h"
#include "libssh/ssh2.h"
#include "libssh/curve25519.h"

/**
 * @internal
 *
 * @brief Handle a SSH_DISCONNECT packet.
 */
SSH_PACKET_CALLBACK(ssh_packet_disconnect_callback){
  int rc;
  uint32_t code = 0;
  char *error = NULL;
  ssh_string error_s;
  (void)user;
  (void)type;

  rc = ssh_buffer_get_u32(packet, &code);
  if (rc != 0) {
    code = ntohl(code);
  }

  error_s = ssh_buffer_get_ssh_string(packet);
  if (error_s != NULL) {
    error = ssh_string_to_char(error_s);
    ssh_string_free(error_s);
  }
  SSH_LOG(SSH_LOG_PACKET, "Received SSH_MSG_DISCONNECT %d:%s",
                          code, error != NULL ? error : "no error");
  ssh_set_error(session, SSH_FATAL,
      "Received SSH_MSG_DISCONNECT: %d:%s",
      code, error != NULL ? error : "no error");
  SAFE_FREE(error);

  ssh_socket_close(session->socket);
  session->alive = 0;
  session->session_state = SSH_SESSION_STATE_ERROR;
  /* TODO: handle a graceful disconnect */
  return SSH_PACKET_USED;
}

/**
 * @internal
 *
 * @brief Handle a SSH_IGNORE and SSH_DEBUG packet.
 */
SSH_PACKET_CALLBACK(ssh_packet_ignore_callback){
    (void)session; /* unused */
	(void)user;
	(void)type;
	(void)packet;
	SSH_LOG(SSH_LOG_PROTOCOL,"Received %s packet",type==SSH2_MSG_IGNORE ? "SSH_MSG_IGNORE" : "SSH_MSG_DEBUG");
	/* TODO: handle a graceful disconnect */
	return SSH_PACKET_USED;
}

<<<<<<< HEAD
SSH_PACKET_CALLBACK(ssh_packet_dh_reply){
  int rc;
  (void)type;
  (void)user;
  SSH_LOG(SSH_LOG_PROTOCOL,"Received SSH_KEXDH_REPLY");
  if (session->session_state != SSH_SESSION_STATE_DH ||
		session->dh_handshake_state != DH_STATE_INIT_SENT){
	ssh_set_error(session,SSH_FATAL,"ssh_packet_dh_reply called in wrong state : %d:%d",
			session->session_state,session->dh_handshake_state);
	goto error;
  }
  switch(session->next_crypto->kex_type){
    case SSH_KEX_DH_GROUP1_SHA1:
    case SSH_KEX_DH_GROUP14_SHA1:
    case SSH_KEX_DH_GROUP16_SHA512:
    case SSH_KEX_DH_GROUP18_SHA512:
      rc=ssh_client_dh_reply(session, packet);
      break;
#ifdef HAVE_ECDH
    case SSH_KEX_ECDH_SHA2_NISTP256:
    case SSH_KEX_ECDH_SHA2_NISTP384:
    case SSH_KEX_ECDH_SHA2_NISTP521:
      rc = ssh_client_ecdh_reply(session, packet);
      break;
#endif
#ifdef HAVE_CURVE25519
    case SSH_KEX_CURVE25519_SHA256:
    case SSH_KEX_CURVE25519_SHA256_LIBSSH_ORG:
      rc = ssh_client_curve25519_reply(session, packet);
      break;
#endif
    default:
      ssh_set_error(session,SSH_FATAL,"Wrong kex type in ssh_packet_dh_reply");
      goto error;
  }
  if(rc==SSH_OK) {
    session->dh_handshake_state = DH_STATE_NEWKEYS_SENT;
    return SSH_PACKET_USED;
  }
error:
  session->session_state=SSH_SESSION_STATE_ERROR;
  return SSH_PACKET_USED;
}

=======
>>>>>>> 79900e52
SSH_PACKET_CALLBACK(ssh_packet_newkeys){
  ssh_string sig_blob = NULL;
  ssh_signature sig = NULL;
  int rc;
  (void)packet;
  (void)user;
  (void)type;
  SSH_LOG(SSH_LOG_PROTOCOL, "Received SSH_MSG_NEWKEYS");

  if (session->session_state != SSH_SESSION_STATE_DH ||
      session->dh_handshake_state != DH_STATE_NEWKEYS_SENT) {
      ssh_set_error(session,
                    SSH_FATAL,
                    "ssh_packet_newkeys called in wrong state : %d:%d",
                    session->session_state,session->dh_handshake_state);
      goto error;
  }

  if(session->server){
    /* server things are done in server.c */
    session->dh_handshake_state=DH_STATE_FINISHED;
  } else {
    ssh_key server_key;

    /* client */

    /* Verify the host's signature. FIXME do it sooner */
    sig_blob = session->next_crypto->dh_server_signature;
    session->next_crypto->dh_server_signature = NULL;

    /* get the server public key */
    server_key = ssh_dh_get_next_server_publickey(session);
    if (server_key == NULL) {
        goto error;
<<<<<<< HEAD
    }

    rc = ssh_pki_import_signature_blob(sig_blob, server_key, &sig);
    if (rc != SSH_OK) {
        goto error;
    }

=======
    }

    rc = ssh_pki_import_signature_blob(sig_blob, server_key, &sig);
    if (rc != SSH_OK) {
        goto error;
    }

>>>>>>> 79900e52
    /* Check if signature from server matches user preferences */
    if (session->opts.wanted_methods[SSH_HOSTKEYS]) {
        if (!ssh_match_group(session->opts.wanted_methods[SSH_HOSTKEYS],
                             sig->type_c)) {
            ssh_set_error(session,
                          SSH_FATAL,
                          "Public key from server (%s) doesn't match user "
                          "preference (%s)",
                          sig->type_c,
                          session->opts.wanted_methods[SSH_HOSTKEYS]);
            goto error;
        }
    }

    rc = ssh_pki_signature_verify(session,
                                  sig,
                                  server_key,
                                  session->next_crypto->secret_hash,
                                  session->next_crypto->digest_len);
    ssh_string_burn(sig_blob);
    ssh_string_free(sig_blob);
    ssh_signature_free(sig);
    sig_blob = NULL;
    if (rc == SSH_ERROR) {
      goto error;
    }
    SSH_LOG(SSH_LOG_PROTOCOL,"Signature verified and valid");

    /* When receiving this packet, we switch on the incomming crypto. */
    rc = ssh_packet_set_newkeys(session, SSH_DIRECTION_IN);
    if (rc != SSH_OK) {
        goto error;
    }
  }
  session->dh_handshake_state = DH_STATE_FINISHED;
  session->ssh_connection_callback(session);
  return SSH_PACKET_USED;
error:
  session->session_state = SSH_SESSION_STATE_ERROR;
  return SSH_PACKET_USED;
}

/**
 * @internal
 * @brief handles a SSH_SERVICE_ACCEPT packet
 *
 */
SSH_PACKET_CALLBACK(ssh_packet_service_accept){
	(void)packet;
	(void)type;
	(void)user;

    session->auth.service_state = SSH_AUTH_SERVICE_ACCEPTED;
	SSH_LOG(SSH_LOG_PACKET,
	      "Received SSH_MSG_SERVICE_ACCEPT");

	return SSH_PACKET_USED;
}

/**
 * @internal
 * @brief handles a SSH2_MSG_EXT_INFO packet defined in RFC 8308
 *
 */
SSH_PACKET_CALLBACK(ssh_packet_ext_info)
{
    int rc;
    uint32_t nr_extensions = 0;
    uint32_t i;
    (void)type;
    (void)user;

    SSH_LOG(SSH_LOG_PACKET, "Received SSH_MSG_EXT_INFO");

    rc = ssh_buffer_get_u32(packet, &nr_extensions);
    if (rc == 0) {
        SSH_LOG(SSH_LOG_PACKET, "Failed to read number of extensions");
        return SSH_PACKET_USED;
    }

    nr_extensions = ntohl(nr_extensions);
    if (nr_extensions > 128) {
        SSH_LOG(SSH_LOG_PACKET, "Invalid number of extensions");
        return SSH_PACKET_USED;
    }

    SSH_LOG(SSH_LOG_PACKET, "Follows %u extensions", nr_extensions);

    for (i = 0; i < nr_extensions; i++) {
        char *name = NULL;
        char *value = NULL;
        int cmp;

        rc = ssh_buffer_unpack(packet, "ss", &name, &value);
        if (rc != SSH_OK) {
            SSH_LOG(SSH_LOG_PACKET, "Error reading extension name-value pair");
            return SSH_PACKET_USED;
        }

        cmp = strcmp(name, "server-sig-algs");
        if (cmp == 0) {
            /* TODO check for NULL bytes */
            SSH_LOG(SSH_LOG_PACKET, "Extension: %s=<%s>", name, value);
            if (ssh_match_group(value, "rsa-sha2-512")) {
                session->extensions |= SSH_EXT_SIG_RSA_SHA512;
            }
            if (ssh_match_group(value, "rsa-sha2-256")) {
                session->extensions |= SSH_EXT_SIG_RSA_SHA256;
            }
        }
        free(name);
        free(value);
    }

    return SSH_PACKET_USED;
}<|MERGE_RESOLUTION|>--- conflicted
+++ resolved
@@ -92,53 +92,6 @@
 	return SSH_PACKET_USED;
 }
 
-<<<<<<< HEAD
-SSH_PACKET_CALLBACK(ssh_packet_dh_reply){
-  int rc;
-  (void)type;
-  (void)user;
-  SSH_LOG(SSH_LOG_PROTOCOL,"Received SSH_KEXDH_REPLY");
-  if (session->session_state != SSH_SESSION_STATE_DH ||
-		session->dh_handshake_state != DH_STATE_INIT_SENT){
-	ssh_set_error(session,SSH_FATAL,"ssh_packet_dh_reply called in wrong state : %d:%d",
-			session->session_state,session->dh_handshake_state);
-	goto error;
-  }
-  switch(session->next_crypto->kex_type){
-    case SSH_KEX_DH_GROUP1_SHA1:
-    case SSH_KEX_DH_GROUP14_SHA1:
-    case SSH_KEX_DH_GROUP16_SHA512:
-    case SSH_KEX_DH_GROUP18_SHA512:
-      rc=ssh_client_dh_reply(session, packet);
-      break;
-#ifdef HAVE_ECDH
-    case SSH_KEX_ECDH_SHA2_NISTP256:
-    case SSH_KEX_ECDH_SHA2_NISTP384:
-    case SSH_KEX_ECDH_SHA2_NISTP521:
-      rc = ssh_client_ecdh_reply(session, packet);
-      break;
-#endif
-#ifdef HAVE_CURVE25519
-    case SSH_KEX_CURVE25519_SHA256:
-    case SSH_KEX_CURVE25519_SHA256_LIBSSH_ORG:
-      rc = ssh_client_curve25519_reply(session, packet);
-      break;
-#endif
-    default:
-      ssh_set_error(session,SSH_FATAL,"Wrong kex type in ssh_packet_dh_reply");
-      goto error;
-  }
-  if(rc==SSH_OK) {
-    session->dh_handshake_state = DH_STATE_NEWKEYS_SENT;
-    return SSH_PACKET_USED;
-  }
-error:
-  session->session_state=SSH_SESSION_STATE_ERROR;
-  return SSH_PACKET_USED;
-}
-
-=======
->>>>>>> 79900e52
 SSH_PACKET_CALLBACK(ssh_packet_newkeys){
   ssh_string sig_blob = NULL;
   ssh_signature sig = NULL;
@@ -173,7 +126,6 @@
     server_key = ssh_dh_get_next_server_publickey(session);
     if (server_key == NULL) {
         goto error;
-<<<<<<< HEAD
     }
 
     rc = ssh_pki_import_signature_blob(sig_blob, server_key, &sig);
@@ -181,15 +133,6 @@
         goto error;
     }
 
-=======
-    }
-
-    rc = ssh_pki_import_signature_blob(sig_blob, server_key, &sig);
-    if (rc != SSH_OK) {
-        goto error;
-    }
-
->>>>>>> 79900e52
     /* Check if signature from server matches user preferences */
     if (session->opts.wanted_methods[SSH_HOSTKEYS]) {
         if (!ssh_match_group(session->opts.wanted_methods[SSH_HOSTKEYS],
