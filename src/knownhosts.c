--- conflicted
+++ resolved
@@ -43,13 +43,10 @@
 #include "libssh/dh.h"
 #include "libssh/knownhosts.h"
 #include "libssh/token.h"
-<<<<<<< HEAD
-=======
 
 #ifndef MAX_LINE_SIZE
 #define MAX_LINE_SIZE 8192
 #endif
->>>>>>> 7f6b3fab
 
 /**
  * @addtogroup libssh_session
@@ -1006,12 +1003,8 @@
         if (errno == ENOENT) {
             dir = ssh_dirname(session->opts.knownhosts);
             if (dir == NULL) {
-<<<<<<< HEAD
-                ssh_set_error(session, SSH_FATAL, "%s", strerror(errno));
-=======
                 ssh_set_error(session, SSH_FATAL, "%s",
                               ssh_strerror(errno, err_msg, SSH_ERRNO_MSG_MAX));
->>>>>>> 7f6b3fab
                 return SSH_ERROR;
             }
 
@@ -1019,12 +1012,8 @@
             if (rc < 0) {
                 ssh_set_error(session, SSH_FATAL,
                               "Cannot create %s directory: %s",
-<<<<<<< HEAD
-                              dir, strerror(errno));
-=======
                               dir,
                               ssh_strerror(errno, err_msg, SSH_ERRNO_MSG_MAX));
->>>>>>> 7f6b3fab
                 SAFE_FREE(dir);
                 return SSH_ERROR;
             }
@@ -1036,12 +1025,8 @@
                 ssh_set_error(session, SSH_FATAL,
                               "Couldn't open known_hosts file %s"
                               " for appending: %s",
-<<<<<<< HEAD
-                              session->opts.knownhosts, strerror(errno));
-=======
                               session->opts.knownhosts,
                               ssh_strerror(errno, err_msg, SSH_ERRNO_MSG_MAX));
->>>>>>> 7f6b3fab
                 return SSH_ERROR;
             }
         } else {
