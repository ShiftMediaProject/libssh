--- conflicted
+++ resolved
@@ -482,16 +482,6 @@
         return "ssh-ed25519";
     case SSH_KEYTYPE_SK_ED25519:
         return "sk-ssh-ed25519@openssh.com";
-<<<<<<< HEAD
-#ifdef HAVE_DSA
-    case SSH_KEYTYPE_DSS:
-        return "ssh-dss";
-#else
-        SSH_LOG(SSH_LOG_WARN, "DSS keys are not supported by this build");
-        break;
-#endif
-=======
->>>>>>> 894e07ae
 #ifdef HAVE_ECC
     case SSH_KEYTYPE_ECDSA_P256:
         return "ecdsa-sha2-nistp256";
@@ -510,11 +500,7 @@
 #endif
     case SSH_KEYTYPE_UNKNOWN:
     default:
-<<<<<<< HEAD
-        SSH_LOG(SSH_LOG_WARN,
-=======
         SSH_LOG(SSH_LOG_TRACE,
->>>>>>> 894e07ae
                 "The given type %d is not a base private key type "
                 "or is unsupported",
                 type);
