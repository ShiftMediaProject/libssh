/*
 * pki_crypto.c - PKI infrastructure using OpenSSL
 *
 * This file is part of the SSH Library
 *
 * Copyright (c) 2003-2009 by Aris Adamantiadis
 * Copyright (c) 2009-2013 by Andreas Schneider <asn@cryptomilk.org>
 *
 * The SSH Library is free software; you can redistribute it and/or modify
 * it under the terms of the GNU Lesser General Public License as published by
 * the Free Software Foundation; either version 2.1 of the License, or (at your
 * option) any later version.
 *
 * The SSH Library is distributed in the hope that it will be useful, but
 * WITHOUT ANY WARRANTY; without even the implied warranty of MERCHANTABILITY
 * or FITNESS FOR A PARTICULAR PURPOSE.  See the GNU Lesser General Public
 * License for more details.
 *
 * You should have received a copy of the GNU Lesser General Public License
 * along with the SSH Library; see the file COPYING.  If not, write to
 * the Free Software Foundation, Inc., 59 Temple Place - Suite 330, Boston,
 * MA 02111-1307, USA.
 */

#ifndef _PKI_CRYPTO_H
#define _PKI_CRYPTO_H

#include "libssh/priv.h"

#include <openssl/pem.h>
#include <openssl/dsa.h>
#include <openssl/err.h>
#include <openssl/rsa.h>

#ifdef HAVE_OPENSSL_EC_H
#include <openssl/ec.h>
#endif
#ifdef HAVE_OPENSSL_ECDSA_H
#include <openssl/ecdsa.h>
#endif

#include "libssh/libssh.h"
#include "libssh/buffer.h"
#include "libssh/session.h"
#include "libssh/pki.h"
#include "libssh/pki_priv.h"
#include "libssh/bignum.h"

struct pem_get_password_struct {
    ssh_auth_callback fn;
    void *data;
};

static int pem_get_password(char *buf, int size, int rwflag, void *userdata) {
    struct pem_get_password_struct *pgp = userdata;

    (void) rwflag; /* unused */

    if (buf == NULL) {
        return 0;
    }

    memset(buf, '\0', size);
    if (pgp) {
        int rc;

        rc = pgp->fn("Passphrase for private key:",
                     buf, size, 0, 0,
                     pgp->data);
        if (rc == 0) {
            return strlen(buf);
        }
    }

    return 0;
}

#ifdef HAVE_OPENSSL_ECC
static int pki_key_ecdsa_to_nid(EC_KEY *k)
{
    const EC_GROUP *g = EC_KEY_get0_group(k);
    int nid;

    nid = EC_GROUP_get_curve_name(g);
    if (nid) {
        return nid;
    }

    return -1;
}

const char *pki_key_ecdsa_nid_to_name(int nid)
{
    switch (nid) {
        case NID_X9_62_prime256v1:
            return "ecdsa-sha2-nistp256";
        case NID_secp384r1:
            return "ecdsa-sha2-nistp384";
        case NID_secp521r1:
            return "ecdsa-sha2-nistp521";
        default:
            break;
    }

    return "unknown";
}

static const char *pki_key_ecdsa_nid_to_char(int nid)
{
    switch (nid) {
        case NID_X9_62_prime256v1:
            return "nistp256";
        case NID_secp384r1:
            return "nistp384";
        case NID_secp521r1:
            return "nistp521";
        default:
            break;
    }

    return "unknown";
}

int pki_key_ecdsa_nid_from_name(const char *name)
{
    if (strcmp(name, "nistp256") == 0) {
        return NID_X9_62_prime256v1;
    } else if (strcmp(name, "nistp384") == 0) {
        return NID_secp384r1;
    } else if (strcmp(name, "nistp521") == 0) {
        return NID_secp521r1;
    }

    return -1;
}

static ssh_string make_ecpoint_string(const EC_GROUP *g,
                                      const EC_POINT *p)
{
    ssh_string s;
    size_t len;

    len = EC_POINT_point2oct(g,
                             p,
                             POINT_CONVERSION_UNCOMPRESSED,
                             NULL,
                             0,
                             NULL);
    if (len == 0) {
        return NULL;
    }

    s = ssh_string_new(len);
    if (s == NULL) {
        return NULL;
    }

    len = EC_POINT_point2oct(g,
                             p,
                             POINT_CONVERSION_UNCOMPRESSED,
                             ssh_string_data(s),
                             ssh_string_len(s),
                             NULL);
    if (len != ssh_string_len(s)) {
        ssh_string_free(s);
        return NULL;
    }

    return s;
}

int pki_pubkey_build_ecdsa(ssh_key key, int nid, ssh_string e)
{
    EC_POINT *p;
    const EC_GROUP *g;
    int ok;

    key->ecdsa_nid = nid;
    key->type_c = pki_key_ecdsa_nid_to_name(nid);

    key->ecdsa = EC_KEY_new_by_curve_name(key->ecdsa_nid);
    if (key->ecdsa == NULL) {
        return -1;
    }

    g = EC_KEY_get0_group(key->ecdsa);

    p = EC_POINT_new(g);
    if (p == NULL) {
        return -1;
    }

    ok = EC_POINT_oct2point(g,
                            p,
                            ssh_string_data(e),
                            ssh_string_len(e),
                            NULL);
    if (!ok) {
        EC_POINT_free(p);
        return -1;
    }

    /* EC_KEY_set_public_key duplicates p */
    ok = EC_KEY_set_public_key(key->ecdsa, p);
    EC_POINT_free(p);
    if (!ok) {
        return -1;
    }

    return 0;
}
#endif

ssh_key pki_key_dup(const ssh_key key, int demote)
{
    ssh_key new;
    int rc;

    new = ssh_key_new();
    if (new == NULL) {
        return NULL;
    }

    new->type = key->type;
    new->type_c = key->type_c;
    if (demote) {
        new->flags = SSH_KEY_FLAG_PUBLIC;
    } else {
        new->flags = key->flags;
    }

    switch (key->type) {
    case SSH_KEYTYPE_DSS:
        new->dsa = DSA_new();
        if (new->dsa == NULL) {
            goto fail;
        }

        /*
         * p        = public prime number
         * q        = public 160-bit subprime, q | p-1
         * g        = public generator of subgroup
         * pub_key  = public key y = g^x
         * priv_key = private key x
         */
        new->dsa->p = BN_dup(key->dsa->p);
        if (new->dsa->p == NULL) {
            goto fail;
        }

        new->dsa->q = BN_dup(key->dsa->q);
        if (new->dsa->q == NULL) {
            goto fail;
        }

        new->dsa->g = BN_dup(key->dsa->g);
        if (new->dsa->g == NULL) {
            goto fail;
        }

        new->dsa->pub_key = BN_dup(key->dsa->pub_key);
        if (new->dsa->pub_key == NULL) {
            goto fail;
        }

        if (!demote && (key->flags & SSH_KEY_FLAG_PRIVATE)) {
            new->dsa->priv_key = BN_dup(key->dsa->priv_key);
            if (new->dsa->priv_key == NULL) {
                goto fail;
            }
        }

        break;
    case SSH_KEYTYPE_RSA:
    case SSH_KEYTYPE_RSA1:
        new->rsa = RSA_new();
        if (new->rsa == NULL) {
            goto fail;
        }

        /*
         * n    = public modulus
         * e    = public exponent
         * d    = private exponent
         * p    = secret prime factor
         * q    = secret prime factor
         * dmp1 = d mod (p-1)
         * dmq1 = d mod (q-1)
         * iqmp = q^-1 mod p
         */
        new->rsa->n = BN_dup(key->rsa->n);
        if (new->rsa->n == NULL) {
            goto fail;
        }

        new->rsa->e = BN_dup(key->rsa->e);
        if (new->rsa->e == NULL) {
            goto fail;
        }

        if (!demote && (key->flags & SSH_KEY_FLAG_PRIVATE)) {
            new->rsa->d = BN_dup(key->rsa->d);
            if (new->rsa->d == NULL) {
                goto fail;
            }

            /* p, q, dmp1, dmq1 and iqmp may be NULL in private keys, but the
             * RSA operations are much faster when these values are available.
             */
            if (key->rsa->p != NULL) {
                new->rsa->p = BN_dup(key->rsa->p);
                if (new->rsa->p == NULL) {
                    goto fail;
                }
            }

            if (key->rsa->q != NULL) {
                new->rsa->q = BN_dup(key->rsa->q);
                if (new->rsa->q == NULL) {
                    goto fail;
                }
            }

            if (key->rsa->dmp1 != NULL) {
                new->rsa->dmp1 = BN_dup(key->rsa->dmp1);
                if (new->rsa->dmp1 == NULL) {
                    goto fail;
                }
            }

            if (key->rsa->dmq1 != NULL) {
                new->rsa->dmq1 = BN_dup(key->rsa->dmq1);
                if (new->rsa->dmq1 == NULL) {
                    goto fail;
                }
            }

            if (key->rsa->iqmp != NULL) {
                new->rsa->iqmp = BN_dup(key->rsa->iqmp);
                if (new->rsa->iqmp == NULL) {
                    goto fail;
                }
            }
        }

        break;
    case SSH_KEYTYPE_ECDSA:
#ifdef HAVE_OPENSSL_ECC
        new->ecdsa_nid = key->ecdsa_nid;

        /* privkey -> pubkey */
        if (demote && ssh_key_is_private(key)) {
            const EC_POINT *p;
            int ok;

            new->ecdsa = EC_KEY_new_by_curve_name(key->ecdsa_nid);
            if (new->ecdsa == NULL) {
                goto fail;
            }

            p = EC_KEY_get0_public_key(key->ecdsa);
            if (p == NULL) {
                goto fail;
            }

            ok = EC_KEY_set_public_key(new->ecdsa, p);
            if (!ok) {
                goto fail;
            }
        } else {
            new->ecdsa = EC_KEY_dup(key->ecdsa);
        }
        break;
#endif
    case SSH_KEYTYPE_ED25519:
        rc = pki_ed25519_key_dup(new, key);
        if (rc != SSH_OK) {
            goto fail;
        }
        break;
    case SSH_KEYTYPE_UNKNOWN:
    default:
        ssh_key_free(new);
        return NULL;
    }

    return new;
fail:
    ssh_key_free(new);
    return NULL;
}

int pki_key_generate_rsa(ssh_key key, int parameter){
	BIGNUM *e;
	int rc;

	e = BN_new();
	key->rsa = RSA_new();

	BN_set_word(e, 65537);
	rc = RSA_generate_key_ex(key->rsa, parameter, e, NULL);

	BN_free(e);

	if (rc == -1 || key->rsa == NULL)
		return SSH_ERROR;
	return SSH_OK;
}

int pki_key_generate_dss(ssh_key key, int parameter){
    int rc;
    key->dsa = DSA_generate_parameters(parameter, NULL, 0, NULL, NULL,
            NULL, NULL);
    if(key->dsa == NULL){
        return SSH_ERROR;
    }
    rc = DSA_generate_key(key->dsa);
    if (rc != 1){
        DSA_free(key->dsa);
        key->dsa=NULL;
        return SSH_ERROR;
    }
    return SSH_OK;
}

#ifdef HAVE_OPENSSL_ECC
int pki_key_generate_ecdsa(ssh_key key, int parameter) {
    int nid;
    int ok;

    switch (parameter) {
        case 384:
            nid = NID_secp384r1;
            break;
        case 512:
            nid = NID_secp521r1;
            break;
        case 256:
        default:
            nid = NID_X9_62_prime256v1;
    }

    key->ecdsa_nid = nid;
    key->type = SSH_KEYTYPE_ECDSA;
    key->type_c = pki_key_ecdsa_nid_to_name(nid);

    key->ecdsa = EC_KEY_new_by_curve_name(nid);
    if (key->ecdsa == NULL) {
        return SSH_ERROR;
    }

    ok = EC_KEY_generate_key(key->ecdsa);
    if (!ok) {
        EC_KEY_free(key->ecdsa);
        return SSH_ERROR;
    }

    EC_KEY_set_asn1_flag(key->ecdsa, OPENSSL_EC_NAMED_CURVE);

    return SSH_OK;
}
#endif

int pki_key_compare(const ssh_key k1,
                    const ssh_key k2,
                    enum ssh_keycmp_e what)
{
    switch (k1->type) {
        case SSH_KEYTYPE_DSS:
            if (DSA_size(k1->dsa) != DSA_size(k2->dsa)) {
                return 1;
            }
            if (bignum_cmp(k1->dsa->p, k2->dsa->p) != 0) {
                return 1;
            }
            if (bignum_cmp(k1->dsa->q, k2->dsa->q) != 0) {
                return 1;
            }
            if (bignum_cmp(k1->dsa->g, k2->dsa->g) != 0) {
                return 1;
            }
            if (bignum_cmp(k1->dsa->pub_key, k2->dsa->pub_key) != 0) {
                return 1;
            }

            if (what == SSH_KEY_CMP_PRIVATE) {
                if (bignum_cmp(k1->dsa->priv_key, k2->dsa->priv_key) != 0) {
                    return 1;
                }
            }
            break;
        case SSH_KEYTYPE_RSA:
        case SSH_KEYTYPE_RSA1:
            if (RSA_size(k1->rsa) != RSA_size(k2->rsa)) {
                return 1;
            }
            if (bignum_cmp(k1->rsa->e, k2->rsa->e) != 0) {
                return 1;
            }
            if (bignum_cmp(k1->rsa->n, k2->rsa->n) != 0) {
                return 1;
            }

            if (what == SSH_KEY_CMP_PRIVATE) {
                if (bignum_cmp(k1->rsa->p, k2->rsa->p) != 0) {
                    return 1;
                }

                if (bignum_cmp(k1->rsa->q, k2->rsa->q) != 0) {
                    return 1;
                }
            }
            break;
        case SSH_KEYTYPE_ECDSA:
#ifdef HAVE_OPENSSL_ECC
            {
                const EC_POINT *p1 = EC_KEY_get0_public_key(k1->ecdsa);
                const EC_POINT *p2 = EC_KEY_get0_public_key(k2->ecdsa);
                const EC_GROUP *g1 = EC_KEY_get0_group(k1->ecdsa);
                const EC_GROUP *g2 = EC_KEY_get0_group(k2->ecdsa);

                if (p1 == NULL || p2 == NULL) {
                    return 1;
                }

                if (EC_GROUP_cmp(g1, g2, NULL) != 0) {
                    return 1;
                }

                if (EC_POINT_cmp(g1, p1, p2, NULL) != 0) {
                    return 1;
                }

                if (what == SSH_KEY_CMP_PRIVATE) {
                    if (bignum_cmp(EC_KEY_get0_private_key(k1->ecdsa),
                                   EC_KEY_get0_private_key(k2->ecdsa))) {
                        return 1;
                    }
                }

                break;
            }
#endif
        case SSH_KEYTYPE_ED25519:
            /* ed25519 keys handled globaly */
        case SSH_KEYTYPE_UNKNOWN:
        default:
            return 1;
    }

    return 0;
}

ssh_string pki_private_key_to_pem(const ssh_key key,
                                  const char *passphrase,
                                  ssh_auth_callback auth_fn,
                                  void *auth_data)
{
    ssh_string blob;
    BUF_MEM *buf;
    BIO *mem;
    int rc;

    /* needed for openssl initialization */
    if (ssh_init() < 0) {
        return NULL;
    }

    mem = BIO_new(BIO_s_mem());
    if (mem == NULL) {
        return NULL;
    }

    switch (key->type) {
        case SSH_KEYTYPE_DSS:
            if (passphrase == NULL) {
                struct pem_get_password_struct pgp = { auth_fn, auth_data };

                rc = PEM_write_bio_DSAPrivateKey(mem,
                                                 key->dsa,
                                                 NULL, /* cipher */
                                                 NULL, /* kstr */
                                                 0, /* klen */
                                                 pem_get_password,
                                                 &pgp);
            } else {
                rc = PEM_write_bio_DSAPrivateKey(mem,
                                                 key->dsa,
                                                 NULL, /* cipher */
                                                 NULL, /* kstr */
                                                 0, /* klen */
                                                 NULL, /* auth_fn */
                                                 (void*) passphrase);
            }
            if (rc != 1) {
                goto err;
            }
            break;
        case SSH_KEYTYPE_RSA:
        case SSH_KEYTYPE_RSA1:
            if (passphrase == NULL) {
                struct pem_get_password_struct pgp = { auth_fn, auth_data };

                rc = PEM_write_bio_RSAPrivateKey(mem,
                                                 key->rsa,
                                                 NULL, /* cipher */
                                                 NULL, /* kstr */
                                                 0, /* klen */
                                                 pem_get_password,
                                                 &pgp);
            } else {
                rc = PEM_write_bio_RSAPrivateKey(mem,
                                                 key->rsa,
                                                 NULL, /* cipher */
                                                 NULL, /* kstr */
                                                 0, /* klen */
                                                 NULL, /* auth_fn */
                                                 (void*) passphrase);
            }
            if (rc != 1) {
                goto err;
            }
            break;
        case SSH_KEYTYPE_ECDSA:
#ifdef HAVE_ECC
            if (passphrase == NULL) {
                struct pem_get_password_struct pgp = { auth_fn, auth_data };

                rc = PEM_write_bio_ECPrivateKey(mem,
                                                key->ecdsa,
                                                NULL, /* cipher */
                                                NULL, /* kstr */
                                                0, /* klen */
                                                pem_get_password,
                                                &pgp);
            } else {
                rc = PEM_write_bio_ECPrivateKey(mem,
                                                key->ecdsa,
                                                NULL, /* cipher */
                                                NULL, /* kstr */
                                                0, /* klen */
                                                NULL, /* auth_fn */
                                                (void*) passphrase);
            }
            if (rc != 1) {
                goto err;
            }
            break;
#endif
<<<<<<< HEAD
=======
        case SSH_KEYTYPE_ED25519:
            BIO_free(mem);
            ssh_pki_log("PEM output not supported for key type ssh-ed25519");
            return NULL;
>>>>>>> 2721cbc8
        case SSH_KEYTYPE_UNKNOWN:
            BIO_free(mem);
            ssh_pki_log("Unkown or invalid private key type %d", key->type);
            return NULL;
    }

    BIO_get_mem_ptr(mem, &buf);

    blob = ssh_string_new(buf->length);
    if (blob == NULL) {
        goto err;
    }

    ssh_string_fill(blob, buf->data, buf->length);
    BIO_free(mem);

    return blob;
err:
    BIO_free(mem);
    return NULL;
}

ssh_key pki_private_key_from_base64(const char *b64_key,
                                    const char *passphrase,
                                    ssh_auth_callback auth_fn,
                                    void *auth_data) {
    BIO *mem = NULL;
    DSA *dsa = NULL;
    RSA *rsa = NULL;
    ed25519_privkey *ed25519 = NULL;
    ssh_key key;
    enum ssh_keytypes_e type;
#ifdef HAVE_OPENSSL_ECC
    EC_KEY *ecdsa = NULL;
#else
    void *ecdsa = NULL;
#endif

    /* needed for openssl initialization */
    if (ssh_init() < 0) {
        return NULL;
    }

    type = pki_privatekey_type_from_string(b64_key);
    if (type == SSH_KEYTYPE_UNKNOWN) {
        ssh_pki_log("Unknown or invalid private key.");
        return NULL;
    }

    mem = BIO_new_mem_buf((void*)b64_key, -1);

    switch (type) {
        case SSH_KEYTYPE_DSS:
            if (passphrase == NULL) {
                if (auth_fn) {
                    struct pem_get_password_struct pgp = { auth_fn, auth_data };

                    dsa = PEM_read_bio_DSAPrivateKey(mem, NULL, pem_get_password, &pgp);
                } else {
                    /* openssl uses its own callback to get the passphrase here */
                    dsa = PEM_read_bio_DSAPrivateKey(mem, NULL, NULL, NULL);
                }
            } else {
                dsa = PEM_read_bio_DSAPrivateKey(mem, NULL, NULL, (void *) passphrase);
            }

            BIO_free(mem);

            if (dsa == NULL) {
                ssh_pki_log("Parsing private key: %s",
                            ERR_error_string(ERR_get_error(), NULL));
                return NULL;
            }

            break;
        case SSH_KEYTYPE_RSA:
        case SSH_KEYTYPE_RSA1:
            if (passphrase == NULL) {
                if (auth_fn) {
                    struct pem_get_password_struct pgp = { auth_fn, auth_data };

                    rsa = PEM_read_bio_RSAPrivateKey(mem, NULL, pem_get_password, &pgp);
                } else {
                    /* openssl uses its own callback to get the passphrase here */
                    rsa = PEM_read_bio_RSAPrivateKey(mem, NULL, NULL, NULL);
                }
            } else {
                rsa = PEM_read_bio_RSAPrivateKey(mem, NULL, NULL, (void *) passphrase);
            }

            BIO_free(mem);

            if (rsa == NULL) {
                ssh_pki_log("Parsing private key: %s",
                            ERR_error_string(ERR_get_error(),NULL));
                return NULL;
            }

            break;
        case SSH_KEYTYPE_ECDSA:
#ifdef HAVE_OPENSSL_ECC
            if (passphrase == NULL) {
                if (auth_fn) {
                    struct pem_get_password_struct pgp = { auth_fn, auth_data };

                    ecdsa = PEM_read_bio_ECPrivateKey(mem, NULL, pem_get_password, &pgp);
                } else {
                    /* openssl uses its own callback to get the passphrase here */
                    ecdsa = PEM_read_bio_ECPrivateKey(mem, NULL, NULL, NULL);
                }
            } else {
                ecdsa = PEM_read_bio_ECPrivateKey(mem, NULL, NULL, (void *) passphrase);
            }

            BIO_free(mem);

            if (ecdsa == NULL) {
                ssh_pki_log("Parsing private key: %s",
                            ERR_error_string(ERR_get_error(), NULL));
                return NULL;
            }

            break;
#endif
        case SSH_KEYTYPE_ED25519:
            /* Cannot open ed25519 keys with libcrypto */
        case SSH_KEYTYPE_UNKNOWN:
            BIO_free(mem);
            ssh_pki_log("Unkown or invalid private key type %d", type);
            return NULL;
    }

    key = ssh_key_new();
    if (key == NULL) {
        goto fail;
    }

    key->type = type;
    key->type_c = ssh_key_type_to_char(type);
    key->flags = SSH_KEY_FLAG_PRIVATE | SSH_KEY_FLAG_PUBLIC;
    key->dsa = dsa;
    key->rsa = rsa;
    key->ecdsa = ecdsa;
    key->ed25519_privkey = ed25519;
#ifdef HAVE_OPENSSL_ECC
    if (key->type == SSH_KEYTYPE_ECDSA) {
        key->ecdsa_nid = pki_key_ecdsa_to_nid(key->ecdsa);
        key->type_c = pki_key_ecdsa_nid_to_name(key->ecdsa_nid);
    }
#endif

    return key;
fail:
    ssh_key_free(key);
    DSA_free(dsa);
    RSA_free(rsa);
#ifdef HAVE_OPENSSL_ECC
    EC_KEY_free(ecdsa);
#endif

    return NULL;
}

int pki_pubkey_build_dss(ssh_key key,
                         ssh_string p,
                         ssh_string q,
                         ssh_string g,
                         ssh_string pubkey) {
    key->dsa = DSA_new();
    if (key->dsa == NULL) {
        return SSH_ERROR;
    }

    key->dsa->p = make_string_bn(p);
    key->dsa->q = make_string_bn(q);
    key->dsa->g = make_string_bn(g);
    key->dsa->pub_key = make_string_bn(pubkey);
    if (key->dsa->p == NULL ||
        key->dsa->q == NULL ||
        key->dsa->g == NULL ||
        key->dsa->pub_key == NULL) {
        DSA_free(key->dsa);
        return SSH_ERROR;
    }

    return SSH_OK;
}

int pki_pubkey_build_rsa(ssh_key key,
                         ssh_string e,
                         ssh_string n) {
    key->rsa = RSA_new();
    if (key->rsa == NULL) {
        return SSH_ERROR;
    }

    key->rsa->e = make_string_bn(e);
    key->rsa->n = make_string_bn(n);
    if (key->rsa->e == NULL ||
        key->rsa->n == NULL) {
        RSA_free(key->rsa);
        return SSH_ERROR;
    }

    return SSH_OK;
}

ssh_string pki_publickey_to_blob(const ssh_key key)
{
    ssh_buffer buffer;
    ssh_string type_s;
    ssh_string str = NULL;
    ssh_string e = NULL;
    ssh_string n = NULL;
    ssh_string p = NULL;
    ssh_string g = NULL;
    ssh_string q = NULL;
    int rc;

    buffer = ssh_buffer_new();
    if (buffer == NULL) {
        return NULL;
    }

    type_s = ssh_string_from_char(key->type_c);
    if (type_s == NULL) {
        ssh_buffer_free(buffer);
        return NULL;
    }

    rc = buffer_add_ssh_string(buffer, type_s);
    ssh_string_free(type_s);
    if (rc < 0) {
        ssh_buffer_free(buffer);
        return NULL;
    }

    switch (key->type) {
        case SSH_KEYTYPE_DSS:
            p = make_bignum_string(key->dsa->p);
            if (p == NULL) {
                goto fail;
            }

            q = make_bignum_string(key->dsa->q);
            if (q == NULL) {
                goto fail;
            }

            g = make_bignum_string(key->dsa->g);
            if (g == NULL) {
                goto fail;
            }

            n = make_bignum_string(key->dsa->pub_key);
            if (n == NULL) {
                goto fail;
            }

            if (buffer_add_ssh_string(buffer, p) < 0) {
                goto fail;
            }
            if (buffer_add_ssh_string(buffer, q) < 0) {
                goto fail;
            }
            if (buffer_add_ssh_string(buffer, g) < 0) {
                goto fail;
            }
            if (buffer_add_ssh_string(buffer, n) < 0) {
                goto fail;
            }

            ssh_string_burn(p);
            ssh_string_free(p);
            p = NULL;
            ssh_string_burn(g);
            ssh_string_free(g);
            g = NULL;
            ssh_string_burn(q);
            ssh_string_free(q);
            q = NULL;
            ssh_string_burn(n);
            ssh_string_free(n);
            n = NULL;

            break;
        case SSH_KEYTYPE_RSA:
        case SSH_KEYTYPE_RSA1:
            e = make_bignum_string(key->rsa->e);
            if (e == NULL) {
                goto fail;
            }

            n = make_bignum_string(key->rsa->n);
            if (n == NULL) {
                goto fail;
            }

            if (buffer_add_ssh_string(buffer, e) < 0) {
                goto fail;
            }
            if (buffer_add_ssh_string(buffer, n) < 0) {
                goto fail;
            }

            ssh_string_burn(e);
            ssh_string_free(e);
            e = NULL;
            ssh_string_burn(n);
            ssh_string_free(n);
            n = NULL;

            break;
        case SSH_KEYTYPE_ECDSA:
#ifdef HAVE_OPENSSL_ECC
            rc = ssh_buffer_reinit(buffer);
            if (rc < 0) {
                ssh_buffer_free(buffer);
                return NULL;
            }

            type_s = ssh_string_from_char(pki_key_ecdsa_nid_to_name(key->ecdsa_nid));
            if (type_s == NULL) {
                ssh_buffer_free(buffer);
                return NULL;
            }

            rc = buffer_add_ssh_string(buffer, type_s);
            ssh_string_free(type_s);
            if (rc < 0) {
                ssh_buffer_free(buffer);
                return NULL;
            }

            type_s = ssh_string_from_char(pki_key_ecdsa_nid_to_char(key->ecdsa_nid));
            if (type_s == NULL) {
                ssh_buffer_free(buffer);
                return NULL;
            }

            rc = buffer_add_ssh_string(buffer, type_s);
            ssh_string_free(type_s);
            if (rc < 0) {
                ssh_buffer_free(buffer);
                return NULL;
            }

            e = make_ecpoint_string(EC_KEY_get0_group(key->ecdsa),
                                    EC_KEY_get0_public_key(key->ecdsa));
            if (e == NULL) {
                ssh_buffer_free(buffer);
                return NULL;
            }

            rc = buffer_add_ssh_string(buffer, e);
            if (rc < 0) {
                goto fail;
            }

            ssh_string_burn(e);
            ssh_string_free(e);
            e = NULL;

            break;
#endif
        case SSH_KEYTYPE_ED25519:
            rc = pki_ed25519_public_key_to_blob(buffer, key);
            if (rc == SSH_ERROR){
                goto fail;
            }
            break;
        case SSH_KEYTYPE_UNKNOWN:
        default:
            goto fail;
    }

    str = ssh_string_new(buffer_get_rest_len(buffer));
    if (str == NULL) {
        goto fail;
    }

    rc = ssh_string_fill(str, buffer_get_rest(buffer), buffer_get_rest_len(buffer));
    if (rc < 0) {
        goto fail;
    }
    ssh_buffer_free(buffer);

    return str;
fail:
    ssh_buffer_free(buffer);
    ssh_string_burn(str);
    ssh_string_free(str);
    ssh_string_burn(e);
    ssh_string_free(e);
    ssh_string_burn(p);
    ssh_string_free(p);
    ssh_string_burn(g);
    ssh_string_free(g);
    ssh_string_burn(q);
    ssh_string_free(q);
    ssh_string_burn(n);
    ssh_string_free(n);

    return NULL;
}

int pki_export_pubkey_rsa1(const ssh_key key,
                           const char *host,
                           char *rsa1,
                           size_t rsa1_len)
{
    char *e;
    char *n;
    int rsa_size = RSA_size(key->rsa);

    e = bignum_bn2dec(key->rsa->e);
    if (e == NULL) {
        return SSH_ERROR;
    }

    n = bignum_bn2dec(key->rsa->n);
    if (n == NULL) {
        OPENSSL_free(e);
        return SSH_ERROR;
    }

    snprintf(rsa1, rsa1_len,
             "%s %d %s %s\n",
             host, rsa_size << 3, e, n);
    OPENSSL_free(e);
    OPENSSL_free(n);

    return SSH_OK;
}

/**
 * @internal
 *
 * @brief Compute a digital signature.
 *
 * @param[in]  digest    The message digest.
 *
 * @param[in]  dlen      The length of the digest.
 *
 * @param[in]  privkey   The private rsa key to use for signing.
 *
 * @return               A newly allocated rsa sig blob or NULL on error.
 */
static ssh_string _RSA_do_sign(const unsigned char *digest,
                               int dlen,
                               RSA *privkey)
{
    ssh_string sig_blob;
    unsigned char *sig;
    unsigned int slen;
    int ok;

    sig = malloc(RSA_size(privkey));
    if (sig == NULL) {
        return NULL;
    }

    ok = RSA_sign(NID_sha1, digest, dlen, sig, &slen, privkey);
    if (!ok) {
        SAFE_FREE(sig);
        return NULL;
    }

    sig_blob = ssh_string_new(slen);
    if (sig_blob == NULL) {
        SAFE_FREE(sig);
        return NULL;
    }

    ssh_string_fill(sig_blob, sig, slen);
    memset(sig, 'd', slen);
    SAFE_FREE(sig);

    return sig_blob;
}

static ssh_string pki_dsa_signature_to_blob(const ssh_signature sig)
{
    char buffer[40] = { 0 };
    ssh_string sig_blob = NULL;

    ssh_string r;
    int r_len, r_offset_in, r_offset_out;

    ssh_string s;
    int s_len, s_offset_in, s_offset_out;

    r = make_bignum_string(sig->dsa_sig->r);
    if (r == NULL) {
        return NULL;
    }

    s = make_bignum_string(sig->dsa_sig->s);
    if (s == NULL) {
        ssh_string_free(r);
        return NULL;
    }

    r_len = ssh_string_len(r);
    r_offset_in  = (r_len > 20) ? (r_len - 20) : 0;
    r_offset_out = (r_len < 20) ? (20 - r_len) : 0;

    s_len = ssh_string_len(s);
    s_offset_in  = (s_len > 20) ? (s_len - 20) : 0;
    s_offset_out = (s_len < 20) ? (20 - s_len) : 0;

    memcpy(buffer + r_offset_out,
           ((char *)ssh_string_data(r)) + r_offset_in,
           r_len - r_offset_in);
    memcpy(buffer + 20 + s_offset_out,
           ((char *)ssh_string_data(s)) + s_offset_in,
           s_len - s_offset_in);
<<<<<<< HEAD

    ssh_string_free(r);
    ssh_string_free(s);

    sig_blob = ssh_string_new(40);
    if (sig_blob == NULL) {
        return NULL;
    }

    ssh_string_fill(sig_blob, buffer, 40);

    return sig_blob;
}

ssh_string pki_signature_to_blob(const ssh_signature sig)
{
    ssh_string r;
    ssh_string s;
    ssh_string sig_blob = NULL;

=======

    ssh_string_free(r);
    ssh_string_free(s);

    sig_blob = ssh_string_new(40);
    if (sig_blob == NULL) {
        return NULL;
    }

    ssh_string_fill(sig_blob, buffer, 40);

    return sig_blob;
}

ssh_string pki_signature_to_blob(const ssh_signature sig)
{
    ssh_string sig_blob = NULL;

>>>>>>> 2721cbc8
    switch(sig->type) {
        case SSH_KEYTYPE_DSS:
            sig_blob = pki_dsa_signature_to_blob(sig);
            break;
        case SSH_KEYTYPE_RSA:
        case SSH_KEYTYPE_RSA1:
            sig_blob = ssh_string_copy(sig->rsa_sig);
            break;
        case SSH_KEYTYPE_ECDSA:
#ifdef HAVE_OPENSSL_ECC
        {
<<<<<<< HEAD
=======
            ssh_string r;
            ssh_string s;
>>>>>>> 2721cbc8
            ssh_buffer b;
            int rc;

            b = ssh_buffer_new();
            if (b == NULL) {
                return NULL;
            }

            r = make_bignum_string(sig->ecdsa_sig->r);
            if (r == NULL) {
                ssh_buffer_free(b);
                return NULL;
            }
            rc = buffer_add_ssh_string(b, r);
            ssh_string_free(r);
            if (rc < 0) {
                ssh_buffer_free(b);
                return NULL;
            }

            s = make_bignum_string(sig->ecdsa_sig->s);
            if (s == NULL) {
                ssh_buffer_free(b);
                return NULL;
            }
            rc = buffer_add_ssh_string(b, s);
            ssh_string_free(s);
            if (rc < 0) {
                ssh_buffer_free(b);
                return NULL;
            }

            sig_blob = ssh_string_new(buffer_get_rest_len(b));
            if (sig_blob == NULL) {
                ssh_buffer_free(b);
                return NULL;
            }

            ssh_string_fill(sig_blob, buffer_get_rest(b), buffer_get_rest_len(b));
            ssh_buffer_free(b);
            break;
        }
#endif
        case SSH_KEYTYPE_ED25519:
            sig_blob = pki_ed25519_sig_to_blob(sig);
            break;
        default:
        case SSH_KEYTYPE_UNKNOWN:
            ssh_pki_log("Unknown signature key type: %s", sig->type_c);
            return NULL;
    }

    return sig_blob;
}

static ssh_signature pki_signature_from_rsa_blob(const ssh_key pubkey,
                                                 const ssh_string sig_blob,
                                                 ssh_signature sig)
{
    uint32_t pad_len = 0;
    char *blob_orig;
    char *blob_padded_data;
    ssh_string sig_blob_padded;

    size_t rsalen = 0;
    size_t len = ssh_string_len(sig_blob);

    if (pubkey->rsa == NULL) {
        ssh_pki_log("Pubkey RSA field NULL");
        goto errout;
    }

    rsalen = RSA_size(pubkey->rsa);
    if (len > rsalen) {
        ssh_pki_log("Signature is too big: %lu > %lu",
                    (unsigned long)len, (unsigned long)rsalen);
        goto errout;
    }

#ifdef DEBUG_CRYPTO
    ssh_pki_log("RSA signature len: %lu", (unsigned long)len);
    ssh_print_hexa("RSA signature", ssh_string_data(sig_blob), len);
#endif

    if (len == rsalen) {
        sig->rsa_sig = ssh_string_copy(sig_blob);
    } else {
        /* pad the blob to the expected rsalen size */
        ssh_pki_log("RSA signature len %lu < %lu",
                    (unsigned long)len, (unsigned long)rsalen);

        pad_len = rsalen - len;

        sig_blob_padded = ssh_string_new(rsalen);
        if (sig_blob_padded == NULL) {
            goto errout;
        }

        blob_padded_data = (char *) ssh_string_data(sig_blob_padded);
        blob_orig = (char *) ssh_string_data(sig_blob);

        /* front-pad the buffer with zeroes */
        BURN_BUFFER(blob_padded_data, pad_len);
        /* fill the rest with the actual signature blob */
        memcpy(blob_padded_data + pad_len, blob_orig, len);

        sig->rsa_sig = sig_blob_padded;
    }

    return sig;

errout:
    ssh_signature_free(sig);
    return NULL;
}

ssh_signature pki_signature_from_blob(const ssh_key pubkey,
                                      const ssh_string sig_blob,
                                      enum ssh_keytypes_e type)
{
    ssh_signature sig;
    ssh_string r;
    ssh_string s;
    size_t len;
<<<<<<< HEAD
=======
    int rc;
>>>>>>> 2721cbc8

    sig = ssh_signature_new();
    if (sig == NULL) {
        return NULL;
    }

    sig->type = type;
    sig->type_c = ssh_key_type_to_char(type);

    len = ssh_string_len(sig_blob);

    switch(type) {
        case SSH_KEYTYPE_DSS:
            /* 40 is the dual signature blob len. */
            if (len != 40) {
                ssh_pki_log("Signature has wrong size: %lu",
                            (unsigned long)len);
                ssh_signature_free(sig);
                return NULL;
            }

#ifdef DEBUG_CRYPTO
            ssh_print_hexa("r", ssh_string_data(sig_blob), 20);
            ssh_print_hexa("s", (unsigned char *)ssh_string_data(sig_blob) + 20, 20);
#endif

            sig->dsa_sig = DSA_SIG_new();
            if (sig->dsa_sig == NULL) {
                ssh_signature_free(sig);
                return NULL;
            }

            r = ssh_string_new(20);
            if (r == NULL) {
                ssh_signature_free(sig);
                return NULL;
            }
            ssh_string_fill(r, ssh_string_data(sig_blob), 20);

            sig->dsa_sig->r = make_string_bn(r);
            ssh_string_free(r);
            if (sig->dsa_sig->r == NULL) {
                ssh_signature_free(sig);
                return NULL;
            }

            s = ssh_string_new(20);
            if (s == NULL) {
                ssh_signature_free(sig);
                return NULL;
            }
            ssh_string_fill(s, (char *)ssh_string_data(sig_blob) + 20, 20);

            sig->dsa_sig->s = make_string_bn(s);
            ssh_string_free(s);
            if (sig->dsa_sig->s == NULL) {
                ssh_signature_free(sig);
                return NULL;
            }

            break;
        case SSH_KEYTYPE_RSA:
        case SSH_KEYTYPE_RSA1:
            sig = pki_signature_from_rsa_blob(pubkey, sig_blob, sig);
            break;
        case SSH_KEYTYPE_ECDSA:
#ifdef HAVE_OPENSSL_ECC
            sig->ecdsa_sig = ECDSA_SIG_new();
            if (sig->ecdsa_sig == NULL) {
                ssh_signature_free(sig);
                return NULL;
            }

            { /* build ecdsa siganature */
                ssh_buffer b;
                uint32_t rlen;

                b = ssh_buffer_new();
                if (b == NULL) {
                    ssh_signature_free(sig);
                    return NULL;
                }

                rc = ssh_buffer_add_data(b,
                                         ssh_string_data(sig_blob),
                                         ssh_string_len(sig_blob));
                if (rc < 0) {
                    ssh_buffer_free(b);
                    ssh_signature_free(sig);
                    return NULL;
                }

                r = buffer_get_ssh_string(b);
                if (r == NULL) {
                    ssh_buffer_free(b);
                    ssh_signature_free(sig);
                    return NULL;
                }

#ifdef DEBUG_CRYPTO
                ssh_print_hexa("r", ssh_string_data(r), ssh_string_len(r));
#endif

                make_string_bn_inplace(r, sig->ecdsa_sig->r);
                ssh_string_burn(r);
                ssh_string_free(r);
                if (sig->ecdsa_sig->r == NULL) {
                    ssh_buffer_free(b);
                    ssh_signature_free(sig);
                    return NULL;
                }

                s = buffer_get_ssh_string(b);
                rlen = buffer_get_rest_len(b);
                ssh_buffer_free(b);
                if (s == NULL) {
                    ssh_signature_free(sig);
                    return NULL;
                }

#ifdef DEBUG_CRYPTO
                ssh_print_hexa("s", ssh_string_data(s), ssh_string_len(s));
#endif

                make_string_bn_inplace(s, sig->ecdsa_sig->s);
                ssh_string_burn(s);
                ssh_string_free(s);
                if (sig->ecdsa_sig->s == NULL) {
                    ssh_signature_free(sig);
                    return NULL;
                }

                if (rlen != 0) {
                    ssh_pki_log("Signature has remaining bytes in inner "
                                "sigblob: %lu",
                                (unsigned long)rlen);
                    ssh_signature_free(sig);
                    return NULL;
                }
            }

            break;
#endif
        case SSH_KEYTYPE_ED25519:
            rc = pki_ed25519_sig_from_blob(sig, sig_blob);
            if (rc == SSH_ERROR){
                ssh_signature_free(sig);
                return NULL;
            }
            break;
        default:
        case SSH_KEYTYPE_UNKNOWN:
            ssh_pki_log("Unknown signature type");
            ssh_signature_free(sig);
            return NULL;
    }

    return sig;
}

int pki_signature_verify(ssh_session session,
                         const ssh_signature sig,
                         const ssh_key key,
                         const unsigned char *hash,
                         size_t hlen)
{
    int rc;

    switch(key->type) {
        case SSH_KEYTYPE_DSS:
            rc = DSA_do_verify(hash,
                               hlen,
                               sig->dsa_sig,
                               key->dsa);
            if (rc <= 0) {
                ssh_set_error(session,
                              SSH_FATAL,
                              "DSA error: %s",
                              ERR_error_string(ERR_get_error(), NULL));
                return SSH_ERROR;
            }
            break;
        case SSH_KEYTYPE_RSA:
        case SSH_KEYTYPE_RSA1:
            rc = RSA_verify(NID_sha1,
                            hash,
                            hlen,
                            ssh_string_data(sig->rsa_sig),
                            ssh_string_len(sig->rsa_sig),
                            key->rsa);
            if (rc <= 0) {
                ssh_set_error(session,
                              SSH_FATAL,
                              "RSA error: %s",
                              ERR_error_string(ERR_get_error(), NULL));
                return SSH_ERROR;
            }
            break;
        case SSH_KEYTYPE_ED25519:
            rc = pki_ed25519_verify(key, sig, hash, hlen);
            if (rc != SSH_OK){
                ssh_set_error(session,
                              SSH_FATAL,
                              "ed25519 signature verification error");
                return SSH_ERROR;
            }
            break;
        case SSH_KEYTYPE_ECDSA:
#ifdef HAVE_OPENSSL_ECC
            rc = ECDSA_do_verify(hash,
                                 hlen,
                                 sig->ecdsa_sig,
                                 key->ecdsa);
            if (rc <= 0) {
                ssh_set_error(session,
                              SSH_FATAL,
                              "ECDSA error: %s",
                              ERR_error_string(ERR_get_error(), NULL));
                return SSH_ERROR;
            }
            break;
#endif
        case SSH_KEYTYPE_UNKNOWN:
        default:
            ssh_set_error(session, SSH_FATAL, "Unknown public key type");
            return SSH_ERROR;
    }

    return SSH_OK;
}

ssh_signature pki_do_sign(const ssh_key privkey,
                          const unsigned char *hash,
                          size_t hlen) {
    ssh_signature sig;
    int rc;

    sig = ssh_signature_new();
    if (sig == NULL) {
        return NULL;
    }

    sig->type = privkey->type;
    sig->type_c = privkey->type_c;

    switch(privkey->type) {
        case SSH_KEYTYPE_DSS:
            sig->dsa_sig = DSA_do_sign(hash, hlen, privkey->dsa);
            if (sig->dsa_sig == NULL) {
                ssh_signature_free(sig);
                return NULL;
            }

#ifdef DEBUG_CRYPTO
            ssh_print_bignum("r", sig->dsa_sig->r);
            ssh_print_bignum("s", sig->dsa_sig->s);
#endif

            break;
        case SSH_KEYTYPE_RSA:
        case SSH_KEYTYPE_RSA1:
            sig->rsa_sig = _RSA_do_sign(hash, hlen, privkey->rsa);
            if (sig->rsa_sig == NULL) {
                ssh_signature_free(sig);
                return NULL;
            }
            sig->dsa_sig = NULL;
            break;
        case SSH_KEYTYPE_ECDSA:
#ifdef HAVE_OPENSSL_ECC
            sig->ecdsa_sig = ECDSA_do_sign(hash, hlen, privkey->ecdsa);
            if (sig->ecdsa_sig == NULL) {
                ssh_signature_free(sig);
                return NULL;
            }

# ifdef DEBUG_CRYPTO
            ssh_print_bignum("r", sig->ecdsa_sig->r);
            ssh_print_bignum("s", sig->ecdsa_sig->s);
# endif /* DEBUG_CRYPTO */

            break;
#endif /* HAVE_OPENSSL_ECC */
        case SSH_KEYTYPE_ED25519:
            rc = pki_ed25519_sign(privkey, sig, hash, hlen);
            if (rc != SSH_OK){
                ssh_signature_free(sig);
                return NULL;
            }
            break;
        case SSH_KEYTYPE_UNKNOWN:
        default:
            ssh_signature_free(sig);
            return NULL;
    }

    return sig;
}

#ifdef WITH_SERVER
ssh_signature pki_do_sign_sessionid(const ssh_key key,
                                    const unsigned char *hash,
                                    size_t hlen)
{
    ssh_signature sig;

    sig = ssh_signature_new();
    if (sig == NULL) {
        return NULL;
    }
    sig->type = key->type;
    sig->type_c = key->type_c;

    switch(key->type) {
        case SSH_KEYTYPE_DSS:
            sig->dsa_sig = DSA_do_sign(hash, hlen, key->dsa);
            if (sig->dsa_sig == NULL) {
                ssh_signature_free(sig);
                return NULL;
            }
            break;
        case SSH_KEYTYPE_RSA:
        case SSH_KEYTYPE_RSA1:
            sig->rsa_sig = _RSA_do_sign(hash, hlen, key->rsa);
            if (sig->rsa_sig == NULL) {
                ssh_signature_free(sig);
                return NULL;
            }
            break;
        case SSH_KEYTYPE_ECDSA:
#ifdef HAVE_OPENSSL_ECC
            sig->ecdsa_sig = ECDSA_do_sign(hash, hlen, key->ecdsa);
            if (sig->ecdsa_sig == NULL) {
                ssh_signature_free(sig);
                return NULL;
            }
            break;
#endif
        case SSH_KEYTYPE_ED25519:
            /* ED25519 handled in caller */
        case SSH_KEYTYPE_UNKNOWN:
        default:
            ssh_signature_free(sig);
            return NULL;
    }

    return sig;
}
#endif /* WITH_SERVER */

#endif /* _PKI_CRYPTO_H */<|MERGE_RESOLUTION|>--- conflicted
+++ resolved
@@ -647,13 +647,10 @@
             }
             break;
 #endif
-<<<<<<< HEAD
-=======
         case SSH_KEYTYPE_ED25519:
             BIO_free(mem);
             ssh_pki_log("PEM output not supported for key type ssh-ed25519");
             return NULL;
->>>>>>> 2721cbc8
         case SSH_KEYTYPE_UNKNOWN:
             BIO_free(mem);
             ssh_pki_log("Unkown or invalid private key type %d", key->type);
@@ -1171,7 +1168,6 @@
     memcpy(buffer + 20 + s_offset_out,
            ((char *)ssh_string_data(s)) + s_offset_in,
            s_len - s_offset_in);
-<<<<<<< HEAD
 
     ssh_string_free(r);
     ssh_string_free(s);
@@ -1188,30 +1184,8 @@
 
 ssh_string pki_signature_to_blob(const ssh_signature sig)
 {
-    ssh_string r;
-    ssh_string s;
     ssh_string sig_blob = NULL;
 
-=======
-
-    ssh_string_free(r);
-    ssh_string_free(s);
-
-    sig_blob = ssh_string_new(40);
-    if (sig_blob == NULL) {
-        return NULL;
-    }
-
-    ssh_string_fill(sig_blob, buffer, 40);
-
-    return sig_blob;
-}
-
-ssh_string pki_signature_to_blob(const ssh_signature sig)
-{
-    ssh_string sig_blob = NULL;
-
->>>>>>> 2721cbc8
     switch(sig->type) {
         case SSH_KEYTYPE_DSS:
             sig_blob = pki_dsa_signature_to_blob(sig);
@@ -1223,11 +1197,8 @@
         case SSH_KEYTYPE_ECDSA:
 #ifdef HAVE_OPENSSL_ECC
         {
-<<<<<<< HEAD
-=======
             ssh_string r;
             ssh_string s;
->>>>>>> 2721cbc8
             ssh_buffer b;
             int rc;
 
@@ -1352,10 +1323,7 @@
     ssh_string r;
     ssh_string s;
     size_t len;
-<<<<<<< HEAD
-=======
     int rc;
->>>>>>> 2721cbc8
 
     sig = ssh_signature_new();
     if (sig == NULL) {
