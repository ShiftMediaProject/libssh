--- conflicted
+++ resolved
@@ -593,12 +593,8 @@
  *
  * @returns             0 if there is not enough data in buffer, len otherwise.
  */
-<<<<<<< HEAD
-uint32_t buffer_get_data(struct ssh_buffer_struct *buffer, void *data, uint32_t len){
-=======
 uint32_t ssh_buffer_get_data(struct ssh_buffer_struct *buffer, void *data, uint32_t len)
 {
->>>>>>> d66ea0b3
     int rc;
 
     /*
@@ -914,10 +910,6 @@
         void **data;
     } o;
     size_t len, rlen, max_len;
-<<<<<<< HEAD
-    uint32_t u32len;
-=======
->>>>>>> d66ea0b3
     va_list ap_copy;
     int count;
 
