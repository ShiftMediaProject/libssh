/*
 * buffer.c - buffer functions
 *
 * This file is part of the SSH Library
 *
 * Copyright (c) 2003-2009 by Aris Adamantiadis
 *
 * The SSH Library is free software; you can redistribute it and/or modify
 * it under the terms of the GNU Lesser General Public License as published by
 * the Free Software Foundation; either version 2.1 of the License, or (at your
 * option) any later version.
 *
 * The SSH Library is distributed in the hope that it will be useful, but
 * WITHOUT ANY WARRANTY; without even the implied warranty of MERCHANTABILITY
 * or FITNESS FOR A PARTICULAR PURPOSE.  See the GNU Lesser General Public
 * License for more details.
 *
 * You should have received a copy of the GNU Lesser General Public License
 * along with the SSH Library; see the file COPYING.  If not, write to
 * the Free Software Foundation, Inc., 59 Temple Place - Suite 330, Boston,
 * MA 02111-1307, USA.
 */

#include <limits.h>
#include <stdlib.h>
#include <string.h>

#ifndef _WIN32
#include <netinet/in.h>
#include <arpa/inet.h>
#endif

#include "libssh/priv.h"
#include "libssh/buffer.h"

/**
 * @defgroup libssh_buffer The SSH buffer functions.
 * @ingroup libssh
 *
 * Functions to handle SSH buffers.
 *
 * @{
 */


#ifdef DEBUG_BUFFER
/**
 * @internal
 *
 * @brief Check that preconditions and postconditions are valid.
 *
 * @param[in]  buf      The buffer to check.
 */
static void buffer_verify(ssh_buffer buf){
  int doabort=0;
  if(buf->data == NULL)
    return;
  if(buf->used > buf->allocated){
    fprintf(stderr,"Buffer error : allocated %u, used %u\n",buf->allocated, buf->used);
    doabort=1;
  }
  if(buf->pos > buf->used){
    fprintf(stderr,"Buffer error : position %u, used %u\n",buf->pos, buf->used);
    doabort=1;
  }
  if(buf->pos > buf->allocated){
      fprintf(stderr,"Buffer error : position %u, allocated %u\n",buf->pos, buf->allocated);
      doabort=1;
  }
  if(doabort)
    abort();
}

#else
#define buffer_verify(x)
#endif

/**
 * @brief Create a new SSH buffer.
 *
 * @return A newly initialized SSH buffer, NULL on error.
 */
struct ssh_buffer_struct *ssh_buffer_new(void) {
  struct ssh_buffer_struct *buf = malloc(sizeof(struct ssh_buffer_struct));

  if (buf == NULL) {
    return NULL;
  }
  memset(buf, 0, sizeof(struct ssh_buffer_struct));
  buffer_verify(buf);
  return buf;
}

/**
 * @brief Deallocate a SSH buffer.
 *
 * \param[in]  buffer   The buffer to free.
 */
void ssh_buffer_free(struct ssh_buffer_struct *buffer) {
  if (buffer == NULL) {
    return;
  }
  buffer_verify(buffer);

  if (buffer->data) {
    /* burn the data */
    memset(buffer->data, 0, buffer->allocated);
    SAFE_FREE(buffer->data);
  }
  memset(buffer, 'X', sizeof(*buffer));
  SAFE_FREE(buffer);
}

static int realloc_buffer(struct ssh_buffer_struct *buffer, size_t needed) {
  size_t smallest = 1;
  char *new;

  buffer_verify(buffer);

  /* Find the smallest power of two which is greater or equal to needed */
  while(smallest <= needed) {
      if (smallest == 0) {
          return -1;
      }
      smallest <<= 1;
  }
  needed = smallest;
  new = realloc(buffer->data, needed);
  if (new == NULL) {
    return -1;
  }
  buffer->data = new;
  buffer->allocated = needed;
  buffer_verify(buffer);
  return 0;
}

/** @internal
 * @brief shifts a buffer to remove unused data in the beginning
 * @param buffer SSH buffer
 */
static void buffer_shift(ssh_buffer buffer){
  buffer_verify(buffer);
  if(buffer->pos==0)
    return;
  memmove(buffer->data, buffer->data + buffer->pos, buffer->used - buffer->pos);
  buffer->used -= buffer->pos;
  buffer->pos=0;
  buffer_verify(buffer);
}

/**
 * @internal
 *
 * @brief Reinitialize a SSH buffer.
 *
 * @param[in]  buffer   The buffer to reinitialize.
 *
 * @return              0 on success, < 0 on error.
 */
int buffer_reinit(struct ssh_buffer_struct *buffer) {
  buffer_verify(buffer);
  memset(buffer->data, 0, buffer->used);
  buffer->used = 0;
  buffer->pos = 0;
  if(buffer->allocated > 127) {
    if (realloc_buffer(buffer, 127) < 0) {
      return -1;
    }
  }
  buffer_verify(buffer);
  return 0;
}

/**
 * @internal
 *
 * @brief Add data at the tail of a buffer.
 *
 * @param[in]  buffer   The buffer to add the data.
 *
 * @param[in]  data     A pointer to the data to add.
 *
 * @param[in]  len      The length of the data to add.
 *
 * @return              0 on success, < 0 on error.
 */
int buffer_add_data(struct ssh_buffer_struct *buffer, const void *data, uint32_t len) {
  buffer_verify(buffer);

<<<<<<< HEAD
  if (buffer->used + len < len)
    return -1;
=======
  if (buffer->used + len < len) {
    return -1;
  }
>>>>>>> 4919771f

  if (buffer->allocated < (buffer->used + len)) {
    if(buffer->pos > 0)
      buffer_shift(buffer);
    if (realloc_buffer(buffer, buffer->used + len) < 0) {
      return -1;
    }
  }

  memcpy(buffer->data+buffer->used, data, len);
  buffer->used+=len;
  buffer_verify(buffer);
  return 0;
}

/**
 * @internal
 *
 * @brief Add a SSH string to the tail of a buffer.
 *
 * @param[in]  buffer   The buffer to add the string.
 *
 * @param[in]  string   The SSH String to add.
 *
 * @return              0 on success, < 0 on error.
 */
int buffer_add_ssh_string(struct ssh_buffer_struct *buffer,
    struct ssh_string_struct *string) {
  uint32_t len = 0;

  len = ssh_string_len(string);
  if (buffer_add_data(buffer, string, len + sizeof(uint32_t)) < 0) {
    return -1;
  }

  return 0;
}

/**
 * @internal
 *
 * @brief Add a 32 bits unsigned integer to the tail of a buffer.
 *
 * @param[in]  buffer   The buffer to add the integer.
 *
 * @param[in]  data     The 32 bits integer to add.
 *
 * @return              0 on success, -1 on error.
 */
int buffer_add_u32(struct ssh_buffer_struct *buffer,uint32_t data){
  if (buffer_add_data(buffer, &data, sizeof(data)) < 0) {
    return -1;
  }

  return 0;
}

/**
 * @internal
 *
 * @brief Add a 16 bits unsigned integer to the tail of a buffer.
 *
 * @param[in]  buffer   The buffer to add the integer.
 *
 * @param[in]  data     The 16 bits integer to add.
 *
 * @return              0 on success, -1 on error.
 */
int buffer_add_u16(struct ssh_buffer_struct *buffer,uint16_t data){
  if (buffer_add_data(buffer, &data, sizeof(data)) < 0) {
    return -1;
  }

  return 0;
}

/**
 * @internal
 *
 * @brief Add a 64 bits unsigned integer to the tail of a buffer.
 *
 * @param[in]  buffer   The buffer to add the integer.
 *
 * @param[in]  data     The 64 bits integer to add.
 *
 * @return              0 on success, -1 on error.
 */
int buffer_add_u64(struct ssh_buffer_struct *buffer, uint64_t data){
  if (buffer_add_data(buffer, &data, sizeof(data)) < 0) {
    return -1;
  }

  return 0;
}

/**
 * @internal
 *
 * @brief Add a 8 bits unsigned integer to the tail of a buffer.
 *
 * @param[in]  buffer   The buffer to add the integer.
 *
 * @param[in]  data     The 8 bits integer to add.
 *
 * @return              0 on success, -1 on error.
 */
int buffer_add_u8(struct ssh_buffer_struct *buffer,uint8_t data){
  if (buffer_add_data(buffer, &data, sizeof(uint8_t)) < 0) {
    return -1;
  }

  return 0;
}

/**
 * @internal
 *
 * @brief Add data at the head of a buffer.
 *
 * @param[in]  buffer   The buffer to add the data.
 *
 * @param[in]  data     The data to prepend.
 *
 * @param[in]  len      The length of data to prepend.
 *
 * @return              0 on success, -1 on error.
 */
int buffer_prepend_data(struct ssh_buffer_struct *buffer, const void *data,
    uint32_t len) {
  buffer_verify(buffer);

  if(len <= buffer->pos){
    /* It's possible to insert data between begin and pos */
    memcpy(buffer->data + (buffer->pos - len), data, len);
    buffer->pos -= len;
    buffer_verify(buffer);
    return 0;
  }
  /* pos isn't high enough */
<<<<<<< HEAD
  if (buffer->used - buffer->pos + len < len)
    return -1;
=======
  if (buffer->used - buffer->pos + len < len) {
    return -1;
  }

>>>>>>> 4919771f
  if (buffer->allocated < (buffer->used - buffer->pos + len)) {
    if (realloc_buffer(buffer, buffer->used - buffer->pos + len) < 0) {
      return -1;
    }
  }
  memmove(buffer->data + len, buffer->data + buffer->pos, buffer->used - buffer->pos);
  memcpy(buffer->data, data, len);
  buffer->used += len - buffer->pos;
  buffer->pos = 0;
  buffer_verify(buffer);
  return 0;
}

/**
 * @internal
 *
 * @brief Append data from a buffer to the tail of another buffer.
 *
 * @param[in]  buffer   The destination buffer.
 *
 * @param[in]  source   The source buffer to append. It doesn't take the
 *                      position of the buffer into account.
 *
 * @return              0 on success, -1 on error.
 */
int buffer_add_buffer(struct ssh_buffer_struct *buffer,
    struct ssh_buffer_struct *source) {
  if (buffer_add_data(buffer, buffer_get_rest(source), buffer_get_rest_len(source)) < 0) {
    return -1;
  }

  return 0;
}

/**
 * @brief Get a pointer on the head of a buffer.
 *
 * @param[in]  buffer   The buffer to get the head pointer.
 *
 * @return              A data pointer on the head. It doesn't take the position
 *                      into account.
 *
 * @warning Don't expect data to be nul-terminated.
 *
 * @see buffer_get_rest()
 * @see buffer_get_len()
 */
void *ssh_buffer_get_begin(struct ssh_buffer_struct *buffer){
  return buffer->data;
}

/**
 * @internal
 *
 * @brief Get a pointer to the head of a buffer at the current position.
 *
 * @param[in]  buffer   The buffer to get the head pointer.
 *
 * @return              A pointer to the data from current position.
 *
 * @see buffer_get_rest_len()
 * @see buffer_get()
 */
void *buffer_get_rest(struct ssh_buffer_struct *buffer){
    return buffer->data + buffer->pos;
}

/**
 * @brief Get the length of the buffer, not counting position.
 *
 * @param[in]  buffer   The buffer to get the length from.
 *
 * @return              The length of the buffer.
 *
 * @see buffer_get()
 */
uint32_t ssh_buffer_get_len(struct ssh_buffer_struct *buffer){
    return buffer->used;
}

/**
 * @internal
 *
 * @brief Get the length of the buffer from the current position.
 *
 * @param[in]  buffer   The buffer to get the length from.
 *
 * @return              The length of the buffer.
 *
 * @see buffer_get_rest()
 */
uint32_t buffer_get_rest_len(struct ssh_buffer_struct *buffer){
  buffer_verify(buffer);
  return buffer->used - buffer->pos;
}

/**
 * @internal
 *
 * @brief Advance the position in the buffer.
 *
 * This has effect to "eat" bytes at head of the buffer.
 *
 * @param[in]  buffer   The buffer to advance the position.
 *
 * @param[in]  len      The number of bytes to eat.
 *
 * @return              The new size of the buffer.
 */
uint32_t buffer_pass_bytes(struct ssh_buffer_struct *buffer, uint32_t len){
    buffer_verify(buffer);
<<<<<<< HEAD
    if (buffer->pos + len < len || buffer->used < buffer->pos + len)
=======

    if (buffer->pos + len < len || buffer->used < buffer->pos + len) {
>>>>>>> 4919771f
        return 0;
    }

    buffer->pos+=len;
    /* if the buffer is empty after having passed the whole bytes into it, we can clean it */
    if(buffer->pos==buffer->used){
        buffer->pos=0;
        buffer->used=0;
    }
    buffer_verify(buffer);
    return len;
}

/**
 * @internal
 *
 * @brief Cut the end of the buffer.
 *
 * @param[in]  buffer   The buffer to cut.
 *
 * @param[in]  len      The number of bytes to remove from the tail.
 *
 * @return              The new size of the buffer.
 */
uint32_t buffer_pass_bytes_end(struct ssh_buffer_struct *buffer, uint32_t len){
  buffer_verify(buffer);

  if (buffer->used < len) {
      return 0;
  }

  buffer->used-=len;
  buffer_verify(buffer);
  return len;
}

/**
 * @internal
 *
 * @brief Get the remaining data out of the buffer and adjust the read pointer.
 *
 * @param[in]  buffer   The buffer to read.
 *
 * @param[in]  data     The data buffer where to store the data.
 *
 * @param[in]  len      The length to read from the buffer.
 *
 * @returns             0 if there is not enough data in buffer, len otherwise.
 */
uint32_t buffer_get_data(struct ssh_buffer_struct *buffer, void *data, uint32_t len){
    /*
     * Check for a integer overflow first, then check if not enough data is in
     * the buffer.
     */
    if (buffer->pos + len < len || buffer->pos + len > buffer->used) {
      return 0;
    }
    memcpy(data,buffer->data+buffer->pos,len);
    buffer->pos+=len;
    return len;   /* no yet support for partial reads (is it really needed ?? ) */
}

/**
 * @internal
 *
 * @brief Get a 8 bits unsigned int out of the buffer and adjusts the read
 * pointer.
 *
 * @param[in]  buffer   The buffer to read.
 *
 * @param[in]   data    A pointer to a uint8_t where to store the data.
 *
 * @returns             0 if there is not enough data in buffer, 1 otherwise.
 */
int buffer_get_u8(struct ssh_buffer_struct *buffer, uint8_t *data){
    return buffer_get_data(buffer,data,sizeof(uint8_t));
}

/** \internal
 * \brief gets a 32 bits unsigned int out of the buffer. Adjusts the read pointer.
 * \param buffer Buffer to read
 * \param data pointer to a uint32_t where to store the data
 * \returns 0 if there is not enough data in buffer
 * \returns 4 otherwise.
 */
int buffer_get_u32(struct ssh_buffer_struct *buffer, uint32_t *data){
    return buffer_get_data(buffer,data,sizeof(uint32_t));
}
/**
 * @internal
 *
 * @brief Get a 64 bits unsigned int out of the buffer and adjusts the read
 * pointer.
 *
 * @param[in]  buffer   The buffer to read.
 *
 * @param[in]  data     A pointer to a uint64_t where to store the data.
 *
 * @returns             0 if there is not enough data in buffer, 8 otherwise.
 */
int buffer_get_u64(struct ssh_buffer_struct *buffer, uint64_t *data){
    return buffer_get_data(buffer,data,sizeof(uint64_t));
}

/**
 * @internal
 *
 * @brief Get a SSH String out of the buffer and adjusts the read pointer.
 *
 * @param[in]  buffer   The buffer to read.
 *
 * @returns             The SSH String, NULL on error.
 */
struct ssh_string_struct *buffer_get_ssh_string(struct ssh_buffer_struct *buffer) {
  uint32_t stringlen;
  uint32_t hostlen;
  struct ssh_string_struct *str = NULL;

  if (buffer_get_u32(buffer, &stringlen) == 0) {
    return NULL;
  }
  hostlen = ntohl(stringlen);
  /* verify if there is enough space in buffer to get it */
  if (buffer->pos + hostlen < hostlen || buffer->pos + hostlen > buffer->used) {
    return NULL; /* it is indeed */
  }
  str = ssh_string_new(hostlen);
  if (str == NULL) {
    return NULL;
  }
  if (buffer_get_data(buffer, ssh_string_data(str), hostlen) != hostlen) {
    /* should never happen */
    SAFE_FREE(str);
    return NULL;
  }

  return str;
}

/**
 * @internal
 *
 * @brief Get a mpint out of the buffer and adjusts the read pointer.
 *
 * @note This function is SSH-1 only.
 *
 * @param[in]  buffer   The buffer to read.
 *
 * @returns             The SSH String containing the mpint, NULL on error.
 */
struct ssh_string_struct *buffer_get_mpint(struct ssh_buffer_struct *buffer) {
  uint16_t bits;
  uint32_t len;
  struct ssh_string_struct *str = NULL;

  if (buffer_get_data(buffer, &bits, sizeof(uint16_t)) != sizeof(uint16_t)) {
    return NULL;
  }
  bits = ntohs(bits);
  len = (bits + 7) / 8;
  if (buffer->pos + len < len || buffer->pos + len > buffer->used) {
    return NULL;
  }
  str = ssh_string_new(len);
  if (str == NULL) {
    return NULL;
  }
  if (buffer_get_data(buffer, ssh_string_data(str), len) != len) {
    SAFE_FREE(str);
    return NULL;
  }
  return str;
}

/** @} */

/* vim: set ts=4 sw=4 et cindent: */<|MERGE_RESOLUTION|>--- conflicted
+++ resolved
@@ -188,14 +188,9 @@
 int buffer_add_data(struct ssh_buffer_struct *buffer, const void *data, uint32_t len) {
   buffer_verify(buffer);
 
-<<<<<<< HEAD
-  if (buffer->used + len < len)
-    return -1;
-=======
   if (buffer->used + len < len) {
     return -1;
   }
->>>>>>> 4919771f
 
   if (buffer->allocated < (buffer->used + len)) {
     if(buffer->pos > 0)
@@ -335,15 +330,10 @@
     return 0;
   }
   /* pos isn't high enough */
-<<<<<<< HEAD
-  if (buffer->used - buffer->pos + len < len)
-    return -1;
-=======
   if (buffer->used - buffer->pos + len < len) {
     return -1;
   }
 
->>>>>>> 4919771f
   if (buffer->allocated < (buffer->used - buffer->pos + len)) {
     if (realloc_buffer(buffer, buffer->used - buffer->pos + len) < 0) {
       return -1;
@@ -455,12 +445,8 @@
  */
 uint32_t buffer_pass_bytes(struct ssh_buffer_struct *buffer, uint32_t len){
     buffer_verify(buffer);
-<<<<<<< HEAD
-    if (buffer->pos + len < len || buffer->used < buffer->pos + len)
-=======
 
     if (buffer->pos + len < len || buffer->used < buffer->pos + len) {
->>>>>>> 4919771f
         return 0;
     }
 
