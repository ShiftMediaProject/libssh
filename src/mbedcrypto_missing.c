--- conflicted
+++ resolved
@@ -81,15 +81,12 @@
     }
 
     len = bits / 8 + 1;
-<<<<<<< HEAD
-=======
     /* FIXME weird bug: over 1024, fill_random function returns an error code
      * MBEDTLS_ERR_MPI_BAD_INPUT_DATA   -0x0004
      */
     if (len > 1024){
         len = 1024;
     }
->>>>>>> 79900e52
     rc = mbedtls_mpi_fill_random(rnd,
                                  len,
                                  mbedtls_ctr_drbg_random,
