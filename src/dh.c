/*
 * dh.c - Diffie-Helman algorithm code against SSH 2
 *
 * This file is part of the SSH Library
 *
 * Copyright (c) 2003-2013 by Aris Adamantiadis
 * Copyright (c) 2009-2013 by Andreas Schneider <asn@cryptomilk.org>
 * Copyright (c) 2012      by Dmitriy Kuznetsov <dk@yandex.ru>
 *
 * The SSH Library is free software; you can redistribute it and/or modify
 * it under the terms of the GNU Lesser General Public License as published by
 * the Free Software Foundation; either version 2.1 of the License, or (at your
 * option) any later version.
 *
 * The SSH Library is distributed in the hope that it will be useful, but
 * WITHOUT ANY WARRANTY; without even the implied warranty of MERCHANTABILITY
 * or FITNESS FOR A PARTICULAR PURPOSE.  See the GNU Lesser General Public
 * License for more details.
 *
 * You should have received a copy of the GNU Lesser General Public License
 * along with the SSH Library; see the file COPYING.  If not, write to
 * the Free Software Foundation, Inc., 59 Temple Place - Suite 330, Boston,
 * MA 02111-1307, USA.
 */

/*
 * Let us resume the dh protocol.
 * Each side computes a private prime number, x at client side, y at server
 * side.
 * g and n are two numbers common to every ssh software.
 * client's public key (e) is calculated by doing:
 * e = g^x mod p
 * client sends e to the server.
 * the server computes his own public key, f
 * f = g^y mod p
 * it sends it to the client
 * the common key K is calculated by the client by doing
 * k = f^x mod p
 * the server does the same with the client public key e
 * k' = e^y mod p
 * if everything went correctly, k and k' are equal
 */

#include "config.h"
#include <stdio.h>
#include <stdlib.h>
#include <string.h>
#include <limits.h>

#ifndef _WIN32
#include <netinet/in.h>
#include <arpa/inet.h>
#endif

#include "libssh/priv.h"
#include "libssh/crypto.h"
#include "libssh/buffer.h"
#include "libssh/session.h"
#include "libssh/misc.h"
#include "libssh/dh.h"
#include "libssh/ssh2.h"
#include "libssh/pki.h"

/* todo: remove it */
#include "libssh/string.h"
#ifdef HAVE_LIBCRYPTO
#include <openssl/rand.h>
#include <openssl/evp.h>
#include <openssl/err.h>
#endif

static unsigned char p_group1_value[] = {
        0xFF, 0xFF, 0xFF, 0xFF, 0xFF, 0xFF, 0xFF, 0xFF, 0xC9, 0x0F, 0xDA, 0xA2,
        0x21, 0x68, 0xC2, 0x34, 0xC4, 0xC6, 0x62, 0x8B, 0x80, 0xDC, 0x1C, 0xD1,
        0x29, 0x02, 0x4E, 0x08, 0x8A, 0x67, 0xCC, 0x74, 0x02, 0x0B, 0xBE, 0xA6,
        0x3B, 0x13, 0x9B, 0x22, 0x51, 0x4A, 0x08, 0x79, 0x8E, 0x34, 0x04, 0xDD,
        0xEF, 0x95, 0x19, 0xB3, 0xCD, 0x3A, 0x43, 0x1B, 0x30, 0x2B, 0x0A, 0x6D,
        0xF2, 0x5F, 0x14, 0x37, 0x4F, 0xE1, 0x35, 0x6D, 0x6D, 0x51, 0xC2, 0x45,
        0xE4, 0x85, 0xB5, 0x76, 0x62, 0x5E, 0x7E, 0xC6, 0xF4, 0x4C, 0x42, 0xE9,
        0xA6, 0x37, 0xED, 0x6B, 0x0B, 0xFF, 0x5C, 0xB6, 0xF4, 0x06, 0xB7, 0xED,
        0xEE, 0x38, 0x6B, 0xFB, 0x5A, 0x89, 0x9F, 0xA5, 0xAE, 0x9F, 0x24, 0x11,
        0x7C, 0x4B, 0x1F, 0xE6, 0x49, 0x28, 0x66, 0x51, 0xEC, 0xE6, 0x53, 0x81,
        0xFF, 0xFF, 0xFF, 0xFF, 0xFF, 0xFF, 0xFF, 0xFF};
#define P_GROUP1_LEN 128	/* Size in bytes of the p number */


static unsigned char p_group14_value[] = {
        0xFF, 0xFF, 0xFF, 0xFF, 0xFF, 0xFF, 0xFF, 0xFF, 0xC9, 0x0F, 0xDA, 0xA2,
        0x21, 0x68, 0xC2, 0x34, 0xC4, 0xC6, 0x62, 0x8B, 0x80, 0xDC, 0x1C, 0xD1,
        0x29, 0x02, 0x4E, 0x08, 0x8A, 0x67, 0xCC, 0x74, 0x02, 0x0B, 0xBE, 0xA6,
        0x3B, 0x13, 0x9B, 0x22, 0x51, 0x4A, 0x08, 0x79, 0x8E, 0x34, 0x04, 0xDD,
        0xEF, 0x95, 0x19, 0xB3, 0xCD, 0x3A, 0x43, 0x1B, 0x30, 0x2B, 0x0A, 0x6D,
        0xF2, 0x5F, 0x14, 0x37, 0x4F, 0xE1, 0x35, 0x6D, 0x6D, 0x51, 0xC2, 0x45,
        0xE4, 0x85, 0xB5, 0x76, 0x62, 0x5E, 0x7E, 0xC6, 0xF4, 0x4C, 0x42, 0xE9,
        0xA6, 0x37, 0xED, 0x6B, 0x0B, 0xFF, 0x5C, 0xB6, 0xF4, 0x06, 0xB7, 0xED,
        0xEE, 0x38, 0x6B, 0xFB, 0x5A, 0x89, 0x9F, 0xA5, 0xAE, 0x9F, 0x24, 0x11,
        0x7C, 0x4B, 0x1F, 0xE6, 0x49, 0x28, 0x66, 0x51, 0xEC, 0xE4, 0x5B, 0x3D,
        0xC2, 0x00, 0x7C, 0xB8, 0xA1, 0x63, 0xBF, 0x05, 0x98, 0xDA, 0x48, 0x36,
        0x1C, 0x55, 0xD3, 0x9A, 0x69, 0x16, 0x3F, 0xA8, 0xFD, 0x24, 0xCF, 0x5F,
        0x83, 0x65, 0x5D, 0x23, 0xDC, 0xA3, 0xAD, 0x96, 0x1C, 0x62, 0xF3, 0x56,
        0x20, 0x85, 0x52, 0xBB, 0x9E, 0xD5, 0x29, 0x07, 0x70, 0x96, 0x96, 0x6D,
        0x67, 0x0C, 0x35, 0x4E, 0x4A, 0xBC, 0x98, 0x04, 0xF1, 0x74, 0x6C, 0x08,
        0xCA, 0x18, 0x21, 0x7C, 0x32, 0x90, 0x5E, 0x46, 0x2E, 0x36, 0xCE, 0x3B,
        0xE3, 0x9E, 0x77, 0x2C, 0x18, 0x0E, 0x86, 0x03, 0x9B, 0x27, 0x83, 0xA2,
        0xEC, 0x07, 0xA2, 0x8F, 0xB5, 0xC5, 0x5D, 0xF0, 0x6F, 0x4C, 0x52, 0xC9,
        0xDE, 0x2B, 0xCB, 0xF6, 0x95, 0x58, 0x17, 0x18, 0x39, 0x95, 0x49, 0x7C,
        0xEA, 0x95, 0x6A, 0xE5, 0x15, 0xD2, 0x26, 0x18, 0x98, 0xFA, 0x05, 0x10,
        0x15, 0x72, 0x8E, 0x5A, 0x8A, 0xAC, 0xAA, 0x68, 0xFF, 0xFF, 0xFF, 0xFF,
        0xFF, 0xFF, 0xFF, 0xFF};

#define P_GROUP14_LEN 256 /* Size in bytes of the p number for group 14 */

static unsigned long g_int = 2 ;	/* G is defined as 2 by the ssh2 standards */
static bignum g;
static bignum p_group1;
static bignum p_group14;
static int ssh_crypto_initialized;

static bignum select_p(enum ssh_key_exchange_e type) {
    return type == SSH_KEX_DH_GROUP14_SHA1 ? p_group14 : p_group1;
}

int ssh_get_random(void *where, int len, int strong){

#ifdef HAVE_LIBGCRYPT
  /* variable not used in gcrypt */
  (void) strong;
  /* not using GCRY_VERY_STRONG_RANDOM which is a bit overkill */
  gcry_randomize(where,len,GCRY_STRONG_RANDOM);

  return 1;
#elif defined HAVE_LIBCRYPTO
  if (strong) {
    return RAND_bytes(where,len);
  } else {
    return RAND_pseudo_bytes(where,len);
  }
#endif

  /* never reached */
  return 1;
}


/*
 * This inits the values g and p which are used for DH key agreement
 * FIXME: Make the function thread safe by adding a semaphore or mutex.
 */
int ssh_crypto_init(void) {
  if (ssh_crypto_initialized == 0) {
#ifdef HAVE_LIBGCRYPT
    gcry_check_version(NULL);
    if (!gcry_control(GCRYCTL_INITIALIZATION_FINISHED_P,0)) {
      gcry_control(GCRYCTL_INIT_SECMEM, 4096);
      gcry_control(GCRYCTL_INITIALIZATION_FINISHED,0);
    }
#endif

    g = bignum_new();
    if (g == NULL) {
      return -1;
    }
    bignum_set_word(g,g_int);

#ifdef HAVE_LIBGCRYPT
    bignum_bin2bn(p_group1_value, P_GROUP1_LEN, &p_group1);
    if (p_group1 == NULL) {
      bignum_free(g);
      g = NULL;
      return -1;
    }
    bignum_bin2bn(p_group14_value, P_GROUP14_LEN, &p_group14);
    if (p_group1 == NULL) {
      bignum_free(g);
      bignum_free(p_group1);
      g = NULL;
      p_group1 = NULL;
      return -1;
    }

#elif defined HAVE_LIBCRYPTO
    p_group1 = bignum_new();
    if (p_group1 == NULL) {
      bignum_free(g);
      g = NULL;
      return -1;
    }
    bignum_bin2bn(p_group1_value, P_GROUP1_LEN, p_group1);

    p_group14 = bignum_new();
    if (p_group14 == NULL) {
      bignum_free(g);
      bignum_free(p_group1);
      g = NULL;
      p_group1 = NULL;
      return -1;
    }
    bignum_bin2bn(p_group14_value, P_GROUP14_LEN, p_group14);

    OpenSSL_add_all_algorithms();

#endif

    ssh_crypto_initialized = 1;
  }

  return 0;
}

void ssh_crypto_finalize(void) {
  if (ssh_crypto_initialized) {
    bignum_free(g);
    g = NULL;
<<<<<<< HEAD
    bignum_free(p);
    p = NULL;
=======
    bignum_free(p_group1);
    p_group1 = NULL;
    bignum_free(p_group14);
    p_group14 = NULL;
>>>>>>> 4919771f
#ifdef HAVE_LIBGCRYPT
    gcry_control(GCRYCTL_TERM_SECMEM);
#elif defined HAVE_LIBCRYPTO
    EVP_cleanup();
    CRYPTO_cleanup_all_ex_data();
#endif
    ssh_crypto_initialized=0;
  }
}

/* prints the bignum on stderr */
void ssh_print_bignum(const char *which, bignum num) {
#ifdef HAVE_LIBGCRYPT
  unsigned char *hex = NULL;
  bignum_bn2hex(num, &hex);
#elif defined HAVE_LIBCRYPTO
  char *hex = NULL;
  hex = bignum_bn2hex(num);
#endif
  fprintf(stderr, "%s value: ", which);
  fprintf(stderr, "%s\n", (hex == NULL) ? "(null)" : (char *) hex);
  SAFE_FREE(hex);
}

<<<<<<< HEAD
/**
 * @brief Convert a buffer into a colon separated hex string.
 * The caller has to free the memory.
 *
 * @param  what         What should be converted to a hex string.
 *
 * @param  len          Length of the buffer to convert.
 *
 * @return              The hex string or NULL on error.
 */
char *ssh_get_hexa(const unsigned char *what, size_t len) {
  char *hexa = NULL;
  size_t i;

  if (len > (UINT_MAX - 1) / 3)
    return NULL;

  hexa = malloc(len * 3 + 1);
  if (hexa == NULL) {
    return NULL;
  }

  ZERO_STRUCTP(hexa);

  for (i = 0; i < len; i++) {
    char hex[4];
    snprintf(hex, sizeof(hex), "%02x:", what[i]);
    strcat(hexa, hex);
  }

  hexa[(len * 3) - 1] = '\0';

  return hexa;
}

/**
 * @brief Print a buffer as colon separated hex string.
 *
 * @param  descr        Description printed in front of the hex string.
 *
 * @param  what         What should be converted to a hex string.
 *
 * @param  len          Length of the buffer to convert.
 */
void ssh_print_hexa(const char *descr, const unsigned char *what, size_t len) {
    char *hexa = ssh_get_hexa(what, len);

    if (hexa == NULL) {
      return;
    }
    printf("%s: %s\n", descr, hexa);

    free(hexa);
}

=======
>>>>>>> 4919771f
int dh_generate_x(ssh_session session) {
  session->next_crypto->x = bignum_new();
  if (session->next_crypto->x == NULL) {
    return -1;
  }

#ifdef HAVE_LIBGCRYPT
  bignum_rand(session->next_crypto->x, 128);
#elif defined HAVE_LIBCRYPTO
  bignum_rand(session->next_crypto->x, 128, 0, -1);
#endif

  /* not harder than this */
#ifdef DEBUG_CRYPTO
  ssh_print_bignum("x", session->next_crypto->x);
#endif

  return 0;
}

/* used by server */
int dh_generate_y(ssh_session session) {
    session->next_crypto->y = bignum_new();
  if (session->next_crypto->y == NULL) {
    return -1;
  }

#ifdef HAVE_LIBGCRYPT
  bignum_rand(session->next_crypto->y, 128);
#elif defined HAVE_LIBCRYPTO
  bignum_rand(session->next_crypto->y, 128, 0, -1);
#endif

  /* not harder than this */
#ifdef DEBUG_CRYPTO
  ssh_print_bignum("y", session->next_crypto->y);
#endif

  return 0;
}

/* used by server */
int dh_generate_e(ssh_session session) {
#ifdef HAVE_LIBCRYPTO
  bignum_CTX ctx = bignum_ctx_new();
  if (ctx == NULL) {
    return -1;
  }
#endif

  session->next_crypto->e = bignum_new();
  if (session->next_crypto->e == NULL) {
#ifdef HAVE_LIBCRYPTO
    bignum_ctx_free(ctx);
#endif
    return -1;
  }

#ifdef HAVE_LIBGCRYPT
  bignum_mod_exp(session->next_crypto->e, g, session->next_crypto->x,
      select_p(session->next_crypto->kex_type));
#elif defined HAVE_LIBCRYPTO
  bignum_mod_exp(session->next_crypto->e, g, session->next_crypto->x,
      select_p(session->next_crypto->kex_type), ctx);
#endif

#ifdef DEBUG_CRYPTO
  ssh_print_bignum("e", session->next_crypto->e);
#endif

#ifdef HAVE_LIBCRYPTO
  bignum_ctx_free(ctx);
#endif

  return 0;
}

int dh_generate_f(ssh_session session) {
#ifdef HAVE_LIBCRYPTO
  bignum_CTX ctx = bignum_ctx_new();
  if (ctx == NULL) {
    return -1;
  }
#endif

  session->next_crypto->f = bignum_new();
  if (session->next_crypto->f == NULL) {
#ifdef HAVE_LIBCRYPTO
    bignum_ctx_free(ctx);
#endif
    return -1;
  }

#ifdef HAVE_LIBGCRYPT
  bignum_mod_exp(session->next_crypto->f, g, session->next_crypto->y,
      select_p(session->next_crypto->kex_type));
#elif defined HAVE_LIBCRYPTO
  bignum_mod_exp(session->next_crypto->f, g, session->next_crypto->y,
      select_p(session->next_crypto->kex_type), ctx);
#endif

#ifdef DEBUG_CRYPTO
  ssh_print_bignum("f", session->next_crypto->f);
#endif

#ifdef HAVE_LIBCRYPTO
  bignum_ctx_free(ctx);
#endif

  return 0;
}

ssh_string make_bignum_string(bignum num) {
  ssh_string ptr = NULL;
  int pad = 0;
  unsigned int len = bignum_num_bytes(num);
  unsigned int bits = bignum_num_bits(num);

  if (len == 0) {
      return NULL;
  }

  /* If the first bit is set we have a negative number */
  if (!(bits % 8) && bignum_is_bit_set(num, bits - 1)) {
    pad++;
  }

#ifdef DEBUG_CRYPTO
  fprintf(stderr, "%d bits, %d bytes, %d padding\n", bits, len, pad);
#endif /* DEBUG_CRYPTO */

  ptr = ssh_string_new(len + pad);
  if (ptr == NULL) {
    return NULL;
  }

  /* We have a negative number so we need a leading zero */
  if (pad) {
    ptr->data[0] = 0;
  }

#ifdef HAVE_LIBGCRYPT
  bignum_bn2bin(num, len, ptr->data + pad);
#elif HAVE_LIBCRYPTO
  bignum_bn2bin(num, ptr->data + pad);
#endif

  return ptr;
}

bignum make_string_bn(ssh_string string){
  bignum bn = NULL;
  unsigned int len = ssh_string_len(string);

#ifdef DEBUG_CRYPTO
  fprintf(stderr, "Importing a %d bits, %d bytes object ...\n",
      len * 8, len);
#endif /* DEBUG_CRYPTO */

#ifdef HAVE_LIBGCRYPT
  bignum_bin2bn(string->data, len, &bn);
#elif defined HAVE_LIBCRYPTO
  bn = bignum_bin2bn(string->data, len, NULL);
#endif

  return bn;
}

ssh_string dh_get_e(ssh_session session) {
  return make_bignum_string(session->next_crypto->e);
}

/* used by server */
ssh_string dh_get_f(ssh_session session) {
  return make_bignum_string(session->next_crypto->f);
}

void dh_import_pubkey(ssh_session session, ssh_string pubkey_string) {
  session->next_crypto->server_pubkey = pubkey_string;
}

int dh_import_f(ssh_session session, ssh_string f_string) {
  session->next_crypto->f = make_string_bn(f_string);
  if (session->next_crypto->f == NULL) {
    return -1;
  }

#ifdef DEBUG_CRYPTO
  ssh_print_bignum("f",session->next_crypto->f);
#endif

  return 0;
}

/* used by the server implementation */
int dh_import_e(ssh_session session, ssh_string e_string) {
  session->next_crypto->e = make_string_bn(e_string);
  if (session->next_crypto->e == NULL) {
    return -1;
  }

#ifdef DEBUG_CRYPTO
    ssh_print_bignum("e",session->next_crypto->e);
#endif

  return 0;
}

int dh_build_k(ssh_session session) {
#ifdef HAVE_LIBCRYPTO
  bignum_CTX ctx = bignum_ctx_new();
  if (ctx == NULL) {
    return -1;
  }
#endif

  session->next_crypto->k = bignum_new();
  if (session->next_crypto->k == NULL) {
#ifdef HAVE_LIBCRYPTO
    bignum_ctx_free(ctx);
#endif
    return -1;
  }

    /* the server and clients don't use the same numbers */
#ifdef HAVE_LIBGCRYPT
  if(session->client) {
    bignum_mod_exp(session->next_crypto->k, session->next_crypto->f,
        session->next_crypto->x, select_p(session->next_crypto->kex_type));
  } else {
    bignum_mod_exp(session->next_crypto->k, session->next_crypto->e,
        session->next_crypto->y, select_p(session->next_crypto->kex_type));
  }
#elif defined HAVE_LIBCRYPTO
  if (session->client) {
    bignum_mod_exp(session->next_crypto->k, session->next_crypto->f,
        session->next_crypto->x, select_p(session->next_crypto->kex_type), ctx);
  } else {
    bignum_mod_exp(session->next_crypto->k, session->next_crypto->e,
        session->next_crypto->y, select_p(session->next_crypto->kex_type), ctx);
  }
#endif

#ifdef DEBUG_CRYPTO
    ssh_print_hexa("Session server cookie",
                   session->next_crypto->server_kex.cookie, 16);
    ssh_print_hexa("Session client cookie",
                   session->next_crypto->client_kex.cookie, 16);
    ssh_print_bignum("Shared secret key", session->next_crypto->k);
#endif

#ifdef HAVE_LIBCRYPTO
  bignum_ctx_free(ctx);
#endif

  return 0;
}

/** @internal
 * @brief Starts diffie-hellman-group1 key exchange
 */
int ssh_client_dh_init(ssh_session session){
  ssh_string e = NULL;
  int rc;

  if (buffer_add_u8(session->out_buffer, SSH2_MSG_KEXDH_INIT) < 0) {
    goto error;
  }

  if (dh_generate_x(session) < 0) {
    goto error;
  }
  if (dh_generate_e(session) < 0) {
    goto error;
  }

  e = dh_get_e(session);
  if (e == NULL) {
    goto error;
  }

  if (buffer_add_ssh_string(session->out_buffer, e) < 0) {
    goto error;
  }
  ssh_string_burn(e);
  ssh_string_free(e);
  e=NULL;

  rc = packet_send(session);
  return rc;
  error:
  if(e != NULL){
    ssh_string_burn(e);
    ssh_string_free(e);
  }

  return SSH_ERROR;
}

int ssh_client_dh_reply(ssh_session session, ssh_buffer packet){
  ssh_string f;
  ssh_string pubkey = NULL;
  ssh_string signature = NULL;
  int rc;
  pubkey = buffer_get_ssh_string(packet);
  if (pubkey == NULL){
    ssh_set_error(session,SSH_FATAL, "No public key in packet");
    goto error;
  }
  dh_import_pubkey(session, pubkey);

  f = buffer_get_ssh_string(packet);
  if (f == NULL) {
    ssh_set_error(session,SSH_FATAL, "No F number in packet");
    goto error;
  }
  rc = dh_import_f(session, f);
  ssh_string_burn(f);
  ssh_string_free(f);
  if (rc < 0) {
    ssh_set_error(session, SSH_FATAL, "Cannot import f number");
    goto error;
  }

  signature = buffer_get_ssh_string(packet);
  if (signature == NULL) {
    ssh_set_error(session, SSH_FATAL, "No signature in packet");
    goto error;
  }
  session->next_crypto->dh_server_signature = signature;
  signature=NULL; /* ownership changed */
  if (dh_build_k(session) < 0) {
    ssh_set_error(session, SSH_FATAL, "Cannot build k number");
    goto error;
  }

  /* Send the MSG_NEWKEYS */
  if (buffer_add_u8(session->out_buffer, SSH2_MSG_NEWKEYS) < 0) {
    goto error;
  }

  rc=packet_send(session);
  SSH_LOG(SSH_LOG_PROTOCOL, "SSH_MSG_NEWKEYS sent");
  return rc;
error:
  return SSH_ERROR;
}


/*
static void sha_add(ssh_string str,SHACTX ctx){
    sha1_update(ctx,str,string_len(str)+4);
#ifdef DEBUG_CRYPTO
    ssh_print_hexa("partial hashed sessionid",str,string_len(str)+4);
#endif
}
*/

int make_sessionid(ssh_session session) {
  ssh_string num = NULL;
  ssh_string str = NULL;
  ssh_buffer server_hash = NULL;
  ssh_buffer client_hash = NULL;
  ssh_buffer buf = NULL;
  uint32_t len;
  int rc = SSH_ERROR;

  buf = ssh_buffer_new();
  if (buf == NULL) {
    return rc;
  }

  str = ssh_string_from_char(session->clientbanner);
  if (str == NULL) {
    goto error;
  }

  if (buffer_add_ssh_string(buf, str) < 0) {
    goto error;
  }
  ssh_string_free(str);

  str = ssh_string_from_char(session->serverbanner);
  if (str == NULL) {
    goto error;
  }

  if (buffer_add_ssh_string(buf, str) < 0) {
    goto error;
  }

  if (session->client) {
    server_hash = session->in_hashbuf;
    client_hash = session->out_hashbuf;
  } else {
    server_hash = session->out_hashbuf;
    client_hash = session->in_hashbuf;
  }

  if (buffer_add_u32(server_hash, 0) < 0) {
    goto error;
  }
  if (buffer_add_u8(server_hash, 0) < 0) {
    goto error;
  }
  if (buffer_add_u32(client_hash, 0) < 0) {
    goto error;
  }
  if (buffer_add_u8(client_hash, 0) < 0) {
    goto error;
  }

  len = ntohl(buffer_get_rest_len(client_hash));
  if (buffer_add_u32(buf,len) < 0) {
    goto error;
  }
  if (buffer_add_data(buf, buffer_get_rest(client_hash),
        buffer_get_rest_len(client_hash)) < 0) {
    goto error;
  }

  len = ntohl(buffer_get_rest_len(server_hash));
  if (buffer_add_u32(buf, len) < 0) {
    goto error;
  }
  if (buffer_add_data(buf, buffer_get_rest(server_hash),
        buffer_get_rest_len(server_hash)) < 0) {
    goto error;
  }

  len = ssh_string_len(session->next_crypto->server_pubkey) + 4;
  if (buffer_add_data(buf, session->next_crypto->server_pubkey, len) < 0) {
    goto error;
  }
  if(session->next_crypto->kex_type == SSH_KEX_DH_GROUP1_SHA1 ||
     session->next_crypto->kex_type == SSH_KEX_DH_GROUP14_SHA1) {

    num = make_bignum_string(session->next_crypto->e);
    if (num == NULL) {
      goto error;
    }

    len = ssh_string_len(num) + 4;
    if (buffer_add_data(buf, num, len) < 0) {
      goto error;
    }

    ssh_string_free(num);
    num = make_bignum_string(session->next_crypto->f);
    if (num == NULL) {
      goto error;
    }

    len = ssh_string_len(num) + 4;
    if (buffer_add_data(buf, num, len) < 0) {
      goto error;
    }

    ssh_string_free(num);
#ifdef HAVE_ECDH
  } else if (session->next_crypto->kex_type == SSH_KEX_ECDH_SHA2_NISTP256){
    if(session->next_crypto->ecdh_client_pubkey == NULL ||
            session->next_crypto->ecdh_server_pubkey == NULL){
        SSH_LOG(SSH_LOG_WARNING, "ECDH parameted missing");
        goto error;
    }
    rc = buffer_add_ssh_string(buf,session->next_crypto->ecdh_client_pubkey);
    if (rc < 0) {
        goto error;
    }
    rc = buffer_add_ssh_string(buf,session->next_crypto->ecdh_server_pubkey);
    if (rc < 0) {
        goto error;
    }
#endif
#ifdef HAVE_CURVE25519
  } else if(session->next_crypto->kex_type == SSH_KEX_CURVE25519_SHA256_LIBSSH_ORG){
	  rc = buffer_add_u32(buf, htonl(CURVE25519_PUBKEY_SIZE));
	  rc += buffer_add_data(buf, session->next_crypto->curve25519_client_pubkey,
			  CURVE25519_PUBKEY_SIZE);
	  rc += buffer_add_u32(buf, htonl(CURVE25519_PUBKEY_SIZE));
	  rc += buffer_add_data(buf, session->next_crypto->curve25519_server_pubkey,
			  CURVE25519_PUBKEY_SIZE);
	  if (rc != SSH_OK) {
		  goto error;
      }
#endif
  }
  num = make_bignum_string(session->next_crypto->k);
  if (num == NULL) {
    goto error;
  }

  len = ssh_string_len(num) + 4;
  if (buffer_add_data(buf, num, len) < 0) {
    goto error;
  }

#ifdef DEBUG_CRYPTO
  ssh_print_hexa("hash buffer", ssh_buffer_get_begin(buf), ssh_buffer_get_len(buf));
#endif

  switch(session->next_crypto->kex_type){
    case SSH_KEX_DH_GROUP1_SHA1:
    case SSH_KEX_DH_GROUP14_SHA1:
      session->next_crypto->digest_len = SHA_DIGEST_LENGTH;
      session->next_crypto->mac_type = SSH_MAC_SHA1;
      session->next_crypto->secret_hash = malloc(session->next_crypto->digest_len);
      if(session->next_crypto->secret_hash == NULL){
        ssh_set_error_oom(session);
        goto error;
      }
      sha1(buffer_get_rest(buf), buffer_get_rest_len(buf),
                session->next_crypto->secret_hash);
      break;
    case SSH_KEX_ECDH_SHA2_NISTP256:
    case SSH_KEX_CURVE25519_SHA256_LIBSSH_ORG:
      session->next_crypto->digest_len = SHA256_DIGEST_LENGTH;
      session->next_crypto->mac_type = SSH_MAC_SHA256;
      session->next_crypto->secret_hash = malloc(session->next_crypto->digest_len);
      if(session->next_crypto->secret_hash == NULL){
        ssh_set_error_oom(session);
        goto error;
      }
      sha256(buffer_get_rest(buf), buffer_get_rest_len(buf),
          session->next_crypto->secret_hash);
      break;
  }
  /* During the first kex, secret hash and session ID are equal. However, after
   * a key re-exchange, a new secret hash is calculated. This hash will not replace
   * but complement existing session id.
   */
  if (!session->next_crypto->session_id){
      session->next_crypto->session_id = malloc(session->next_crypto->digest_len);
      if (session->next_crypto->session_id == NULL){
          ssh_set_error_oom(session);
          goto error;
      }
      memcpy(session->next_crypto->session_id, session->next_crypto->secret_hash,
              session->next_crypto->digest_len);
  }
#ifdef DEBUG_CRYPTO
  printf("Session hash: \n");
  ssh_print_hexa("secret hash", session->next_crypto->secret_hash, session->next_crypto->digest_len);
  ssh_print_hexa("session id", session->next_crypto->session_id, session->next_crypto->digest_len);
#endif

  rc = SSH_OK;
error:
  ssh_buffer_free(buf);
  ssh_buffer_free(client_hash);
  ssh_buffer_free(server_hash);

  session->in_hashbuf = NULL;
  session->out_hashbuf = NULL;

  ssh_string_free(str);
  ssh_string_free(num);

  return rc;
}

int hashbufout_add_cookie(ssh_session session) {
  session->out_hashbuf = ssh_buffer_new();
  if (session->out_hashbuf == NULL) {
    return -1;
  }

  if (buffer_add_u8(session->out_hashbuf, 20) < 0) {
    buffer_reinit(session->out_hashbuf);
    return -1;
  }

  if (session->server) {
    if (buffer_add_data(session->out_hashbuf,
          session->next_crypto->server_kex.cookie, 16) < 0) {
      buffer_reinit(session->out_hashbuf);
      return -1;
    }
  } else {
    if (buffer_add_data(session->out_hashbuf,
          session->next_crypto->client_kex.cookie, 16) < 0) {
      buffer_reinit(session->out_hashbuf);
      return -1;
    }
  }

  return 0;
}

int hashbufin_add_cookie(ssh_session session, unsigned char *cookie) {
  session->in_hashbuf = ssh_buffer_new();
  if (session->in_hashbuf == NULL) {
    return -1;
  }

  if (buffer_add_u8(session->in_hashbuf, 20) < 0) {
    buffer_reinit(session->in_hashbuf);
    return -1;
  }
  if (buffer_add_data(session->in_hashbuf,cookie, 16) < 0) {
    buffer_reinit(session->in_hashbuf);
    return -1;
  }

  return 0;
}

static int generate_one_key(ssh_string k,
    struct ssh_crypto_struct *crypto, unsigned char *output, char letter) {
  ssh_mac_ctx ctx;
  ctx=ssh_mac_ctx_init(crypto->mac_type);

  if (ctx == NULL) {
    return -1;
  }

  ssh_mac_update(ctx, k, ssh_string_len(k) + 4);
  ssh_mac_update(ctx, crypto->secret_hash, crypto->digest_len);
  ssh_mac_update(ctx, &letter, 1);
  ssh_mac_update(ctx, crypto->session_id, crypto->digest_len);
  ssh_mac_final(output, ctx);

  return 0;
}

int generate_session_keys(ssh_session session) {
  ssh_string k_string = NULL;
  ssh_mac_ctx ctx = NULL;
  struct ssh_crypto_struct *crypto = session->next_crypto;
  unsigned char *tmp;
  int rc = -1;

  k_string = make_bignum_string(crypto->k);
  if (k_string == NULL) {
    ssh_set_error_oom(session);
    goto error;
  }

  crypto->encryptIV = malloc(crypto->digest_len);
  crypto->decryptIV = malloc(crypto->digest_len);
  crypto->encryptkey = malloc(crypto->digest_len);
  crypto->decryptkey = malloc(crypto->digest_len);
  crypto->encryptMAC = malloc(crypto->digest_len);
  crypto->decryptMAC = malloc(crypto->digest_len);
  if(crypto->encryptIV == NULL || crypto->decryptIV == NULL ||
      crypto->encryptkey == NULL || crypto->decryptkey == NULL ||
      crypto->encryptMAC == NULL || crypto->decryptMAC == NULL){
    ssh_set_error_oom(session);
    goto error;
  }

  /* IV */
  if (session->client) {
    if (generate_one_key(k_string, crypto, crypto->encryptIV, 'A') < 0) {
      goto error;
    }
    if (generate_one_key(k_string, crypto, crypto->decryptIV, 'B') < 0) {
      goto error;
    }
  } else {
    if (generate_one_key(k_string, crypto, crypto->decryptIV, 'A') < 0) {
      goto error;
    }
    if (generate_one_key(k_string, crypto, crypto->encryptIV, 'B') < 0) {
      goto error;
    }
  }
  if (session->client) {
    if (generate_one_key(k_string, crypto, crypto->encryptkey, 'C') < 0) {
      goto error;
    }
    if (generate_one_key(k_string, crypto, crypto->decryptkey, 'D') < 0) {
      goto error;
    }
  } else {
    if (generate_one_key(k_string, crypto, crypto->decryptkey, 'C') < 0) {
      goto error;
    }
    if (generate_one_key(k_string, crypto, crypto->encryptkey, 'D') < 0) {
      goto error;
    }
  }

  /* some ciphers need more than DIGEST_LEN bytes of input key */
  if (crypto->out_cipher->keysize > crypto->digest_len * 8) {
      tmp = realloc(crypto->encryptkey, crypto->digest_len * 2);
      if (tmp == NULL) {
          goto error;
      }
      crypto->encryptkey = tmp;

    ctx = ssh_mac_ctx_init(crypto->mac_type);
    if (ctx == NULL) {
      goto error;
    }
    ssh_mac_update(ctx, k_string, ssh_string_len(k_string) + 4);
    ssh_mac_update(ctx, crypto->secret_hash,
        crypto->digest_len);
    ssh_mac_update(ctx, crypto->encryptkey, crypto->digest_len);
    ssh_mac_final(crypto->encryptkey + crypto->digest_len, ctx);
  }

  if (crypto->in_cipher->keysize > crypto->digest_len * 8) {
      tmp = realloc(crypto->decryptkey, crypto->digest_len *2);
      if (tmp == NULL) {
          goto error;
      }
      crypto->decryptkey = tmp;

    if(crypto->decryptkey == NULL)
      goto error;
    ctx = ssh_mac_ctx_init(crypto->mac_type);
    ssh_mac_update(ctx, k_string, ssh_string_len(k_string) + 4);
    ssh_mac_update(ctx, crypto->secret_hash,
        crypto->digest_len);
    ssh_mac_update(ctx, crypto->decryptkey, crypto->digest_len);
    ssh_mac_final(crypto->decryptkey + crypto->digest_len, ctx);
  }
  if(session->client) {
    if (generate_one_key(k_string, crypto, crypto->encryptMAC, 'E') < 0) {
      goto error;
    }
    if (generate_one_key(k_string, crypto, crypto->decryptMAC, 'F') < 0) {
      goto error;
    }
  } else {
    if (generate_one_key(k_string, crypto, crypto->decryptMAC, 'E') < 0) {
      goto error;
    }
    if (generate_one_key(k_string, crypto, crypto->encryptMAC, 'F') < 0) {
      goto error;
    }
  }

#ifdef DEBUG_CRYPTO
  ssh_print_hexa("Encrypt IV", crypto->encryptIV, SHA_DIGEST_LEN);
  ssh_print_hexa("Decrypt IV", crypto->decryptIV, SHA_DIGEST_LEN);
  ssh_print_hexa("Encryption key", crypto->encryptkey,
      crypto->out_cipher->keysize);
  ssh_print_hexa("Decryption key", crypto->decryptkey,
      crypto->in_cipher->keysize);
  ssh_print_hexa("Encryption MAC", crypto->encryptMAC, SHA_DIGEST_LEN);
  ssh_print_hexa("Decryption MAC", crypto->decryptMAC, 20);
#endif

  rc = 0;
error:
  ssh_string_free(k_string);

  return rc;
}

/**
 * @addtogroup libssh_session
 *
 * @{
 */

/**
 * @deprecated Use ssh_get_publickey_hash()
 */
int ssh_get_pubkey_hash(ssh_session session, unsigned char **hash) {
  ssh_string pubkey;
  MD5CTX ctx;
  unsigned char *h;

  if (session == NULL || hash == NULL) {
    return SSH_ERROR;
  }
  *hash = NULL;
  if (session->current_crypto == NULL ||
      session->current_crypto->server_pubkey == NULL){
    ssh_set_error(session,SSH_FATAL,"No current cryptographic context");
    return SSH_ERROR;
  }

  h = malloc(sizeof(unsigned char) * MD5_DIGEST_LEN);
  if (h == NULL) {
    return SSH_ERROR;
  }

  ctx = md5_init();
  if (ctx == NULL) {
    SAFE_FREE(h);
    return SSH_ERROR;
  }

  pubkey = session->current_crypto->server_pubkey;

  md5_update(ctx, ssh_string_data(pubkey), ssh_string_len(pubkey));
  md5_final(h, ctx);

  *hash = h;

  return MD5_DIGEST_LEN;
}

/**
 * @brief Deallocate the hash obtained by ssh_get_pubkey_hash.
 *
 * This is required under Microsoft platform as this library might use a 
 * different C library than your software, hence a different heap.
 *
 * @param[in] hash      The buffer to deallocate.
 *
 * @see ssh_get_pubkey_hash()
 */
void ssh_clean_pubkey_hash(unsigned char **hash) {
  SAFE_FREE(*hash);
  *hash = NULL;
}

/**
 * @brief Get the server public key from a session.
 *
 * @param[in]  session  The session to get the key from.
 *
 * @param[out] key      A pointer to store the allocated key. You need to free
 *                      the key.
 *
 * @return              SSH_OK on success, SSH_ERROR on errror.
 *
 * @see ssh_key_free()
 */
int ssh_get_publickey(ssh_session session, ssh_key *key)
{
    if (session==NULL ||
        session->current_crypto ==NULL ||
        session->current_crypto->server_pubkey == NULL) {
        return SSH_ERROR;
    }

    return ssh_pki_import_pubkey_blob(session->current_crypto->server_pubkey,
                                      key);
}

/**
 * @brief Allocates a buffer with the hash of the public key.
 *
 * This function allows you to get a hash of the public key. You can then
 * print this hash in a human-readable form to the user so that he is able to
 * verify it. Use ssh_get_hexa() or ssh_print_hexa() to display it.
 *
 * @param[in]  key      The public key to create the hash for.
 *
 * @param[in]  type     The type of the hash you want.
 *
 * @param[in]  hash     A pointer to store the allocated buffer. It can be
 *                      freed using ssh_clean_pubkey_hash().
 *
 * @param[in]  hlen     The length of the hash.
 *
 * @return 0 on success, -1 if an error occured.
 *
 * @warning It is very important that you verify at some moment that the hash
 *          matches a known server. If you don't do it, cryptography wont help
 *          you at making things secure.
 *          OpenSSH uses SHA1 to print public key digests.
 *
 * @see ssh_is_server_known()
 * @see ssh_get_hexa()
 * @see ssh_print_hexa()
 * @see ssh_clean_pubkey_hash()
 */
int ssh_get_publickey_hash(const ssh_key key,
                           enum ssh_publickey_hash_type type,
                           unsigned char **hash,
                           size_t *hlen)
{
    ssh_string blob;
    unsigned char *h;
    int rc;

    rc = ssh_pki_export_pubkey_blob(key, &blob);
    if (rc < 0) {
        return rc;
    }

    switch (type) {
    case SSH_PUBLICKEY_HASH_SHA1:
        {
            SHACTX ctx;

            h = malloc(SHA_DIGEST_LEN);
            if (h == NULL) {
                rc = -1;
                goto out;
            }

            ctx = sha1_init();
            if (ctx == NULL) {
                free(h);
                rc = -1;
                goto out;
            }

            sha1_update(ctx, ssh_string_data(blob), ssh_string_len(blob));
            sha1_final(h, ctx);

            *hlen = SHA_DIGEST_LEN;
        }
        break;
    case SSH_PUBLICKEY_HASH_MD5:
        {
            MD5CTX ctx;

            h = malloc(MD5_DIGEST_LEN);
            if (h == NULL) {
                rc = -1;
                goto out;
            }

            ctx = md5_init();
            if (ctx == NULL) {
                free(h);
                rc = -1;
                goto out;
            }

            md5_update(ctx, ssh_string_data(blob), ssh_string_len(blob));
            md5_final(h, ctx);

            *hlen = MD5_DIGEST_LEN;
        }
        break;
    default:
        rc = -1;
        goto out;
    }

    *hash = h;
    rc = 0;
out:
    ssh_string_free(blob);
    return rc;
}

/**
 * @brief Convert a buffer into a colon separated hex string.
 * The caller has to free the memory.
 *
 * @param  what         What should be converted to a hex string.
 *
 * @param  len          Length of the buffer to convert.
 *
 * @return              The hex string or NULL on error.
 *
 * @see ssh_string_free_char()
 */
char *ssh_get_hexa(const unsigned char *what, size_t len) {
  const char h[] = "0123456789abcdef";
  char *hexa;
  size_t i;
  size_t hlen = len * 3;

  if (len > (UINT_MAX - 1) / 3) {
    return NULL;
  }

  hexa = malloc(hlen + 1);
  if (hexa == NULL) {
    return NULL;
  }

  for (i = 0; i < len; i++) {
      hexa[i * 3] = h[(what[i] >> 4) & 0xF];
      hexa[i * 3 + 1] = h[what[i] & 0xF];
      hexa[i * 3 + 2] = ':';
  }
  hexa[hlen - 1] = '\0';

  return hexa;
}

/**
 * @brief Print a buffer as colon separated hex string.
 *
 * @param  descr        Description printed in front of the hex string.
 *
 * @param  what         What should be converted to a hex string.
 *
 * @param  len          Length of the buffer to convert.
 */
void ssh_print_hexa(const char *descr, const unsigned char *what, size_t len) {
    char *hexa = ssh_get_hexa(what, len);

    if (hexa == NULL) {
      return;
    }
    printf("%s: %s\n", descr, hexa);

    free(hexa);
}

/** @} */

/* vim: set ts=4 sw=4 et cindent: */<|MERGE_RESOLUTION|>--- conflicted
+++ resolved
@@ -211,15 +211,10 @@
   if (ssh_crypto_initialized) {
     bignum_free(g);
     g = NULL;
-<<<<<<< HEAD
-    bignum_free(p);
-    p = NULL;
-=======
     bignum_free(p_group1);
     p_group1 = NULL;
     bignum_free(p_group14);
     p_group14 = NULL;
->>>>>>> 4919771f
 #ifdef HAVE_LIBGCRYPT
     gcry_control(GCRYCTL_TERM_SECMEM);
 #elif defined HAVE_LIBCRYPTO
@@ -244,64 +239,6 @@
   SAFE_FREE(hex);
 }
 
-<<<<<<< HEAD
-/**
- * @brief Convert a buffer into a colon separated hex string.
- * The caller has to free the memory.
- *
- * @param  what         What should be converted to a hex string.
- *
- * @param  len          Length of the buffer to convert.
- *
- * @return              The hex string or NULL on error.
- */
-char *ssh_get_hexa(const unsigned char *what, size_t len) {
-  char *hexa = NULL;
-  size_t i;
-
-  if (len > (UINT_MAX - 1) / 3)
-    return NULL;
-
-  hexa = malloc(len * 3 + 1);
-  if (hexa == NULL) {
-    return NULL;
-  }
-
-  ZERO_STRUCTP(hexa);
-
-  for (i = 0; i < len; i++) {
-    char hex[4];
-    snprintf(hex, sizeof(hex), "%02x:", what[i]);
-    strcat(hexa, hex);
-  }
-
-  hexa[(len * 3) - 1] = '\0';
-
-  return hexa;
-}
-
-/**
- * @brief Print a buffer as colon separated hex string.
- *
- * @param  descr        Description printed in front of the hex string.
- *
- * @param  what         What should be converted to a hex string.
- *
- * @param  len          Length of the buffer to convert.
- */
-void ssh_print_hexa(const char *descr, const unsigned char *what, size_t len) {
-    char *hexa = ssh_get_hexa(what, len);
-
-    if (hexa == NULL) {
-      return;
-    }
-    printf("%s: %s\n", descr, hexa);
-
-    free(hexa);
-}
-
-=======
->>>>>>> 4919771f
 int dh_generate_x(ssh_session session) {
   session->next_crypto->x = bignum_new();
   if (session->next_crypto->x == NULL) {
