--- conflicted
+++ resolved
@@ -199,11 +199,7 @@
     dh_crypto_initialized = 0;
 }
 
-<<<<<<< HEAD
-int dh_generate_x(ssh_session session) {
-=======
 int ssh_dh_generate_x(ssh_session session) {
->>>>>>> d66ea0b3
   int keysize;
   if (session->next_crypto->kex_type == SSH_KEX_DH_GROUP1_SHA1) {
     keysize = 1023;
@@ -215,15 +211,7 @@
     return -1;
   }
 
-<<<<<<< HEAD
-#ifdef HAVE_LIBGCRYPT
   bignum_rand(session->next_crypto->x, keysize);
-#elif defined HAVE_LIBCRYPTO
-  bignum_rand(session->next_crypto->x, keysize, -1, 0);
-#endif
-=======
-  bignum_rand(session->next_crypto->x, keysize);
->>>>>>> d66ea0b3
 
   /* not harder than this */
 #ifdef DEBUG_CRYPTO
@@ -234,11 +222,7 @@
 }
 
 /* used by server */
-<<<<<<< HEAD
-int dh_generate_y(ssh_session session) {
-=======
 int ssh_dh_generate_y(ssh_session session) {
->>>>>>> d66ea0b3
   int keysize;
   if (session->next_crypto->kex_type == SSH_KEX_DH_GROUP1_SHA1) {
     keysize = 1023;
@@ -250,15 +234,7 @@
     return -1;
   }
 
-<<<<<<< HEAD
-#ifdef HAVE_LIBGCRYPT
   bignum_rand(session->next_crypto->y, keysize);
-#elif defined HAVE_LIBCRYPTO
-  bignum_rand(session->next_crypto->y, keysize, -1, 0);
-#endif
-=======
-  bignum_rand(session->next_crypto->y, keysize);
->>>>>>> d66ea0b3
 
   /* not harder than this */
 #ifdef DEBUG_CRYPTO
