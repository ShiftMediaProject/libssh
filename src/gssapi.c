--- conflicted
+++ resolved
@@ -721,12 +721,8 @@
  *          SSH_AUTH_AGAIN:   In nonblocking mode, you've got to call this again
  *                            later.
  */
-<<<<<<< HEAD
-int ssh_gssapi_auth_mic(ssh_session session){
-=======
 int ssh_gssapi_auth_mic(ssh_session session)
 {
->>>>>>> 7f6b3fab
     size_t i;
     gss_OID_set selected; /* oid selected for authentication */
     ssh_string *oids = NULL;
