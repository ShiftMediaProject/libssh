--- conflicted
+++ resolved
@@ -833,11 +833,7 @@
                              "Initializing gssapi context",
                              maj_stat,
                              min_stat);
-<<<<<<< HEAD
-        return SSH_PACKET_USED;
-=======
         goto error;
->>>>>>> d66ea0b3
     }
     if (output_token.length != 0){
         hexa = ssh_get_hexa(output_token.value, output_token.length);
@@ -948,13 +944,7 @@
                              "Gssapi error",
                              maj_stat,
                              min_stat);
-<<<<<<< HEAD
-        ssh_gssapi_free(session);
-        session->gssapi=NULL;
-        return SSH_PACKET_USED;
-=======
         goto error;
->>>>>>> d66ea0b3
     }
 
     if (output_token.length != 0) {
