--- conflicted
+++ resolved
@@ -56,14 +56,6 @@
 #include "libssh/curve25519.h"
 
 static struct ssh_hmac_struct ssh_hmac_tab[] = {
-<<<<<<< HEAD
-  { "hmac-sha1",     SSH_HMAC_SHA1 },
-  { "hmac-sha2-256", SSH_HMAC_SHA256 },
-  { "hmac-sha2-512", SSH_HMAC_SHA512 },
-  { "hmac-md5",      SSH_HMAC_MD5 },
-  { "aead-poly1305", SSH_HMAC_AEAD_POLY1305 },
-  { NULL,            0}
-=======
   { "hmac-sha1",                     SSH_HMAC_SHA1,          false },
   { "hmac-sha2-256",                 SSH_HMAC_SHA256,        false },
   { "hmac-sha2-512",                 SSH_HMAC_SHA512,        false },
@@ -75,7 +67,6 @@
   { "hmac-sha2-512-etm@openssh.com", SSH_HMAC_SHA512,        true  },
   { "hmac-md5-etm@openssh.com",      SSH_HMAC_MD5,           true  },
   { NULL,                            0,                      false }
->>>>>>> 79900e52
 };
 
 struct ssh_hmac_struct *ssh_get_hmactab(void) {
@@ -170,7 +161,6 @@
 void crypto_free(struct ssh_crypto_struct *crypto)
 {
     size_t i;
-<<<<<<< HEAD
 
     if (crypto == NULL) {
         return;
@@ -178,25 +168,8 @@
 
     ssh_key_free(crypto->server_pubkey);
 
-    cipher_free(crypto->in_cipher);
-    cipher_free(crypto->out_cipher);
-
-    bignum_safe_free(crypto->e);
-    bignum_safe_free(crypto->f);
-    bignum_safe_free(crypto->x);
-    bignum_safe_free(crypto->y);
-    bignum_safe_free(crypto->k);
-=======
-
-    if (crypto == NULL) {
-        return;
-    }
-
-    ssh_key_free(crypto->server_pubkey);
-
     ssh_dh_cleanup(crypto);
     bignum_safe_free(crypto->shared_secret);
->>>>>>> 79900e52
 #ifdef HAVE_ECDH
     SAFE_FREE(crypto->ecdh_client_pubkey);
     SAFE_FREE(crypto->ecdh_server_pubkey);
@@ -235,14 +208,16 @@
     SAFE_FREE(crypto->encryptMAC);
     SAFE_FREE(crypto->decryptMAC);
     if (crypto->encryptkey != NULL) {
-<<<<<<< HEAD
-        explicit_bzero(crypto->encryptkey, crypto->digest_len);
+        explicit_bzero(crypto->encryptkey, crypto->out_cipher->keysize / 8);
         SAFE_FREE(crypto->encryptkey);
     }
     if (crypto->decryptkey != NULL) {
-        explicit_bzero(crypto->decryptkey, crypto->digest_len);
+        explicit_bzero(crypto->decryptkey, crypto->in_cipher->keysize / 8);
         SAFE_FREE(crypto->decryptkey);
     }
+
+    cipher_free(crypto->in_cipher);
+    cipher_free(crypto->out_cipher);
 
     for (i = 0; i < SSH_KEX_METHODS; i++) {
         SAFE_FREE(crypto->client_kex.methods[i]);
@@ -252,27 +227,6 @@
 
     explicit_bzero(crypto, sizeof(struct ssh_crypto_struct));
 
-=======
-        explicit_bzero(crypto->encryptkey, crypto->out_cipher->keysize / 8);
-        SAFE_FREE(crypto->encryptkey);
-    }
-    if (crypto->decryptkey != NULL) {
-        explicit_bzero(crypto->decryptkey, crypto->in_cipher->keysize / 8);
-        SAFE_FREE(crypto->decryptkey);
-    }
-
-    cipher_free(crypto->in_cipher);
-    cipher_free(crypto->out_cipher);
-
-    for (i = 0; i < SSH_KEX_METHODS; i++) {
-        SAFE_FREE(crypto->client_kex.methods[i]);
-        SAFE_FREE(crypto->server_kex.methods[i]);
-        SAFE_FREE(crypto->kex_methods[i]);
-    }
-
-    explicit_bzero(crypto, sizeof(struct ssh_crypto_struct));
-
->>>>>>> 79900e52
     SAFE_FREE(crypto);
 }
 
@@ -586,8 +540,6 @@
     method = session->next_crypto->kex_methods[SSH_HOSTKEYS];
     session->srv.hostkey = ssh_key_type_from_signature_name(method);
 
-<<<<<<< HEAD
-=======
     /* setup DH key exchange type */
     switch (session->next_crypto->kex_type) {
     case SSH_KEX_DH_GROUP1_SHA1:
@@ -623,7 +575,6 @@
                       session->next_crypto->kex_type);
         return SSH_ERROR;
     }
->>>>>>> 79900e52
     return SSH_OK;
 }
 
