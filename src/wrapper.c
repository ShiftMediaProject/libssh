/*
 * wrapper.c - wrapper for crytpo functions
 *
 * This file is part of the SSH Library
 *
 * Copyright (c) 2003-2013   by Aris Adamantiadis
 *
 * The SSH Library is free software; you can redistribute it and/or modify
 * it under the terms of the GNU Lesser General Public License as published by
 * the Free Software Foundation; either version 2.1 of the License, or (at your
 * option) any later version.
 *
 * The SSH Library is distributed in the hope that it will be useful, but
 * WITHOUT ANY WARRANTY; without even the implied warranty of MERCHANTABILITY
 * or FITNESS FOR A PARTICULAR PURPOSE.  See the GNU Lesser General Public
 * License for more details.
 *
 * You should have received a copy of the GNU Lesser General Public License
 * along with the SSH Library; see the file COPYING.  If not, write to
 * the Free Software Foundation, Inc., 59 Temple Place - Suite 330, Boston,
 * MA 02111-1307, USA.
 */

/*
 * Why a wrapper?
 *
 * Let's say you want to port libssh from libcrypto of openssl to libfoo
 * you are going to spend hours to remove every references to SHA1_Update()
 * to libfoo_sha1_update after the work is finished, you're going to have
 * only this file to modify it's not needed to say that your modifications
 * are welcome.
 */

#include "config.h"


#include <stdlib.h>
#include <stdio.h>
#include <string.h>

<<<<<<< HEAD
#ifdef WITH_LIBZ
=======
#ifdef WITH_ZLIB
>>>>>>> 4919771f
#include <zlib.h>
#endif

#include "libssh/priv.h"
#include "libssh/session.h"
#include "libssh/crypto.h"
#include "libssh/wrapper.h"
#include "libssh/pki.h"

/* it allocates a new cipher structure based on its offset into the global table */
static struct ssh_cipher_struct *cipher_new(int offset) {
  struct ssh_cipher_struct *cipher = NULL;

  cipher = malloc(sizeof(struct ssh_cipher_struct));
  if (cipher == NULL) {
    return NULL;
  }

  /* note the memcpy will copy the pointers : so, you shouldn't free them */
  memcpy(cipher, &ssh_get_ciphertab()[offset], sizeof(*cipher));

  return cipher;
}

static void cipher_free(struct ssh_cipher_struct *cipher) {
#ifdef HAVE_LIBGCRYPT
  unsigned int i;
#endif

  if (cipher == NULL) {
    return;
  }

  if(cipher->key) {
#ifdef HAVE_LIBGCRYPT
    for (i = 0; i < (cipher->keylen / sizeof(gcry_cipher_hd_t)); i++) {
      gcry_cipher_close(cipher->key[i]);
    }
#elif defined HAVE_LIBCRYPTO
    /* destroy the key */
    memset(cipher->key, 0, cipher->keylen);
#endif
    SAFE_FREE(cipher->key);
  }
  SAFE_FREE(cipher);
}

struct ssh_crypto_struct *crypto_new(void) {
   struct ssh_crypto_struct *crypto;

  crypto = malloc(sizeof(struct ssh_crypto_struct));
  if (crypto == NULL) {
    return NULL;
  }
  ZERO_STRUCTP(crypto);
  return crypto;
}

void crypto_free(struct ssh_crypto_struct *crypto){
  int i;
  if (crypto == NULL) {
    return;
  }

  SAFE_FREE(crypto->server_pubkey);

  cipher_free(crypto->in_cipher);
  cipher_free(crypto->out_cipher);

  bignum_free(crypto->e);
  bignum_free(crypto->f);
  bignum_free(crypto->x);
  bignum_free(crypto->y);
  bignum_free(crypto->k);
<<<<<<< HEAD
  /* lot of other things */

#ifdef WITH_LIBZ
=======
#ifdef HAVE_ECDH
  SAFE_FREE(crypto->ecdh_client_pubkey);
  SAFE_FREE(crypto->ecdh_server_pubkey);
#endif
  if(crypto->session_id != NULL){
    memset(crypto->session_id, '\0', crypto->digest_len);
    SAFE_FREE(crypto->session_id);
  }
  if(crypto->secret_hash != NULL){
    memset(crypto->secret_hash, '\0', crypto->digest_len);
    SAFE_FREE(crypto->secret_hash);
  }
#ifdef WITH_ZLIB
>>>>>>> 4919771f
  if (crypto->compress_out_ctx &&
      (deflateEnd(crypto->compress_out_ctx) != 0)) {
    inflateEnd(crypto->compress_out_ctx);
  }
  if (crypto->compress_in_ctx &&
      (deflateEnd(crypto->compress_in_ctx) != 0)) {
    inflateEnd(crypto->compress_in_ctx);
  }
<<<<<<< HEAD
#endif

  /* i'm lost in my own code. good work */
  memset(crypto,0,sizeof(*crypto));
=======
#endif /* WITH_ZLIB */
  if(crypto->encryptIV)
    SAFE_FREE(crypto->encryptIV);
  if(crypto->decryptIV)
    SAFE_FREE(crypto->decryptIV);
  if(crypto->encryptMAC)
    SAFE_FREE(crypto->encryptMAC);
  if(crypto->decryptMAC)
    SAFE_FREE(crypto->decryptMAC);
  if(crypto->encryptkey){
    memset(crypto->encryptkey, 0, crypto->digest_len);
    SAFE_FREE(crypto->encryptkey);
  }
  if(crypto->decryptkey){
    memset(crypto->decryptkey, 0, crypto->digest_len);
    SAFE_FREE(crypto->decryptkey);
  }

  for (i = 0; i < SSH_KEX_METHODS; i++) {
      SAFE_FREE(crypto->client_kex.methods[i]);
      SAFE_FREE(crypto->server_kex.methods[i]);
      SAFE_FREE(crypto->kex_methods[i]);
  }

  BURN_BUFFER(crypto, sizeof(struct ssh_crypto_struct));
>>>>>>> 4919771f

  SAFE_FREE(crypto);
}

static int crypt_set_algorithms2(ssh_session session){
  const char *wanted;
  int i = 0;
  struct ssh_cipher_struct *ssh_ciphertab=ssh_get_ciphertab();

  /* we must scan the kex entries to find crypto algorithms and set their appropriate structure */
  /* out */
  wanted = session->next_crypto->kex_methods[SSH_CRYPT_C_S];
  while (ssh_ciphertab[i].name && strcmp(wanted, ssh_ciphertab[i].name)) {
    i++;
  }

  if (ssh_ciphertab[i].name == NULL) {
    ssh_set_error(session, SSH_FATAL,
        "crypt_set_algorithms2: no crypto algorithm function found for %s",
        wanted);
      return SSH_ERROR;
  }
  SSH_LOG(SSH_LOG_PACKET, "Set output algorithm to %s", wanted);

  session->next_crypto->out_cipher = cipher_new(i);
  if (session->next_crypto->out_cipher == NULL) {
      ssh_set_error_oom(session);
      return SSH_ERROR;
  }
  i = 0;

  /* in */
  wanted = session->next_crypto->kex_methods[SSH_CRYPT_S_C];
  while (ssh_ciphertab[i].name && strcmp(wanted, ssh_ciphertab[i].name)) {
    i++;
  }

  if (ssh_ciphertab[i].name == NULL) {
      ssh_set_error(session, SSH_FATAL,
          "Crypt_set_algorithms: no crypto algorithm function found for %s",
          wanted);
      return SSH_ERROR;
  }
  SSH_LOG(SSH_LOG_PACKET, "Set input algorithm to %s", wanted);

  session->next_crypto->in_cipher = cipher_new(i);
  if (session->next_crypto->in_cipher == NULL) {
      ssh_set_error_oom(session);
      return SSH_ERROR;
  }

  /* compression */
  if (strcmp(session->next_crypto->kex_methods[SSH_COMP_C_S], "zlib") == 0) {
    session->next_crypto->do_compress_out = 1;
  }
  if (strcmp(session->next_crypto->kex_methods[SSH_COMP_S_C], "zlib") == 0) {
    session->next_crypto->do_compress_in = 1;
  }
  if (strcmp(session->next_crypto->kex_methods[SSH_COMP_C_S], "zlib@openssh.com") == 0) {
    session->next_crypto->delayed_compress_out = 1;
  }
  if (strcmp(session->next_crypto->kex_methods[SSH_COMP_S_C], "zlib@openssh.com") == 0) {
    session->next_crypto->delayed_compress_in = 1;
  }

  return SSH_OK;
}

static int crypt_set_algorithms1(ssh_session session, enum ssh_des_e des_type) {
  int i = 0;
  struct ssh_cipher_struct *ssh_ciphertab=ssh_get_ciphertab();

  /* right now, we force 3des-cbc to be taken */
  while (ssh_ciphertab[i].name && strcmp(ssh_ciphertab[i].name,
        des_type == SSH_DES ? "des-cbc-ssh1" : "3des-cbc-ssh1")) {
    i++;
  }

  if (ssh_ciphertab[i].name == NULL) {
    ssh_set_error(session, SSH_FATAL, "cipher 3des-cbc-ssh1 or des-cbc-ssh1 not found!");
    return SSH_ERROR;
  }

  session->next_crypto->out_cipher = cipher_new(i);
  if (session->next_crypto->out_cipher == NULL) {
    ssh_set_error_oom(session);
    return SSH_ERROR;
  }

  session->next_crypto->in_cipher = cipher_new(i);
  if (session->next_crypto->in_cipher == NULL) {
    ssh_set_error_oom(session);
    return SSH_ERROR;
  }

  return SSH_OK;
}

int crypt_set_algorithms(ssh_session session, enum ssh_des_e des_type) {
  return (session->version == 1) ? crypt_set_algorithms1(session, des_type) :
    crypt_set_algorithms2(session);
}

#ifdef WITH_SERVER
int crypt_set_algorithms_server(ssh_session session){
    char *method = NULL;
    int i = 0;
<<<<<<< HEAD
    struct crypto_struct *ssh_ciphertab=ssh_get_ciphertab();

    if (session == NULL) {
        return SSH_ERROR;
    }

    /* we must scan the kex entries to find crypto algorithms and set their appropriate structure */
    enter_function();
    /* out */
    server = session->server_kex.methods[SSH_CRYPT_S_C];
    if(session->client_kex.methods) {
        client = session->client_kex.methods[SSH_CRYPT_S_C];
    } else {
        ssh_log(session,SSH_LOG_PROTOCOL, "Client KEX empty");
    }
    /* That's the client algorithms that are more important */
    match = ssh_find_matching(server,client);

=======
    struct ssh_cipher_struct *ssh_ciphertab=ssh_get_ciphertab();
>>>>>>> 4919771f

    if (session == NULL) {
        return SSH_ERROR;
    }

    /*
     * We must scan the kex entries to find crypto algorithms and set their
     * appropriate structure
     */
    /* out */
    method = session->next_crypto->kex_methods[SSH_CRYPT_S_C];
    while(ssh_ciphertab[i].name && strcmp(method,ssh_ciphertab[i].name))
        i++;
    if(!ssh_ciphertab[i].name){
        ssh_set_error(session,SSH_FATAL,"crypt_set_algorithms_server : "
                "no crypto algorithm function found for %s",method);
        return SSH_ERROR;
    }
    SSH_LOG(SSH_LOG_PACKET,"Set output algorithm %s",method);

    session->next_crypto->out_cipher = cipher_new(i);
    if (session->next_crypto->out_cipher == NULL) {
        ssh_set_error_oom(session);
        return SSH_ERROR;
    }
    i=0;
    /* in */
    method = session->next_crypto->kex_methods[SSH_CRYPT_C_S];
    while(ssh_ciphertab[i].name && strcmp(method,ssh_ciphertab[i].name))
        i++;
    if(!ssh_ciphertab[i].name){
        ssh_set_error(session,SSH_FATAL,"Crypt_set_algorithms_server :"
                "no crypto algorithm function found for %s",method);
        return SSH_ERROR;
    }
    SSH_LOG(SSH_LOG_PACKET,"Set input algorithm %s",method);

    session->next_crypto->in_cipher = cipher_new(i);
    if (session->next_crypto->in_cipher == NULL) {
        ssh_set_error_oom(session);
        return SSH_ERROR;
    }

    /* compression */
    method = session->next_crypto->kex_methods[SSH_COMP_C_S];
    if(strcmp(method,"zlib") == 0){
        SSH_LOG(SSH_LOG_PACKET,"enabling C->S compression");
        session->next_crypto->do_compress_in=1;
    }
    if(strcmp(method,"zlib@openssh.com") == 0){
        SSH_LOG(SSH_LOG_PACKET,"enabling C->S delayed compression");

        if (session->flags & SSH_SESSION_FLAG_AUTHENTICATED) {
            session->next_crypto->do_compress_in = 1;
        } else {
            session->next_crypto->delayed_compress_in = 1;
        }
    }

    method = session->next_crypto->kex_methods[SSH_COMP_S_C];
    if(strcmp(method,"zlib") == 0){
        SSH_LOG(SSH_LOG_PACKET, "enabling S->C compression\n");
        session->next_crypto->do_compress_out=1;
    }
    if(strcmp(method,"zlib@openssh.com") == 0){
        SSH_LOG(SSH_LOG_PACKET,"enabling S->C delayed compression\n");

        if (session->flags & SSH_SESSION_FLAG_AUTHENTICATED) {
            session->next_crypto->do_compress_out = 1;
        } else {
            session->next_crypto->delayed_compress_out = 1;
        }
    }

    method = session->next_crypto->kex_methods[SSH_HOSTKEYS];
    session->srv.hostkey = ssh_key_type_from_name(method);

    return SSH_OK;
}

#endif /* WITH_SERVER */
/* vim: set ts=2 sw=2 et cindent: */<|MERGE_RESOLUTION|>--- conflicted
+++ resolved
@@ -38,11 +38,7 @@
 #include <stdio.h>
 #include <string.h>
 
-<<<<<<< HEAD
-#ifdef WITH_LIBZ
-=======
 #ifdef WITH_ZLIB
->>>>>>> 4919771f
 #include <zlib.h>
 #endif
 
@@ -117,11 +113,6 @@
   bignum_free(crypto->x);
   bignum_free(crypto->y);
   bignum_free(crypto->k);
-<<<<<<< HEAD
-  /* lot of other things */
-
-#ifdef WITH_LIBZ
-=======
 #ifdef HAVE_ECDH
   SAFE_FREE(crypto->ecdh_client_pubkey);
   SAFE_FREE(crypto->ecdh_server_pubkey);
@@ -135,7 +126,6 @@
     SAFE_FREE(crypto->secret_hash);
   }
 #ifdef WITH_ZLIB
->>>>>>> 4919771f
   if (crypto->compress_out_ctx &&
       (deflateEnd(crypto->compress_out_ctx) != 0)) {
     inflateEnd(crypto->compress_out_ctx);
@@ -144,12 +134,6 @@
       (deflateEnd(crypto->compress_in_ctx) != 0)) {
     inflateEnd(crypto->compress_in_ctx);
   }
-<<<<<<< HEAD
-#endif
-
-  /* i'm lost in my own code. good work */
-  memset(crypto,0,sizeof(*crypto));
-=======
 #endif /* WITH_ZLIB */
   if(crypto->encryptIV)
     SAFE_FREE(crypto->encryptIV);
@@ -175,7 +159,6 @@
   }
 
   BURN_BUFFER(crypto, sizeof(struct ssh_crypto_struct));
->>>>>>> 4919771f
 
   SAFE_FREE(crypto);
 }
@@ -283,28 +266,7 @@
 int crypt_set_algorithms_server(ssh_session session){
     char *method = NULL;
     int i = 0;
-<<<<<<< HEAD
-    struct crypto_struct *ssh_ciphertab=ssh_get_ciphertab();
-
-    if (session == NULL) {
-        return SSH_ERROR;
-    }
-
-    /* we must scan the kex entries to find crypto algorithms and set their appropriate structure */
-    enter_function();
-    /* out */
-    server = session->server_kex.methods[SSH_CRYPT_S_C];
-    if(session->client_kex.methods) {
-        client = session->client_kex.methods[SSH_CRYPT_S_C];
-    } else {
-        ssh_log(session,SSH_LOG_PROTOCOL, "Client KEX empty");
-    }
-    /* That's the client algorithms that are more important */
-    match = ssh_find_matching(server,client);
-
-=======
     struct ssh_cipher_struct *ssh_ciphertab=ssh_get_ciphertab();
->>>>>>> 4919771f
 
     if (session == NULL) {
         return SSH_ERROR;
