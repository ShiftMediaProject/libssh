--- conflicted
+++ resolved
@@ -48,16 +48,6 @@
  *
  * @param  ...         The arguments for the format string.
  */
-<<<<<<< HEAD
-void ssh_set_error(void *error, int code, const char *descr, ...) {
-  struct ssh_common_struct *err = error;
-  va_list va;
-  va_start(va, descr);
-  vsnprintf(err->error.error_buffer, ERROR_BUFFERLEN, descr, va);
-  va_end(va);
-  err->error.error_code = code;
-  ssh_log_common(err,SSH_LOG_RARE,"Error : %s",err->error.error_buffer);
-=======
 void _ssh_set_error(void *error,
                     int code,
                     const char *function,
@@ -76,7 +66,6 @@
                          function,
                          err->error.error_buffer);
     }
->>>>>>> 4919771f
 }
 
 /**
