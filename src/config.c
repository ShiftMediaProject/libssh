/*
 * config.c - parse the ssh config file
 *
 * This file is part of the SSH Library
 *
 * Copyright (c) 2009-2013    by Andreas Schneider <asn@cryptomilk.org>
 *
 * The SSH Library is free software; you can redistribute it and/or modify
 * it under the terms of the GNU Lesser General Public License as published by
 * the Free Software Foundation; either version 2.1 of the License, or (at your
 * option) any later version.
 *
 * The SSH Library is distributed in the hope that it will be useful, but
 * WITHOUT ANY WARRANTY; without even the implied warranty of MERCHANTABILITY
 * or FITNESS FOR A PARTICULAR PURPOSE.  See the GNU Lesser General Public
 * License for more details.
 *
 * You should have received a copy of the GNU Lesser General Public License
 * along with the SSH Library; see the file COPYING.  If not, write to
 * the Free Software Foundation, Inc., 59 Temple Place - Suite 330, Boston,
 * MA 02111-1307, USA.
 */

#include "config.h"

#include <ctype.h>
#include <stdio.h>
#include <string.h>
#include <stdlib.h>
#ifdef HAVE_GLOB_H
# include <glob.h>
#endif
#include <stdbool.h>
<<<<<<< HEAD
=======
#include <limits.h>
>>>>>>> 79900e52

#include "libssh/config_parser.h"
#include "libssh/config.h"
#include "libssh/priv.h"
#include "libssh/session.h"
#include "libssh/misc.h"
#include "libssh/options.h"

#define MAX_LINE_SIZE 1024

<<<<<<< HEAD
enum ssh_config_opcode_e {
  /* Unknown opcode */
  SOC_UNKNOWN = -3,
  /* Known and not applicable to libssh */
  SOC_NA = -2,
  /* Known but not supported by current libssh version */
  SOC_UNSUPPORTED = -1,
  SOC_HOST,
  SOC_MATCH,
  SOC_HOSTNAME,
  SOC_PORT,
  SOC_USERNAME,
  SOC_IDENTITY,
  SOC_CIPHERS,
  SOC_MACS,
  SOC_COMPRESSION,
  SOC_TIMEOUT,
  SOC_PROTOCOL,
  SOC_STRICTHOSTKEYCHECK,
  SOC_KNOWNHOSTS,
  SOC_PROXYCOMMAND,
  SOC_GSSAPISERVERIDENTITY,
  SOC_GSSAPICLIENTIDENTITY,
  SOC_GSSAPIDELEGATECREDENTIALS,
  SOC_INCLUDE,
  SOC_BINDADDRESS,
  SOC_GLOBALKNOWNHOSTSFILE,
  SOC_LOGLEVEL,
  SOC_HOSTKEYALGORITHMS,
  SOC_KEXALGORITHMS,
  SOC_GSSAPIAUTHENTICATION,
  SOC_KBDINTERACTIVEAUTHENTICATION,
  SOC_PASSWORDAUTHENTICATION,
  SOC_PUBKEYAUTHENTICATION,
  SOC_PUBKEYACCEPTEDTYPES,

  SOC_END /* Keep this one last in the list */
};

=======
>>>>>>> 79900e52
struct ssh_config_keyword_table_s {
  const char *name;
  enum ssh_config_opcode_e opcode;
};

static struct ssh_config_keyword_table_s ssh_config_keyword_table[] = {
  { "host", SOC_HOST },
  { "match", SOC_MATCH },
  { "hostname", SOC_HOSTNAME },
  { "port", SOC_PORT },
  { "user", SOC_USERNAME },
  { "identityfile", SOC_IDENTITY },
  { "ciphers", SOC_CIPHERS },
  { "macs", SOC_MACS },
  { "compression", SOC_COMPRESSION },
  { "connecttimeout", SOC_TIMEOUT },
  { "protocol", SOC_PROTOCOL },
  { "stricthostkeychecking", SOC_STRICTHOSTKEYCHECK },
  { "userknownhostsfile", SOC_KNOWNHOSTS },
  { "proxycommand", SOC_PROXYCOMMAND },
  { "gssapiserveridentity", SOC_GSSAPISERVERIDENTITY },
  { "gssapiclientidentity", SOC_GSSAPICLIENTIDENTITY },
  { "gssapidelegatecredentials", SOC_GSSAPIDELEGATECREDENTIALS },
  { "include", SOC_INCLUDE },
  { "bindaddress", SOC_BINDADDRESS},
  { "globalknownhostsfile", SOC_GLOBALKNOWNHOSTSFILE},
  { "loglevel", SOC_LOGLEVEL},
  { "hostkeyalgorithms", SOC_HOSTKEYALGORITHMS},
  { "kexalgorithms", SOC_KEXALGORITHMS},
  { "mac", SOC_UNSUPPORTED}, /* SSHv1 */
  { "gssapiauthentication", SOC_GSSAPIAUTHENTICATION},
  { "kbdinteractiveauthentication", SOC_KBDINTERACTIVEAUTHENTICATION},
  { "passwordauthentication", SOC_PASSWORDAUTHENTICATION},
  { "pubkeyauthentication", SOC_PUBKEYAUTHENTICATION},
  { "addkeystoagent", SOC_UNSUPPORTED},
  { "addressfamily", SOC_UNSUPPORTED},
  { "batchmode", SOC_UNSUPPORTED},
  { "canonicaldomains", SOC_UNSUPPORTED},
  { "canonicalizefallbacklocal", SOC_UNSUPPORTED},
  { "canonicalizehostname", SOC_UNSUPPORTED},
  { "canonicalizemaxdots", SOC_UNSUPPORTED},
  { "canonicalizepermittedcnames", SOC_UNSUPPORTED},
  { "certificatefile", SOC_UNSUPPORTED},
  { "challengeresponseauthentication", SOC_UNSUPPORTED},
  { "checkhostip", SOC_UNSUPPORTED},
  { "cipher", SOC_UNSUPPORTED}, /* SSHv1 */
  { "compressionlevel", SOC_UNSUPPORTED}, /* SSHv1 */
  { "connectionattempts", SOC_UNSUPPORTED},
  { "enablesshkeysign", SOC_UNSUPPORTED},
  { "fingerprinthash", SOC_UNSUPPORTED},
  { "forwardagent", SOC_UNSUPPORTED},
  { "gssapikeyexchange", SOC_UNSUPPORTED},
  { "gssapirenewalforcesrekey", SOC_UNSUPPORTED},
  { "gssapitrustdns", SOC_UNSUPPORTED},
  { "hashknownhosts", SOC_UNSUPPORTED},
  { "hostbasedauthentication", SOC_UNSUPPORTED},
  { "hostbasedkeytypes", SOC_UNSUPPORTED},
  { "hostkeyalias", SOC_UNSUPPORTED},
  { "identitiesonly", SOC_UNSUPPORTED},
  { "identityagent", SOC_UNSUPPORTED},
  { "ipqos", SOC_UNSUPPORTED},
  { "kbdinteractivedevices", SOC_UNSUPPORTED},
  { "nohostauthenticationforlocalhost", SOC_UNSUPPORTED},
  { "numberofpasswordprompts", SOC_UNSUPPORTED},
  { "pkcs11provider", SOC_UNSUPPORTED},
  { "preferredauthentications", SOC_UNSUPPORTED},
  { "proxyjump", SOC_PROXYJUMP},
  { "proxyusefdpass", SOC_UNSUPPORTED},
  { "pubkeyacceptedtypes", SOC_PUBKEYACCEPTEDTYPES},
<<<<<<< HEAD
  { "rekeylimit", SOC_UNSUPPORTED},
=======
  { "rekeylimit", SOC_REKEYLIMIT},
>>>>>>> 79900e52
  { "remotecommand", SOC_UNSUPPORTED},
  { "revokedhostkeys", SOC_UNSUPPORTED},
  { "rhostsrsaauthentication", SOC_UNSUPPORTED},
  { "rsaauthentication", SOC_UNSUPPORTED}, /* SSHv1 */
  { "serveralivecountmax", SOC_UNSUPPORTED},
  { "serveraliveinterval", SOC_UNSUPPORTED},
  { "streamlocalbindmask", SOC_UNSUPPORTED},
  { "streamlocalbindunlink", SOC_UNSUPPORTED},
  { "syslogfacility", SOC_UNSUPPORTED},
  { "tcpkeepalive", SOC_UNSUPPORTED},
  { "updatehostkeys", SOC_UNSUPPORTED},
  { "useprivilegedport", SOC_UNSUPPORTED},
  { "verifyhostkeydns", SOC_UNSUPPORTED},
  { "visualhostkey", SOC_UNSUPPORTED},
  { "clearallforwardings", SOC_NA},
  { "controlmaster", SOC_NA},
  { "controlpersist", SOC_NA},
  { "controlpath", SOC_NA},
  { "dynamicforward", SOC_NA},
  { "escapechar", SOC_NA},
  { "exitonforwardfailure", SOC_NA},
  { "forwardx11", SOC_NA},
  { "forwardx11timeout", SOC_NA},
  { "forwardx11trusted", SOC_NA},
  { "gatewayports", SOC_NA},
  { "ignoreunknown", SOC_NA},
  { "localcommand", SOC_NA},
  { "localforward", SOC_NA},
  { "permitlocalcommand", SOC_NA},
  { "remoteforward", SOC_NA},
  { "requesttty", SOC_NA},
  { "sendenv", SOC_NA},
  { "tunnel", SOC_NA},
  { "tunneldevice", SOC_NA},
  { "xauthlocation", SOC_NA},
  { "pubkeyacceptedkeytypes", SOC_PUBKEYACCEPTEDTYPES},
  { NULL, SOC_UNKNOWN }
};

enum ssh_config_match_e {
    MATCH_UNKNOWN = -1,
    MATCH_ALL,
<<<<<<< HEAD
=======
    MATCH_FINAL,
>>>>>>> 79900e52
    MATCH_CANONICAL,
    MATCH_EXEC,
    MATCH_HOST,
    MATCH_ORIGINALHOST,
    MATCH_USER,
    MATCH_LOCALUSER
};

struct ssh_config_match_keyword_table_s {
    const char *name;
    enum ssh_config_match_e opcode;
};

static struct ssh_config_match_keyword_table_s ssh_config_match_keyword_table[] = {
    { "all", MATCH_ALL },
    { "canonical", MATCH_CANONICAL },
<<<<<<< HEAD
=======
    { "final", MATCH_FINAL },
>>>>>>> 79900e52
    { "exec", MATCH_EXEC },
    { "host", MATCH_HOST },
    { "originalhost", MATCH_ORIGINALHOST },
    { "user", MATCH_USER },
    { "localuser", MATCH_LOCALUSER },
    { NULL, MATCH_UNKNOWN },
};

static int ssh_config_parse_line(ssh_session session, const char *line,
    unsigned int count, int *parsing);

static enum ssh_config_opcode_e ssh_config_get_opcode(char *keyword) {
  int i;

  for (i = 0; ssh_config_keyword_table[i].name != NULL; i++) {
    if (strcasecmp(keyword, ssh_config_keyword_table[i].name) == 0) {
      return ssh_config_keyword_table[i].opcode;
    }
  }

  return SOC_UNKNOWN;
}

static void
local_parse_file(ssh_session session,
                 const char *filename,
                 int *parsing)
{
    FILE *f;
    char line[MAX_LINE_SIZE] = {0};
    unsigned int count = 0;
    int rv;

    f = fopen(filename, "r");
    if (f == NULL) {
        SSH_LOG(SSH_LOG_RARE, "Cannot find file %s to load",
                filename);
        return;
    }

    SSH_LOG(SSH_LOG_PACKET, "Reading additional configuration data from %s", filename);
    while (fgets(line, sizeof(line), f)) {
        count++;
        rv = ssh_config_parse_line(session, line, count, parsing);
        if (rv < 0) {
            fclose(f);
            return;
        }
    }

    fclose(f);
    return;
}

#if defined(HAVE_GLOB) && defined(HAVE_GLOB_GL_FLAGS_MEMBER)
static void local_parse_glob(ssh_session session,
                             const char *fileglob,
                             int *parsing)
{
    glob_t globbuf = {
        .gl_flags = 0,
    };
    int rt;
    size_t i;

    rt = glob(fileglob, GLOB_TILDE, NULL, &globbuf);
    if (rt == GLOB_NOMATCH) {
        globfree(&globbuf);
        return;
    } else if (rt != 0) {
        SSH_LOG(SSH_LOG_RARE, "Glob error: %s",
                fileglob);
        globfree(&globbuf);
        return;
    }

    for (i = 0; i < globbuf.gl_pathc; i++) {
        local_parse_file(session, globbuf.gl_pathv[i], parsing);
    }

    globfree(&globbuf);
}
#endif /* HAVE_GLOB HAVE_GLOB_GL_FLAGS_MEMBER */
<<<<<<< HEAD

static enum ssh_config_match_e
ssh_config_get_match_opcode(const char *keyword)
{
    size_t i;

    for (i = 0; ssh_config_match_keyword_table[i].name != NULL; i++) {
        if (strcasecmp(keyword, ssh_config_match_keyword_table[i].name) == 0) {
            return ssh_config_match_keyword_table[i].opcode;
        }
    }

    return MATCH_UNKNOWN;
}

static int
ssh_config_match(char *value, const char *pattern, bool negate)
{
    int ok, result = 0;
    char *lowervalue;

    lowervalue = (value) ? ssh_lowercase(value) : NULL;
    ok = match_pattern_list(lowervalue, pattern, strlen(pattern), 0);
    if (ok <= 0 && negate == true) {
        result = 1;
    } else if (ok > 0 && negate == false) {
        result = 1;
    }
    SSH_LOG(SSH_LOG_TRACE, "%s '%s' against pattern '%s'%s (ok=%d)",
            result == 1 ? "Matched" : "Not matched", value, pattern,
            negate == true ? " (negated)" : "", ok);
    SAFE_FREE(lowervalue);
    return result;
}
=======
>>>>>>> 79900e52

static enum ssh_config_match_e
ssh_config_get_match_opcode(const char *keyword)
{
    size_t i;

    for (i = 0; ssh_config_match_keyword_table[i].name != NULL; i++) {
        if (strcasecmp(keyword, ssh_config_match_keyword_table[i].name) == 0) {
            return ssh_config_match_keyword_table[i].opcode;
        }
    }

    return MATCH_UNKNOWN;
}

static int
ssh_config_match(char *value, const char *pattern, bool negate)
{
    int ok, result = 0;
    char *lowervalue;

    lowervalue = (value) ? ssh_lowercase(value) : NULL;
    ok = match_pattern_list(lowervalue, pattern, strlen(pattern), 0);
    if (ok <= 0 && negate == true) {
        result = 1;
    } else if (ok > 0 && negate == false) {
        result = 1;
    }
    SSH_LOG(SSH_LOG_TRACE, "%s '%s' against pattern '%s'%s (ok=%d)",
            result == 1 ? "Matched" : "Not matched", value, pattern,
            negate == true ? " (negated)" : "", ok);
    SAFE_FREE(lowervalue);
    return result;
}

/* @brief: Parse the ProxyJump configuration line and if parsing,
 * stores the result in the configuration option
 */
static int
ssh_config_parse_proxy_jump(ssh_session session, const char *s, bool do_parsing)
{
    char *c = NULL, *cp = NULL, *endp = NULL;
    char *username = NULL;
    char *hostname = NULL;
    char *port = NULL;
    char *next = NULL;
    int cmp, rv = SSH_ERROR;
    bool parse_entry = do_parsing;

    /* Special value none disables the proxy */
    cmp = strcasecmp(s, "none");
    if (cmp == 0 && do_parsing) {
        ssh_options_set(session, SSH_OPTIONS_PROXYCOMMAND, s);
        return SSH_OK;
    }

    /* This is comma-separated list of [user@]host[:port] entries */
    c = strdup(s);
    if (c == NULL) {
        ssh_set_error_oom(session);
        return SSH_ERROR;
    }

    cp = c;
    do {
        endp = strchr(cp, ',');
        if (endp != NULL) {
            /* Split out the token */
            *endp = '\0';
        }
        if (parse_entry) {
            /* We actually care only about the first item */
            rv = ssh_config_parse_uri(cp, &username, &hostname, &port);
            /* The rest of the list needs to be passed on */
            if (endp != NULL) {
                next = strdup(endp + 1);
                if (next == NULL) {
                    ssh_set_error_oom(session);
                    rv = SSH_ERROR;
                }
            }
        } else {
            /* The rest is just sanity-checked to avoid failures later */
            rv = ssh_config_parse_uri(cp, NULL, NULL, NULL);
        }
        if (rv != SSH_OK) {
            goto out;
        }
        parse_entry = 0;
        if (endp != NULL) {
            cp = endp + 1;
        } else {
            cp = NULL; /* end */
        }
    } while (cp != NULL);

    if (hostname != NULL && do_parsing) {
        char com[512] = {0};

        rv = snprintf(com, sizeof(com), "ssh%s%s%s%s%s%s -W [%%h]:%%p %s",
                      username ? " -l " : "",
                      username ? username : "",
                      port ? " -p " : "",
                      port ? port : "",
                      next ? " -J " : "",
                      next ? next : "",
                      hostname);
        if (rv < 0 || rv >= (int)sizeof(com)) {
            SSH_LOG(SSH_LOG_WARN, "Too long ProxyJump configuration line");
            rv = SSH_ERROR;
            goto out;
        }
        ssh_options_set(session, SSH_OPTIONS_PROXYCOMMAND, com);
    }
    rv = SSH_OK;

out:
    SAFE_FREE(username);
    SAFE_FREE(hostname);
    SAFE_FREE(port);
    SAFE_FREE(next);
    SAFE_FREE(c);
    return rv;
}

static int
ssh_config_parse_line(ssh_session session,
                      const char *line,
                      unsigned int count,
                      int *parsing)
{
  enum ssh_config_opcode_e opcode;
  const char *p = NULL, *p2 = NULL;
  char *s = NULL, *x = NULL;
  char *keyword = NULL;
  char *lowerhost = NULL;
  size_t len;
  int i, rv;
  uint8_t *seen = session->opts.options_seen;
  long l;
  int64_t ll;

  x = s = strdup(line);
  if (s == NULL) {
    ssh_set_error_oom(session);
    return -1;
  }

  /* Remove trailing spaces */
  for (len = strlen(s) - 1; len > 0; len--) {
    if (! isspace(s[len])) {
      break;
    }
    s[len] = '\0';
  }

  keyword = ssh_config_get_token(&s);
  if (keyword == NULL || *keyword == '#' ||
      *keyword == '\0' || *keyword == '\n') {
    SAFE_FREE(x);
    return 0;
  }

  opcode = ssh_config_get_opcode(keyword);
  if (*parsing == 1 &&
      opcode != SOC_HOST &&
      opcode != SOC_MATCH &&
      opcode != SOC_INCLUDE &&
      opcode > SOC_UNSUPPORTED) { /* Ignore all unknown types here */
<<<<<<< HEAD
=======
      /* Skip all the options that were already applied */
>>>>>>> 79900e52
      if (seen[opcode] != 0) {
          SAFE_FREE(x);
          return 0;
      }
      seen[opcode] = 1;
  }

  switch (opcode) {
    case SOC_INCLUDE: /* recursive include of other files */

      p = ssh_config_get_str_tok(&s, NULL);
      if (p && *parsing) {
#if defined(HAVE_GLOB) && defined(HAVE_GLOB_GL_FLAGS_MEMBER)
<<<<<<< HEAD
        local_parse_glob(session, p, parsing, seen);
=======
        local_parse_glob(session, p, parsing);
>>>>>>> 79900e52
#else
        local_parse_file(session, p, parsing);
#endif /* HAVE_GLOB */
      }
      break;

    case SOC_MATCH: {
        bool negate;
        int result = 1;
        size_t args = 0;
        enum ssh_config_match_e opt;

        *parsing = 0;
        do {
<<<<<<< HEAD
            p = ssh_config_get_str_tok(&s, NULL);
=======
            p = p2 = ssh_config_get_str_tok(&s, NULL);
>>>>>>> 79900e52
            if (p == NULL || p[0] == '\0') {
                break;
            }
            args++;
            SSH_LOG(SSH_LOG_TRACE, "line %d: Processing Match keyword '%s'",
                    count, p);

            /* If the option is prefixed with ! the result should be negated */
            negate = false;
            if (p[0] == '!') {
                negate = true;
                p++;
            }

            opt = ssh_config_get_match_opcode(p);
            switch (opt) {
            case MATCH_ALL:
                p = ssh_config_get_str_tok(&s, NULL);
<<<<<<< HEAD
                if (args == 1 && (p == NULL || p[0] == '\0')) {
                    /* The first argument and end of line */
=======
                if (args <= 2 && (p == NULL || p[0] == '\0')) {
                    /* The first or second, but last argument. The "all" keyword
                     * can be prefixed with either "final" or "canonical"
                     * keywords which do not have any effect here. */
>>>>>>> 79900e52
                    if (negate == true) {
                        result = 0;
                    }
                    break;
                }

                ssh_set_error(session, SSH_FATAL,
<<<<<<< HEAD
                              "line %d: ERROR - Match all can not be combined with "
=======
                              "line %d: ERROR - Match all cannot be combined with "
>>>>>>> 79900e52
                              "other Match attributes", count);
                SAFE_FREE(x);
                return -1;

<<<<<<< HEAD
            case MATCH_EXEC:
=======
            case MATCH_FINAL:
            case MATCH_CANONICAL:
                SSH_LOG(SSH_LOG_WARN,
                        "line %d: Unsupported Match keyword '%s', skipping",
                        count,
                        p);
                /* Not set any result here -- the result is dependent on the
                 * following matches after this keyword */
                break;

            case MATCH_EXEC:
                /* Skip to the end of line as unsupported */
                p = ssh_config_get_cmd(&s);
                if (p == NULL || p[0] == '\0') {
                    SSH_LOG(SSH_LOG_WARN, "line %d: Match keyword "
                            "'%s' requires argument", count, p2);
                    SAFE_FREE(x);
                    return -1;
                }
                args++;
                SSH_LOG(SSH_LOG_WARN,
                        "line %d: Unsupported Match keyword '%s', ignoring",
                        count,
                        p2);
                result = 0;
                break;

>>>>>>> 79900e52
            case MATCH_ORIGINALHOST:
            case MATCH_LOCALUSER:
                /* Skip one argument */
                p = ssh_config_get_str_tok(&s, NULL);
<<<<<<< HEAD
                args++;
                FALL_THROUGH;
            case MATCH_CANONICAL:
                SSH_LOG(SSH_LOG_WARN, "line: %d: Unsupported Match keyword "
                        "'%s', Ignoring\n", count, p);
=======
                if (p == NULL || p[0] == '\0') {
                    SSH_LOG(SSH_LOG_WARN, "line %d: Match keyword "
                            "'%s' requires argument", count, p2);
                    SAFE_FREE(x);
                    return -1;
                }
                args++;
                SSH_LOG(SSH_LOG_WARN,
                        "line %d: Unsupported Match keyword '%s', ignoring",
                        count,
                        p2);
>>>>>>> 79900e52
                result = 0;
                break;

            case MATCH_HOST:
                /* Here we match only one argument */
                p = ssh_config_get_str_tok(&s, NULL);
                if (p == NULL || p[0] == '\0') {
                    ssh_set_error(session, SSH_FATAL,
                                  "line %d: ERROR - Match host keyword "
                                  "requires argument", count);
                    SAFE_FREE(x);
                    return -1;
                }
                result &= ssh_config_match(session->opts.host, p, negate);
                args++;
                break;

            case MATCH_USER:
                /* Here we match only one argument */
                p = ssh_config_get_str_tok(&s, NULL);
                if (p == NULL || p[0] == '\0') {
                    ssh_set_error(session, SSH_FATAL,
                                  "line %d: ERROR - Match user keyword "
                                  "requires argument", count);
                    SAFE_FREE(x);
                    return -1;
                }
                result &= ssh_config_match(session->opts.username, p, negate);
                args++;
                break;

            case MATCH_UNKNOWN:
            default:
                ssh_set_error(session, SSH_FATAL,
                              "ERROR - Unknown argument '%s' for Match keyword", p);
                SAFE_FREE(x);
                return -1;
            }
        } while (p != NULL && p[0] != '\0');
        if (args == 0) {
            ssh_set_error(session, SSH_FATAL,
                          "ERROR - Match keyword requires an argument");
            SAFE_FREE(x);
            return -1;
        }
        *parsing = result;
        break;
    }
    case SOC_HOST: {
        int ok = 0, result = -1;

        *parsing = 0;
        lowerhost = (session->opts.host) ? ssh_lowercase(session->opts.host) : NULL;
        for (p = ssh_config_get_str_tok(&s, NULL);
             p != NULL && p[0] != '\0';
             p = ssh_config_get_str_tok(&s, NULL)) {
             if (ok >= 0) {
               ok = match_hostname(lowerhost, p, strlen(p));
               if (result == -1 && ok < 0) {
                   result = 0;
               } else if (result == -1 && ok > 0) {
                   result = 1;
               }
            }
        }
        SAFE_FREE(lowerhost);
        if (result != -1) {
            *parsing = result;
        }
        break;
    }
    case SOC_HOSTNAME:
      p = ssh_config_get_str_tok(&s, NULL);
      if (p && *parsing) {
        char *z = ssh_path_expand_escape(session, p);
        if (z == NULL) {
            z = strdup(p);
        }
        ssh_options_set(session, SSH_OPTIONS_HOST, z);
        free(z);
      }
      break;
    case SOC_PORT:
        p = ssh_config_get_str_tok(&s, NULL);
        if (p && *parsing) {
            ssh_options_set(session, SSH_OPTIONS_PORT_STR, p);
        }
        break;
    case SOC_USERNAME:
      if (session->opts.username == NULL) {
          p = ssh_config_get_str_tok(&s, NULL);
          if (p && *parsing) {
            ssh_options_set(session, SSH_OPTIONS_USER, p);
         }
      }
      break;
    case SOC_IDENTITY:
      p = ssh_config_get_str_tok(&s, NULL);
      if (p && *parsing) {
        ssh_options_set(session, SSH_OPTIONS_ADD_IDENTITY, p);
      }
      break;
    case SOC_CIPHERS:
      p = ssh_config_get_str_tok(&s, NULL);
      if (p && *parsing) {
        ssh_options_set(session, SSH_OPTIONS_CIPHERS_C_S, p);
        ssh_options_set(session, SSH_OPTIONS_CIPHERS_S_C, p);
      }
      break;
    case SOC_MACS:
      p = ssh_config_get_str_tok(&s, NULL);
      if (p && *parsing) {
        ssh_options_set(session, SSH_OPTIONS_HMAC_C_S, p);
        ssh_options_set(session, SSH_OPTIONS_HMAC_S_C, p);
      }
      break;
    case SOC_COMPRESSION:
      i = ssh_config_get_yesno(&s, -1);
      if (i >= 0 && *parsing) {
        if (i) {
          ssh_options_set(session, SSH_OPTIONS_COMPRESSION, "yes");
        } else {
          ssh_options_set(session, SSH_OPTIONS_COMPRESSION, "no");
        }
      }
      break;
    case SOC_PROTOCOL:
      p = ssh_config_get_str_tok(&s, NULL);
      if (p && *parsing) {
        char *a, *b;
        b = strdup(p);
        if (b == NULL) {
          SAFE_FREE(x);
          ssh_set_error_oom(session);
          return -1;
        }
        i = 0;
        ssh_options_set(session, SSH_OPTIONS_SSH2, &i);

        for (a = strtok(b, ","); a; a = strtok(NULL, ",")) {
          switch (atoi(a)) {
            case 1:
              break;
            case 2:
              i = 1;
              ssh_options_set(session, SSH_OPTIONS_SSH2, &i);
              break;
            default:
              break;
          }
        }
        SAFE_FREE(b);
      }
      break;
    case SOC_TIMEOUT:
      l = ssh_config_get_long(&s, -1);
      if (l >= 0 && *parsing) {
        ssh_options_set(session, SSH_OPTIONS_TIMEOUT, &l);
      }
      break;
    case SOC_STRICTHOSTKEYCHECK:
      i = ssh_config_get_yesno(&s, -1);
      if (i >= 0 && *parsing) {
        ssh_options_set(session, SSH_OPTIONS_STRICTHOSTKEYCHECK, &i);
      }
      break;
    case SOC_KNOWNHOSTS:
      p = ssh_config_get_str_tok(&s, NULL);
      if (p && *parsing) {
        ssh_options_set(session, SSH_OPTIONS_KNOWNHOSTS, p);
      }
      break;
    case SOC_PROXYCOMMAND:
      p = ssh_config_get_cmd(&s);
      /* We share the seen value with the ProxyJump */
      if (p && *parsing && !seen[SOC_PROXYJUMP]) {
        ssh_options_set(session, SSH_OPTIONS_PROXYCOMMAND, p);
      }
      break;
    case SOC_PROXYJUMP:
        p = ssh_config_get_str_tok(&s, NULL);
        if (p == NULL) {
            SAFE_FREE(x);
            return -1;
        }
        /* We share the seen value with the ProxyCommand */
        rv = ssh_config_parse_proxy_jump(session, p,
                                         (*parsing && !seen[SOC_PROXYCOMMAND]));
        if (rv != SSH_OK) {
            SAFE_FREE(x);
            return -1;
        }
        break;
    case SOC_GSSAPISERVERIDENTITY:
      p = ssh_config_get_str_tok(&s, NULL);
      if (p && *parsing) {
        ssh_options_set(session, SSH_OPTIONS_GSSAPI_SERVER_IDENTITY, p);
      }
      break;
    case SOC_GSSAPICLIENTIDENTITY:
      p = ssh_config_get_str_tok(&s, NULL);
      if (p && *parsing) {
        ssh_options_set(session, SSH_OPTIONS_GSSAPI_CLIENT_IDENTITY, p);
      }
      break;
    case SOC_GSSAPIDELEGATECREDENTIALS:
      i = ssh_config_get_yesno(&s, -1);
      if (i >=0 && *parsing) {
        ssh_options_set(session, SSH_OPTIONS_GSSAPI_DELEGATE_CREDENTIALS, &i);
      }
      break;
    case SOC_BINDADDRESS:
        p = ssh_config_get_str_tok(&s, NULL);
        if (p && *parsing) {
            ssh_options_set(session, SSH_OPTIONS_BINDADDR, p);
        }
        break;
    case SOC_GLOBALKNOWNHOSTSFILE:
        p = ssh_config_get_str_tok(&s, NULL);
        if (p && *parsing) {
            ssh_options_set(session, SSH_OPTIONS_GLOBAL_KNOWNHOSTS, p);
        }
        break;
    case SOC_LOGLEVEL:
        p = ssh_config_get_str_tok(&s, NULL);
        if (p && *parsing) {
            int value = -1;

            if (strcasecmp(p, "quiet") == 0) {
                value = SSH_LOG_NONE;
            } else if (strcasecmp(p, "fatal") == 0 ||
                    strcasecmp(p, "error")== 0 ||
                    strcasecmp(p, "info") == 0) {
                value = SSH_LOG_WARN;
            } else if (strcasecmp(p, "verbose") == 0) {
                value = SSH_LOG_INFO;
            } else if (strcasecmp(p, "DEBUG") == 0 ||
                    strcasecmp(p, "DEBUG1") == 0) {
                value = SSH_LOG_DEBUG;
            } else if (strcasecmp(p, "DEBUG2") == 0 ||
                    strcasecmp(p, "DEBUG3") == 0) {
                value = SSH_LOG_TRACE;
            }
            if (value != -1) {
                ssh_options_set(session, SSH_OPTIONS_LOG_VERBOSITY, &value);
            }
        }
        break;
    case SOC_HOSTKEYALGORITHMS:
        p = ssh_config_get_str_tok(&s, NULL);
        if (p && *parsing) {
            ssh_options_set(session, SSH_OPTIONS_HOSTKEYS, p);
        }
        break;
    case SOC_PUBKEYACCEPTEDTYPES:
        p = ssh_config_get_str_tok(&s, NULL);
        if (p && *parsing) {
            ssh_options_set(session, SSH_OPTIONS_PUBLICKEY_ACCEPTED_TYPES, p);
        }
        break;
    case SOC_KEXALGORITHMS:
        p = ssh_config_get_str_tok(&s, NULL);
        if (p && *parsing) {
            ssh_options_set(session, SSH_OPTIONS_KEY_EXCHANGE, p);
        }
        break;
    case SOC_REKEYLIMIT:
        /* Parse the data limit */
        p = ssh_config_get_str_tok(&s, NULL);
        if (p == NULL) {
            break;
        } else if (strcmp(p, "default") == 0) {
            /* Default rekey limits enforced automaticaly */
            ll = 0;
        } else {
            char *endp = NULL;
            ll = strtoll(p, &endp, 10);
            if (p == endp || ll < 0) {
                /* No number or negative */
                SSH_LOG(SSH_LOG_WARN, "Invalid argument to rekey limit");
                break;
            }
            switch (*endp) {
            case 'G':
                if (ll > LLONG_MAX / 1024) {
                    SSH_LOG(SSH_LOG_WARN, "Possible overflow of rekey limit");
                    ll = -1;
                    break;
                }
                ll = ll * 1024;
                FALL_THROUGH;
            case 'M':
                if (ll > LLONG_MAX / 1024) {
                    SSH_LOG(SSH_LOG_WARN, "Possible overflow of rekey limit");
                    ll = -1;
                    break;
                }
                ll = ll * 1024;
                FALL_THROUGH;
            case 'K':
                if (ll > LLONG_MAX / 1024) {
                    SSH_LOG(SSH_LOG_WARN, "Possible overflow of rekey limit");
                    ll = -1;
                    break;
                }
                ll = ll * 1024;
                endp++;
                FALL_THROUGH;
            case '\0':
                /* just the number */
                break;
            default:
                /* Invalid suffix */
                ll = -1;
                break;
            }
            if (*endp != ' ' && *endp != '\0') {
                SSH_LOG(SSH_LOG_WARN,
                        "Invalid trailing characters after the rekey limit: %s",
                        endp);
                break;
            }
        }
        if (ll > -1 && *parsing) {
            uint64_t v = (uint64_t)ll;
            ssh_options_set(session, SSH_OPTIONS_REKEY_DATA, &v);
        }
        /* Parse the time limit */
        p = ssh_config_get_str_tok(&s, NULL);
        if (p == NULL) {
            break;
        } else if (strcmp(p, "none") == 0) {
            ll = 0;
        } else {
            char *endp = NULL;
            ll = strtoll(p, &endp, 10);
            if (p == endp || ll < 0) {
                /* No number or negative */
                SSH_LOG(SSH_LOG_WARN, "Invalid argument to rekey limit");
                break;
            }
            switch (*endp) {
            case 'w':
            case 'W':
                if (ll > LLONG_MAX / 7) {
                    SSH_LOG(SSH_LOG_WARN, "Possible overflow of rekey limit");
                    ll = -1;
                    break;
                }
                ll = ll * 7;
                FALL_THROUGH;
            case 'd':
            case 'D':
                if (ll > LLONG_MAX / 24) {
                    SSH_LOG(SSH_LOG_WARN, "Possible overflow of rekey limit");
                    ll = -1;
                    break;
                }
                ll = ll * 24;
                FALL_THROUGH;
            case 'h':
            case 'H':
                if (ll > LLONG_MAX / 60) {
                    SSH_LOG(SSH_LOG_WARN, "Possible overflow of rekey limit");
                    ll = -1;
                    break;
                }
                ll = ll * 60;
                FALL_THROUGH;
            case 'm':
            case 'M':
                if (ll > LLONG_MAX / 60) {
                    SSH_LOG(SSH_LOG_WARN, "Possible overflow of rekey limit");
                    ll = -1;
                    break;
                }
                ll = ll * 60;
                FALL_THROUGH;
            case 's':
            case 'S':
                endp++;
                FALL_THROUGH;
            case '\0':
                /* just the number */
                break;
            default:
                /* Invalid suffix */
                ll = -1;
                break;
            }
            if (*endp != '\0') {
                SSH_LOG(SSH_LOG_WARN, "Invalid trailing characters after the"
                        " rekey limit: %s", endp);
                break;
            }
        }
        if (ll > -1 && *parsing) {
            uint32_t v = (uint32_t)ll;
            ssh_options_set(session, SSH_OPTIONS_REKEY_TIME, &v);
        }
        break;
    case SOC_GSSAPIAUTHENTICATION:
    case SOC_KBDINTERACTIVEAUTHENTICATION:
    case SOC_PASSWORDAUTHENTICATION:
    case SOC_PUBKEYAUTHENTICATION:
        i = ssh_config_get_yesno(&s, 0);
        if (i>=0 && *parsing) {
            switch(opcode){
            case SOC_GSSAPIAUTHENTICATION:
                ssh_options_set(session, SSH_OPTIONS_GSSAPI_AUTH, &i);
                break;
            case SOC_KBDINTERACTIVEAUTHENTICATION:
                ssh_options_set(session, SSH_OPTIONS_KBDINT_AUTH, &i);
                break;
            case SOC_PASSWORDAUTHENTICATION:
                ssh_options_set(session, SSH_OPTIONS_PASSWORD_AUTH, &i);
                break;
            case SOC_PUBKEYAUTHENTICATION:
                ssh_options_set(session, SSH_OPTIONS_PUBKEY_AUTH, &i);
                break;
            /* make gcc happy */
            default:
                break;
            }
        }
        break;
    case SOC_NA:
      SSH_LOG(SSH_LOG_INFO, "Unapplicable option: %s, line: %d",
              keyword, count);
      break;
    case SOC_UNSUPPORTED:
      SSH_LOG(SSH_LOG_RARE, "Unsupported option: %s, line: %d",
              keyword, count);
      break;
    case SOC_UNKNOWN:
      SSH_LOG(SSH_LOG_WARN, "Unknown option: %s, line: %d",
              keyword, count);
      break;
    default:
      ssh_set_error(session, SSH_FATAL, "ERROR - unimplemented opcode: %d",
              opcode);
      SAFE_FREE(x);
      return -1;
      break;
  }

  SAFE_FREE(x);
  return 0;
}

/* @brief Parse configuration file and set the options to the given session
 *
 * @params[in] session   The ssh session
 * @params[in] filename  The path to the ssh configuration file
 *
 * @returns    0 on successful parsing the configuration file, -1 on error
 */
int ssh_config_parse_file(ssh_session session, const char *filename)
{
    char line[MAX_LINE_SIZE] = {0};
    unsigned int count = 0;
    FILE *f;
    int parsing, rv;

    f = fopen(filename, "r");
    if (f == NULL) {
        return 0;
    }

    SSH_LOG(SSH_LOG_PACKET, "Reading configuration data from %s", filename);

    parsing = 1;
    while (fgets(line, sizeof(line), f)) {
        count++;
        rv = ssh_config_parse_line(session, line, count, &parsing);
        if (rv < 0) {
            fclose(f);
            return -1;
        }
    }

    fclose(f);
    return 0;
}<|MERGE_RESOLUTION|>--- conflicted
+++ resolved
@@ -31,10 +31,7 @@
 # include <glob.h>
 #endif
 #include <stdbool.h>
-<<<<<<< HEAD
-=======
 #include <limits.h>
->>>>>>> 79900e52
 
 #include "libssh/config_parser.h"
 #include "libssh/config.h"
@@ -45,48 +42,6 @@
 
 #define MAX_LINE_SIZE 1024
 
-<<<<<<< HEAD
-enum ssh_config_opcode_e {
-  /* Unknown opcode */
-  SOC_UNKNOWN = -3,
-  /* Known and not applicable to libssh */
-  SOC_NA = -2,
-  /* Known but not supported by current libssh version */
-  SOC_UNSUPPORTED = -1,
-  SOC_HOST,
-  SOC_MATCH,
-  SOC_HOSTNAME,
-  SOC_PORT,
-  SOC_USERNAME,
-  SOC_IDENTITY,
-  SOC_CIPHERS,
-  SOC_MACS,
-  SOC_COMPRESSION,
-  SOC_TIMEOUT,
-  SOC_PROTOCOL,
-  SOC_STRICTHOSTKEYCHECK,
-  SOC_KNOWNHOSTS,
-  SOC_PROXYCOMMAND,
-  SOC_GSSAPISERVERIDENTITY,
-  SOC_GSSAPICLIENTIDENTITY,
-  SOC_GSSAPIDELEGATECREDENTIALS,
-  SOC_INCLUDE,
-  SOC_BINDADDRESS,
-  SOC_GLOBALKNOWNHOSTSFILE,
-  SOC_LOGLEVEL,
-  SOC_HOSTKEYALGORITHMS,
-  SOC_KEXALGORITHMS,
-  SOC_GSSAPIAUTHENTICATION,
-  SOC_KBDINTERACTIVEAUTHENTICATION,
-  SOC_PASSWORDAUTHENTICATION,
-  SOC_PUBKEYAUTHENTICATION,
-  SOC_PUBKEYACCEPTEDTYPES,
-
-  SOC_END /* Keep this one last in the list */
-};
-
-=======
->>>>>>> 79900e52
 struct ssh_config_keyword_table_s {
   const char *name;
   enum ssh_config_opcode_e opcode;
@@ -156,11 +111,7 @@
   { "proxyjump", SOC_PROXYJUMP},
   { "proxyusefdpass", SOC_UNSUPPORTED},
   { "pubkeyacceptedtypes", SOC_PUBKEYACCEPTEDTYPES},
-<<<<<<< HEAD
-  { "rekeylimit", SOC_UNSUPPORTED},
-=======
   { "rekeylimit", SOC_REKEYLIMIT},
->>>>>>> 79900e52
   { "remotecommand", SOC_UNSUPPORTED},
   { "revokedhostkeys", SOC_UNSUPPORTED},
   { "rhostsrsaauthentication", SOC_UNSUPPORTED},
@@ -203,10 +154,7 @@
 enum ssh_config_match_e {
     MATCH_UNKNOWN = -1,
     MATCH_ALL,
-<<<<<<< HEAD
-=======
     MATCH_FINAL,
->>>>>>> 79900e52
     MATCH_CANONICAL,
     MATCH_EXEC,
     MATCH_HOST,
@@ -223,10 +171,7 @@
 static struct ssh_config_match_keyword_table_s ssh_config_match_keyword_table[] = {
     { "all", MATCH_ALL },
     { "canonical", MATCH_CANONICAL },
-<<<<<<< HEAD
-=======
     { "final", MATCH_FINAL },
->>>>>>> 79900e52
     { "exec", MATCH_EXEC },
     { "host", MATCH_HOST },
     { "originalhost", MATCH_ORIGINALHOST },
@@ -310,43 +255,6 @@
     globfree(&globbuf);
 }
 #endif /* HAVE_GLOB HAVE_GLOB_GL_FLAGS_MEMBER */
-<<<<<<< HEAD
-
-static enum ssh_config_match_e
-ssh_config_get_match_opcode(const char *keyword)
-{
-    size_t i;
-
-    for (i = 0; ssh_config_match_keyword_table[i].name != NULL; i++) {
-        if (strcasecmp(keyword, ssh_config_match_keyword_table[i].name) == 0) {
-            return ssh_config_match_keyword_table[i].opcode;
-        }
-    }
-
-    return MATCH_UNKNOWN;
-}
-
-static int
-ssh_config_match(char *value, const char *pattern, bool negate)
-{
-    int ok, result = 0;
-    char *lowervalue;
-
-    lowervalue = (value) ? ssh_lowercase(value) : NULL;
-    ok = match_pattern_list(lowervalue, pattern, strlen(pattern), 0);
-    if (ok <= 0 && negate == true) {
-        result = 1;
-    } else if (ok > 0 && negate == false) {
-        result = 1;
-    }
-    SSH_LOG(SSH_LOG_TRACE, "%s '%s' against pattern '%s'%s (ok=%d)",
-            result == 1 ? "Matched" : "Not matched", value, pattern,
-            negate == true ? " (negated)" : "", ok);
-    SAFE_FREE(lowervalue);
-    return result;
-}
-=======
->>>>>>> 79900e52
 
 static enum ssh_config_match_e
 ssh_config_get_match_opcode(const char *keyword)
@@ -516,10 +424,7 @@
       opcode != SOC_MATCH &&
       opcode != SOC_INCLUDE &&
       opcode > SOC_UNSUPPORTED) { /* Ignore all unknown types here */
-<<<<<<< HEAD
-=======
       /* Skip all the options that were already applied */
->>>>>>> 79900e52
       if (seen[opcode] != 0) {
           SAFE_FREE(x);
           return 0;
@@ -533,11 +438,7 @@
       p = ssh_config_get_str_tok(&s, NULL);
       if (p && *parsing) {
 #if defined(HAVE_GLOB) && defined(HAVE_GLOB_GL_FLAGS_MEMBER)
-<<<<<<< HEAD
-        local_parse_glob(session, p, parsing, seen);
-=======
         local_parse_glob(session, p, parsing);
->>>>>>> 79900e52
 #else
         local_parse_file(session, p, parsing);
 #endif /* HAVE_GLOB */
@@ -552,11 +453,7 @@
 
         *parsing = 0;
         do {
-<<<<<<< HEAD
-            p = ssh_config_get_str_tok(&s, NULL);
-=======
             p = p2 = ssh_config_get_str_tok(&s, NULL);
->>>>>>> 79900e52
             if (p == NULL || p[0] == '\0') {
                 break;
             }
@@ -575,15 +472,10 @@
             switch (opt) {
             case MATCH_ALL:
                 p = ssh_config_get_str_tok(&s, NULL);
-<<<<<<< HEAD
-                if (args == 1 && (p == NULL || p[0] == '\0')) {
-                    /* The first argument and end of line */
-=======
                 if (args <= 2 && (p == NULL || p[0] == '\0')) {
                     /* The first or second, but last argument. The "all" keyword
                      * can be prefixed with either "final" or "canonical"
                      * keywords which do not have any effect here. */
->>>>>>> 79900e52
                     if (negate == true) {
                         result = 0;
                     }
@@ -591,18 +483,11 @@
                 }
 
                 ssh_set_error(session, SSH_FATAL,
-<<<<<<< HEAD
-                              "line %d: ERROR - Match all can not be combined with "
-=======
                               "line %d: ERROR - Match all cannot be combined with "
->>>>>>> 79900e52
                               "other Match attributes", count);
                 SAFE_FREE(x);
                 return -1;
 
-<<<<<<< HEAD
-            case MATCH_EXEC:
-=======
             case MATCH_FINAL:
             case MATCH_CANONICAL:
                 SSH_LOG(SSH_LOG_WARN,
@@ -630,18 +515,10 @@
                 result = 0;
                 break;
 
->>>>>>> 79900e52
             case MATCH_ORIGINALHOST:
             case MATCH_LOCALUSER:
                 /* Skip one argument */
                 p = ssh_config_get_str_tok(&s, NULL);
-<<<<<<< HEAD
-                args++;
-                FALL_THROUGH;
-            case MATCH_CANONICAL:
-                SSH_LOG(SSH_LOG_WARN, "line: %d: Unsupported Match keyword "
-                        "'%s', Ignoring\n", count, p);
-=======
                 if (p == NULL || p[0] == '\0') {
                     SSH_LOG(SSH_LOG_WARN, "line %d: Match keyword "
                             "'%s' requires argument", count, p2);
@@ -653,7 +530,6 @@
                         "line %d: Unsupported Match keyword '%s', ignoring",
                         count,
                         p2);
->>>>>>> 79900e52
                 result = 0;
                 break;
 
