--- conflicted
+++ resolved
@@ -62,8 +62,6 @@
   SOC_GSSAPISERVERIDENTITY,
   SOC_GSSAPICLIENTIDENTITY,
   SOC_GSSAPIDELEGATECREDENTIALS,
-<<<<<<< HEAD
-=======
   SOC_INCLUDE,
   SOC_BINDADDRESS,
   SOC_GLOBALKNOWNHOSTSFILE,
@@ -74,7 +72,6 @@
   SOC_KBDINTERACTIVEAUTHENTICATION,
   SOC_PASSWORDAUTHENTICATION,
   SOC_PUBKEYAUTHENTICATION,
->>>>>>> d66ea0b3
 
   SOC_END /* Keep this one last in the list */
 };
@@ -386,22 +383,15 @@
   }
 
   opcode = ssh_config_get_opcode(keyword);
-<<<<<<< HEAD
-  if (*parsing == 1 && opcode != SOC_HOST) {
-      if (seen[opcode] == 0) {
-=======
   if (*parsing == 1 && opcode != SOC_HOST && opcode != SOC_UNSUPPORTED && opcode != SOC_INCLUDE) {
       if (seen[opcode] != 0) {
           SAFE_FREE(x);
->>>>>>> d66ea0b3
           return 0;
       }
       seen[opcode] = 1;
   }
 
   switch (opcode) {
-<<<<<<< HEAD
-=======
     case SOC_INCLUDE: /* recursive include of other files */
 
       p = ssh_config_get_str_tok(&s, NULL);
@@ -413,7 +403,6 @@
 #endif /* HAVE_GLOB */
       }
       break;
->>>>>>> d66ea0b3
     case SOC_HOST: {
         int ok = 0;
 
