/*
 * options.c - handle pre-connection options
 *
 * This file is part of the SSH Library
 *
 * Copyright (c) 2003-2008 by Aris Adamantiadis
 * Copyright (c) 2009-2013 by Andreas Schneider <asn@cryptomilk.org>
 *
 * The SSH Library is free software; you can redistribute it and/or modify
 * it under the terms of the GNU Lesser General Public License as published by
 * the Free Software Foundation; either version 2.1 of the License, or (at your
 * option) any later version.
 *
 * The SSH Library is distributed in the hope that it will be useful, but
 * WITHOUT ANY WARRANTY; without even the implied warranty of MERCHANTABILITY
 * or FITNESS FOR A PARTICULAR PURPOSE.  See the GNU Lesser General Public
 * License for more details.
 *
 * You should have received a copy of the GNU Lesser General Public License
 * along with the SSH Library; see the file COPYING.  If not, write to
 * the Free Software Foundation, Inc., 59 Temple Place - Suite 330, Boston,
 * MA 02111-1307, USA.
 */

#include "config.h"
#include <stdio.h>
#include <stdlib.h>
#include <string.h>
#ifndef _WIN32
#include <pwd.h>
#else
#include <winsock2.h>
#endif
#include <sys/types.h>
#include "libssh/priv.h"
#include "libssh/session.h"
#include "libssh/misc.h"
#include "libssh/options.h"
#ifdef WITH_SERVER
#include "libssh/server.h"
#include "libssh/bind.h"
#endif

/**
 * @addtogroup libssh_session
 * @{
 */

/**
 * @brief Duplicate the options of a session structure.
 *
 * If you make several sessions with the same options this is useful. You
 * cannot use twice the same option structure in ssh_session_connect.
 *
 * @param src           The session to use to copy the options.
 *
 * @param dest          A pointer to store the allocated session with duplicated
 *                      options. You have to free the memory.
 *
 * @returns             0 on sucess, -1 on error with errno set.
 *
 * @see ssh_session_connect()
 */
int ssh_options_copy(ssh_session src, ssh_session *dest) {
    ssh_session new;
    int i;

    if (src == NULL || dest == NULL) {
        return -1;
    }

    new = ssh_new();
    if (new == NULL) {
        return -1;
    }

    if (src->opts.username) {
        new->opts.username = strdup(src->opts.username);
        if (new->opts.username == NULL) {
            ssh_free(new);
            return -1;
        }
    }

    if (src->opts.host) {
        new->opts.host = strdup(src->opts.host);
        if (new->opts.host == NULL) {
            ssh_free(new);
            return -1;
        }
    }

    if (src->opts.identity) {
        struct ssh_iterator *it;

        new->opts.identity = ssh_list_new();
        if (new->opts.identity == NULL) {
            ssh_free(new);
            return -1;
        }

        it = ssh_list_get_iterator(src->opts.identity);
        while (it) {
            char *id;
            int rc;

            id = strdup((char *) it->data);
            if (id == NULL) {
                ssh_free(new);
                return -1;
            }

            rc = ssh_list_append(new->opts.identity, id);
            if (rc < 0) {
                free(id);
                ssh_free(new);
                return -1;
            }
            it = it->next;
        }
    }

    if (src->opts.sshdir) {
        new->opts.sshdir = strdup(src->opts.sshdir);
        if (new->opts.sshdir == NULL) {
            ssh_free(new);
            return -1;
        }
    }

    if (src->opts.knownhosts) {
        new->opts.knownhosts = strdup(src->opts.knownhosts);
        if (new->opts.knownhosts == NULL) {
            ssh_free(new);
            return -1;
        }
    }

    for (i = 0; i < 10; i++) {
        if (src->opts.wanted_methods[i]) {
            new->opts.wanted_methods[i] = strdup(src->opts.wanted_methods[i]);
            if (new->opts.wanted_methods[i] == NULL) {
                ssh_free(new);
                return -1;
            }
        }
    }

    if (src->opts.ProxyCommand) {
        new->opts.ProxyCommand = strdup(src->opts.ProxyCommand);
        if (new->opts.ProxyCommand == NULL) {
            ssh_free(new);
            return -1;
        }
    }
    new->opts.fd                   = src->opts.fd;
    new->opts.port                 = src->opts.port;
    new->opts.timeout              = src->opts.timeout;
    new->opts.timeout_usec         = src->opts.timeout_usec;
    new->opts.ssh2                 = src->opts.ssh2;
    new->opts.ssh1                 = src->opts.ssh1;
    new->opts.compressionlevel     = src->opts.compressionlevel;
    new->common.log_verbosity      = src->common.log_verbosity;
    new->common.callbacks          = src->common.callbacks;

    *dest = new;

    return 0;
}

int ssh_options_set_algo(ssh_session session, int algo,
    const char *list) {
  if (!verify_existing_algo(algo, list)) {
    ssh_set_error(session, SSH_REQUEST_DENIED,
        "Setting method: no algorithm for method \"%s\" (%s)\n",
        ssh_kex_get_description(algo), list);
    return -1;
  }

  SAFE_FREE(session->opts.wanted_methods[algo]);
  session->opts.wanted_methods[algo] = strdup(list);
  if (session->opts.wanted_methods[algo] == NULL) {
    ssh_set_error_oom(session);
    return -1;
  }

  return 0;
}

/**
 * @brief This function can set all possible ssh options.
 *
 * @param  session An allocated SSH session structure.
 *
 * @param  type The option type to set. This could be one of the
 *              following:
 *
 *              - SSH_OPTIONS_HOST:
 *                The hostname or ip address to connect to (const char *).
 *
 *              - SSH_OPTIONS_PORT:
 *                The port to connect to (unsigned int).
 *
 *              - SSH_OPTIONS_PORT_STR:
 *                The port to connect to (const char *).
 *
 *              - SSH_OPTIONS_FD:
 *                The file descriptor to use (socket_t).\n
 *                \n
 *                If you wish to open the socket yourself for a reason
 *                or another, set the file descriptor. Don't forget to
 *                set the hostname as the hostname is used as a key in
 *                the known_host mechanism.
 *
 *              - SSH_OPTIONS_BINDADDR:
 *                The address to bind the client to (const char *).
 *
 *              - SSH_OPTIONS_USER:
 *                The username for authentication (const char *).\n
 *                \n
 *                If the value is NULL, the username is set to the
 *                default username.
 *
 *              - SSH_OPTIONS_SSH_DIR:
 *                Set the ssh directory (const char *,format string).\n
 *                \n
 *                If the value is NULL, the directory is set to the
 *                default ssh directory.\n
 *                \n
 *                The ssh directory is used for files like known_hosts
 *                and identity (private and public key). It may include
 *                "%s" which will be replaced by the user home
 *                directory.
 *
 *              - SSH_OPTIONS_KNOWNHOSTS:
 *                Set the known hosts file name (const char *,format string).\n
 *                \n
 *                If the value is NULL, the directory is set to the
 *                default known hosts file, normally
 *                ~/.ssh/known_hosts.\n
 *                \n
 *                The known hosts file is used to certify remote hosts
 *                are genuine. It may include "%s" which will be
 *                replaced by the user home directory.
 *
 *              - SSH_OPTIONS_IDENTITY:
 *                Set the identity file name (const char *,format string).\n
 *                \n
 *                By default identity, id_dsa and id_rsa are checked.\n
 *                \n
 *                The identity file used authenticate with public key.
 *                It may include "%s" which will be replaced by the
 *                user home directory.
 *
 *              - SSH_OPTIONS_TIMEOUT:
 *                Set a timeout for the connection in seconds (long).
 *
 *              - SSH_OPTIONS_TIMEOUT_USEC:
 *                Set a timeout for the connection in micro seconds
 *                        (long).
 *
 *              - SSH_OPTIONS_SSH1:
 *                Allow or deny the connection to SSH1 servers
 *                (int, 0 is false).
 *
 *              - SSH_OPTIONS_SSH2:
 *                Allow or deny the connection to SSH2 servers
 *                (int, 0 is false).
 *
 *              - SSH_OPTIONS_LOG_VERBOSITY:
 *                Set the session logging verbosity (int).\n
 *                \n
 *                The verbosity of the messages. Every log smaller or
 *                equal to verbosity will be shown.
 *                - SSH_LOG_NOLOG: No logging
 *                - SSH_LOG_RARE: Rare conditions or warnings
 *                - SSH_LOG_ENTRY: API-accessible entrypoints
 *                - SSH_LOG_PACKET: Packet id and size
 *                - SSH_LOG_FUNCTIONS: Function entering and leaving
 *
 *              - SSH_OPTIONS_LOG_VERBOSITY_STR:
 *                Set the session logging verbosity (const char *).\n
 *                \n
 *                The verbosity of the messages. Every log smaller or
 *                equal to verbosity will be shown.
 *                - SSH_LOG_NOLOG: No logging
 *                - SSH_LOG_RARE: Rare conditions or warnings
 *                - SSH_LOG_ENTRY: API-accessible entrypoints
 *                - SSH_LOG_PACKET: Packet id and size
 *                - SSH_LOG_FUNCTIONS: Function entering and leaving
 *                \n
 *                See the corresponding numbers in libssh.h.
 *
 *              - SSH_OPTIONS_AUTH_CALLBACK:
 *                Set a callback to use your own authentication function
 *                (function pointer).
 *
 *              - SSH_OPTIONS_AUTH_USERDATA:
 *                Set the user data passed to the authentication
 *                function (generic pointer).
 *
 *              - SSH_OPTIONS_LOG_CALLBACK:
 *                Set a callback to use your own logging function
 *                (function pointer).
 *
 *              - SSH_OPTIONS_LOG_USERDATA:
 *                Set the user data passed to the logging function
 *                (generic pointer).
 *
 *              - SSH_OPTIONS_STATUS_CALLBACK:
 *                Set a callback to show connection status in realtime
 *                (function pointer).\n
 *                \n
 *                @code
 *                fn(void *arg, float status)
 *                @endcode
 *                \n
 *                During ssh_connect(), libssh will call the callback
 *                with status from 0.0 to 1.0.
 *
 *              - SSH_OPTIONS_STATUS_ARG:
 *                Set the status argument which should be passed to the
 *                status callback (generic pointer).
 *
 *              - SSH_OPTIONS_CIPHERS_C_S:
 *                Set the symmetric cipher client to server (const char *,
 *                comma-separated list).
 *
 *              - SSH_OPTIONS_CIPHERS_S_C:
 *                Set the symmetric cipher server to client (const char *,
 *                comma-separated list).
 *
 *              - SSH_OPTIONS_KEY_EXCHANGE:
 *                Set the key exchange method to be used (const char *,
 *                comma-separated list). ex:
 *                "ecdh-sha2-nistp256,diffie-hellman-group14-sha1,diffie-hellman-group1-sha1"
 *
 *              - SSH_OPTIONS_HOSTKEYS:
 *                Set the preferred server host key types (const char *,
 *                comma-separated list). ex:
 *                "ssh-rsa,ssh-dsa,ecdh-sha2-nistp256"
 *
 *              - SSH_OPTIONS_COMPRESSION_C_S:
 *                Set the compression to use for client to server
 *                communication (const char *, "yes", "no" or a specific
 *                algorithm name if needed ("zlib","zlib@openssh.com","none").
 *
 *              - SSH_OPTIONS_COMPRESSION_S_C:
 *                Set the compression to use for server to client
 *                communication (const char *, "yes", "no" or a specific
 *                algorithm name if needed ("zlib","zlib@openssh.com","none").
 *
 *              - SSH_OPTIONS_COMPRESSION:
 *                Set the compression to use for both directions
 *                communication (const char *, "yes", "no" or a specific
 *                algorithm name if needed ("zlib","zlib@openssh.com","none").
 *
 *              - SSH_OPTIONS_COMPRESSION_LEVEL:
 *                Set the compression level to use for zlib functions. (int,
 *                value from 1 to 9, 9 being the most efficient but slower).
 *
 *              - SSH_OPTIONS_STRICTHOSTKEYCHECK:
 *                Set the parameter StrictHostKeyChecking to avoid
 *                asking about a fingerprint (int, 0 = false).
 *
 *              - SSH_OPTIONS_PROXYCOMMAND:
 *                Set the command to be executed in order to connect to
 *                server (const char *).
 *
 *              - SSH_OPTIONS_GSSAPI_SERVER_IDENTITY
 *                Set it to specify the GSSAPI server identity that libssh
 *                should expect when connecting to the server (const char *).
 *
 *              - SSH_OPTIONS_GSSAPI_CLIENT_IDENTITY
 *                Set it to specify the GSSAPI client identity that libssh
 *                should expect when connecting to the server (const char *).
 *
 *              - SSH_OPTIONS_GSSAPI_DELEGATE_CREDENTIALS
 *                Set it to specify that GSSAPI should delegate credentials
 *                to the server (int, 0 = false).
 *
 * @param  value The value to set. This is a generic pointer and the
 *               datatype which is used should be set according to the
 *               type set.
 *
 * @return       0 on success, < 0 on error.
 */
int ssh_options_set(ssh_session session, enum ssh_options_e type,
    const void *value) {
    const char *v;
    char *p, *q;
    long int i;
    int rc;

    if (session == NULL) {
        return -1;
    }

    switch (type) {
        case SSH_OPTIONS_HOST:
            v = value;
            if (v == NULL || v[0] == '\0') {
                ssh_set_error_invalid(session);
                return -1;
            } else {
                q = strdup(value);
                if (q == NULL) {
                    ssh_set_error_oom(session);
                    return -1;
                }
                p = strchr(q, '@');

                SAFE_FREE(session->opts.host);

                if (p) {
                    *p = '\0';
                    session->opts.host = strdup(p + 1);
                    if (session->opts.host == NULL) {
                        SAFE_FREE(q);
                        ssh_set_error_oom(session);
                        return -1;
                    }

                    SAFE_FREE(session->opts.username);
                    session->opts.username = strdup(q);
                    SAFE_FREE(q);
                    if (session->opts.username == NULL) {
                        ssh_set_error_oom(session);
                        return -1;
                    }
                } else {
                    session->opts.host = q;
                }
            }
            break;
        case SSH_OPTIONS_PORT:
            if (value == NULL) {
                ssh_set_error_invalid(session);
                return -1;
            } else {
                int *x = (int *) value;
                if (*x <= 0) {
                    ssh_set_error_invalid(session);
                    return -1;
                }

                session->opts.port = *x & 0xffff;
            }
            break;
        case SSH_OPTIONS_PORT_STR:
            v = value;
            if (v == NULL || v[0] == '\0') {
                ssh_set_error_invalid(session);
                return -1;
            } else {
                q = strdup(v);
                if (q == NULL) {
                    ssh_set_error_oom(session);
                    return -1;
                }
                i = strtol(q, &p, 10);
                if (q == p) {
                    SAFE_FREE(q);
                }
                SAFE_FREE(q);
                if (i <= 0) {
                    ssh_set_error_invalid(session);
                    return -1;
                }

                session->opts.port = i & 0xffff;
            }
            break;
        case SSH_OPTIONS_FD:
            if (value == NULL) {
                session->opts.fd = SSH_INVALID_SOCKET;
                ssh_set_error_invalid(session);
                return -1;
            } else {
                socket_t *x = (socket_t *) value;
                if (*x < 0) {
                    session->opts.fd = SSH_INVALID_SOCKET;
                    ssh_set_error_invalid(session);
                    return -1;
                }

                session->opts.fd = *x & 0xffff;
            }
            break;
        case SSH_OPTIONS_BINDADDR:
            v = value;
            if (v == NULL || v[0] == '\0') {
                ssh_set_error_invalid(session);
                return -1;
            }

            q = strdup(v);
            if (q == NULL) {
                return -1;
            }
            SAFE_FREE(session->opts.bindaddr);
            session->opts.bindaddr = q;
            break;
        case SSH_OPTIONS_USER:
            v = value;
            SAFE_FREE(session->opts.username);
            if (v == NULL) {
                q = ssh_get_local_username();
                if (q == NULL) {
                    ssh_set_error_oom(session);
                    return -1;
                }
                session->opts.username = q;
            } else if (v[0] == '\0') {
                ssh_set_error_invalid(session);
                return -1;
            } else { /* username provided */
                session->opts.username = strdup(value);
                if (session->opts.username == NULL) {
                    ssh_set_error_oom(session);
                    return -1;
                }
            }
            break;
        case SSH_OPTIONS_SSH_DIR:
            v = value;
            SAFE_FREE(session->opts.sshdir);
            if (v == NULL) {
                session->opts.sshdir = ssh_path_expand_tilde("~/.ssh");
                if (session->opts.sshdir == NULL) {
                    return -1;
                }
            } else if (v[0] == '\0') {
                ssh_set_error_invalid(session);
                return -1;
            } else {
                session->opts.sshdir = ssh_path_expand_tilde(v);
                if (session->opts.sshdir == NULL) {
                    ssh_set_error_oom(session);
                    return -1;
                }
            }
            break;
        case SSH_OPTIONS_IDENTITY:
        case SSH_OPTIONS_ADD_IDENTITY:
            v = value;
            if (v == NULL || v[0] == '\0') {
                ssh_set_error_invalid(session);
                return -1;
            }
            q = strdup(v);
            if (q == NULL) {
                return -1;
            }
            rc = ssh_list_prepend(session->opts.identity, q);
            if (rc < 0) {
                free(q);
                return -1;
            }
            break;
        case SSH_OPTIONS_KNOWNHOSTS:
            v = value;
            SAFE_FREE(session->opts.knownhosts);
            if (v == NULL) {
                session->opts.knownhosts = ssh_path_expand_escape(session,
                                                             "%d/known_hosts");
                if (session->opts.knownhosts == NULL) {
                    ssh_set_error_oom(session);
                    return -1;
                }
            } else if (v[0] == '\0') {
                ssh_set_error_invalid(session);
                return -1;
            } else {
                session->opts.knownhosts = strdup(v);
                if (session->opts.knownhosts == NULL) {
                    ssh_set_error_oom(session);
                    return -1;
                }
            }
            break;
        case SSH_OPTIONS_TIMEOUT:
            if (value == NULL) {
                ssh_set_error_invalid(session);
                return -1;
            } else {
                long *x = (long *) value;
                if (*x < 0) {
                    ssh_set_error_invalid(session);
                    return -1;
                }

                session->opts.timeout = *x & 0xffffffff;
            }
            break;
        case SSH_OPTIONS_TIMEOUT_USEC:
            if (value == NULL) {
                ssh_set_error_invalid(session);
                return -1;
            } else {
                long *x = (long *) value;
                if (*x < 0) {
                    ssh_set_error_invalid(session);
                    return -1;
                }

                session->opts.timeout_usec = *x & 0xffffffff;
            }
            break;
        case SSH_OPTIONS_SSH1:
            if (value == NULL) {
                ssh_set_error_invalid(session);
                return -1;
            } else {
                int *x = (int *) value;
                if (*x < 0) {
                    ssh_set_error_invalid(session);
                    return -1;
                }

                session->opts.ssh1 = *x;
            }
            break;
        case SSH_OPTIONS_SSH2:
            if (value == NULL) {
                ssh_set_error_invalid(session);
                return -1;
            } else {
                int *x = (int *) value;
                if (*x < 0) {
                    ssh_set_error_invalid(session);
                    return -1;
                }

                session->opts.ssh2 = *x & 0xffff;
            }
            break;
        case SSH_OPTIONS_LOG_VERBOSITY:
            if (value == NULL) {
                ssh_set_error_invalid(session);
                return -1;
            } else {
                int *x = (int *) value;
                if (*x < 0) {
                    ssh_set_error_invalid(session);
                    return -1;
                }

                session->common.log_verbosity = *x & 0xffff;
                ssh_set_log_level(*x & 0xffff);
            }
            break;
        case SSH_OPTIONS_LOG_VERBOSITY_STR:
            v = value;
            if (v == NULL || v[0] == '\0') {
                session->common.log_verbosity = 0;
                ssh_set_error_invalid(session);
                return -1;
            } else {
                q = strdup(v);
                if (q == NULL) {
                    ssh_set_error_oom(session);
                    return -1;
                }
                i = strtol(q, &p, 10);
                if (q == p) {
                    SAFE_FREE(q);
                }
                SAFE_FREE(q);
                if (i < 0) {
                    ssh_set_error_invalid(session);
                    return -1;
                }

                session->common.log_verbosity = i & 0xffff;
                ssh_set_log_level(i & 0xffff);
            }
            break;
        case SSH_OPTIONS_CIPHERS_C_S:
            v = value;
            if (v == NULL || v[0] == '\0') {
                ssh_set_error_invalid(session);
                return -1;
            } else {
                if (ssh_options_set_algo(session, SSH_CRYPT_C_S, v) < 0)
                    return -1;
            }
            break;
        case SSH_OPTIONS_CIPHERS_S_C:
            v = value;
            if (v == NULL || v[0] == '\0') {
                ssh_set_error_invalid(session);
                return -1;
            } else {
                if (ssh_options_set_algo(session, SSH_CRYPT_S_C, v) < 0)
                    return -1;
            }
            break;
        case SSH_OPTIONS_KEY_EXCHANGE:
            v = value;
            if (v == NULL || v[0] == '\0') {
                ssh_set_error_invalid(session);
                return -1;
            } else {
                if (ssh_options_set_algo(session, SSH_KEX, v) < 0)
                    return -1;
            }
            break;
        case SSH_OPTIONS_HOSTKEYS:
            v = value;
            if (v == NULL || v[0] == '\0') {
                ssh_set_error_invalid(session);
                return -1;
            } else {
                if (ssh_options_set_algo(session, SSH_HOSTKEYS, v) < 0)
                    return -1;
            }
            break;
        case SSH_OPTIONS_HMAC_C_S:
            v = value;
            if (v == NULL || v[0] == '\0') {
                ssh_set_error_invalid(session);
                return -1;
            } else {
                if (ssh_options_set_algo(session, SSH_MAC_C_S, v) < 0)
                    return -1;
            }
            break;
         case SSH_OPTIONS_HMAC_S_C:
            v = value;
            if (v == NULL || v[0] == '\0') {
                ssh_set_error_invalid(session);
                return -1;
            } else {
                if (ssh_options_set_algo(session, SSH_MAC_S_C, v) < 0)
                    return -1;
            }
            break;
        case SSH_OPTIONS_COMPRESSION_C_S:
            v = value;
            if (v == NULL || v[0] == '\0') {
                ssh_set_error_invalid(session);
                return -1;
            } else {
                if (strcasecmp(value,"yes")==0){
                    if(ssh_options_set_algo(session,SSH_COMP_C_S,"zlib@openssh.com,zlib") < 0)
                        return -1;
                } else if (strcasecmp(value,"no")==0){
                    if(ssh_options_set_algo(session,SSH_COMP_C_S,"none") < 0)
                        return -1;
                } else {
                    if (ssh_options_set_algo(session, SSH_COMP_C_S, v) < 0)
                        return -1;
                }
            }
            break;
        case SSH_OPTIONS_COMPRESSION_S_C:
            v = value;
            if (v == NULL || v[0] == '\0') {
                ssh_set_error_invalid(session);
                return -1;
            } else {
                if (strcasecmp(value,"yes")==0){
                    if(ssh_options_set_algo(session,SSH_COMP_S_C,"zlib@openssh.com,zlib") < 0)
                        return -1;
                } else if (strcasecmp(value,"no")==0){
                    if(ssh_options_set_algo(session,SSH_COMP_S_C,"none") < 0)
                        return -1;
                } else {
                    if (ssh_options_set_algo(session, SSH_COMP_S_C, v) < 0)
                        return -1;
                }
            }
            break;
        case SSH_OPTIONS_COMPRESSION:
            v = value;
            if (v == NULL || v[0] == '\0') {
                ssh_set_error_invalid(session);
                return -1;
            }
            if(ssh_options_set(session,SSH_OPTIONS_COMPRESSION_C_S, v) < 0)
                return -1;
            if(ssh_options_set(session,SSH_OPTIONS_COMPRESSION_S_C, v) < 0)
                return -1;
            break;
        case SSH_OPTIONS_COMPRESSION_LEVEL:
            if (value == NULL) {
                ssh_set_error_invalid(session);
                return -1;
            } else {
                int *x = (int *)value;
                if (*x < 1 || *x > 9) {
                    ssh_set_error_invalid(session);
                    return -1;
                }
                session->opts.compressionlevel = *x & 0xff;
            }
            break;
        case SSH_OPTIONS_STRICTHOSTKEYCHECK:
            if (value == NULL) {
                ssh_set_error_invalid(session);
                return -1;
            } else {
                int *x = (int *) value;

                session->opts.StrictHostKeyChecking = (*x & 0xff) > 0 ? 1 : 0;
            }
            session->opts.StrictHostKeyChecking = *(int*)value;
            break;
        case SSH_OPTIONS_PROXYCOMMAND:
            v = value;
            if (v == NULL || v[0] == '\0') {
                ssh_set_error_invalid(session);
                return -1;
            } else {
                SAFE_FREE(session->opts.ProxyCommand);
                /* Setting the command to 'none' disables this option. */
                rc = strcasecmp(v, "none");
                if (rc != 0) {
                    q = strdup(v);
                    if (q == NULL) {
                        return -1;
                    }
                    session->opts.ProxyCommand = q;
                }
            }
            break;
        case SSH_OPTIONS_GSSAPI_SERVER_IDENTITY:
            v = value;
            if (v == NULL || v[0] == '\0') {
                ssh_set_error_invalid(session);
                return -1;
            } else {
                SAFE_FREE(session->opts.gss_server_identity);
                session->opts.gss_server_identity = strdup(v);
                if (session->opts.gss_server_identity == NULL) {
                    ssh_set_error_oom(session);
                    return -1;
                }
            }
            break;
        case SSH_OPTIONS_GSSAPI_CLIENT_IDENTITY:
            v = value;
            if (v == NULL || v[0] == '\0') {
                ssh_set_error_invalid(session);
                return -1;
            } else {
                SAFE_FREE(session->opts.gss_client_identity);
                session->opts.gss_client_identity = strdup(v);
                if (session->opts.gss_client_identity == NULL) {
                    ssh_set_error_oom(session);
                    return -1;
                }
            }
            break;
        case SSH_OPTIONS_GSSAPI_DELEGATE_CREDENTIALS:
            if (value == NULL) {
                ssh_set_error_invalid(session);
                return -1;
            } else {
                int x = *(int *)value;

                session->opts.gss_delegate_creds = (x & 0xff);
            }
            break;

        default:
            ssh_set_error(session, SSH_REQUEST_DENIED, "Unknown ssh option %d", type);
            return -1;
            break;
    }

    return 0;
}

/**
 * @brief This function can get ssh the ssh port. It must only be used on
 *        a valid ssh session. This function is useful when the session
 *        options have been automatically inferred from the environment
 *        or configuration files and one
 *
 * @param  session An allocated SSH session structure.
 *
 * @param  port_target An unsigned integer into which the
 *         port will be set from the ssh session.
 *
 * @return       0 on success, < 0 on error.
 *
 */
int ssh_options_get_port(ssh_session session, unsigned int* port_target) {
    if (session == NULL) {
        return -1;
    }

    if (session->opts.port == 0) {
        *port_target = 22;
        return 0;
    }

    *port_target = session->opts.port;

    return 0;
}

/**
 * @brief This function can get ssh options, it does not support all options provided for
 *        ssh options set, but mostly those which a user-space program may care about having
 *        trusted the ssh driver to infer these values from underlaying configuration files.
 *        It operates only on those SSH_OPTIONS_* which return char*. If you wish to receive
 *        the port then please use ssh_options_get_port() which returns an unsigned int.
 *
 * @param  session An allocated SSH session structure.
 *
 * @param  type The option type to get. This could be one of the
 *              following:
 *
 *              - SSH_OPTIONS_HOST:
 *                The hostname or ip address to connect to (const char *).
 *
 *              - SSH_OPTIONS_USER:
 *                The username for authentication (const char *).\n
 *                \n when not explicitly set this will be inferred from the
 *                ~/.ssh/config file.
 *
 *              - SSH_OPTIONS_IDENTITY:
 *                Set the identity file name (const char *,format string).\n
 *                \n
 *                By default identity, id_dsa and id_rsa are checked.\n
 *                \n
 *                The identity file used authenticate with public key.
 *                It may include "%s" which will be replaced by the
 *                user home directory.
 *
 *              - SSH_OPTIONS_PROXYCOMMAND:
 *                Get the proxycommand necessary to log into the
 *                remote host. When not explicitly set, it will be read
 *                from the ~/.ssh/config file.
 *
 * @param  value The value to get into. As a char**, space will be
 *               allocated by the function for the value, it is
 *               your responsibility to free the memory using
 *               ssh_string_free_char().
 *
 * @return       SSH_OK on success, SSH_ERROR on error.
 */
int ssh_options_get(ssh_session session, enum ssh_options_e type, char** value)
{
    char* src = NULL;

    if (session == NULL) {
        return SSH_ERROR;
    }

    if (value == NULL) {
        ssh_set_error_invalid(session);
        return SSH_ERROR;
    }

    switch(type)
    {
        case SSH_OPTIONS_HOST: {
            src = session->opts.host;
            break;
        }
        case SSH_OPTIONS_USER: {
            src = session->opts.username;
            break;
        }
        case SSH_OPTIONS_IDENTITY: {
            struct ssh_iterator *it = ssh_list_get_iterator(session->opts.identity);
            if (it == NULL) {
                return SSH_ERROR;
            }
            src = ssh_iterator_value(char *, it);
            break;
        }
        case SSH_OPTIONS_PROXYCOMMAND: {
            src = session->opts.ProxyCommand;
            break;
        }
        default:
            ssh_set_error(session, SSH_REQUEST_DENIED, "Unknown ssh option %d", type);
            return SSH_ERROR;
        break;
    }
    if (src == NULL) {
        return SSH_ERROR;
    }
    *value = strdup(src);
    if (*value == NULL) {
        ssh_set_error_oom(session);
        return SSH_ERROR;
    }
    return SSH_OK;
}

/**
 * @brief Parse command line arguments.
 *
 * This is a helper for your application to generate the appropriate
 * options from the command line arguments.\n
 * The argv array and argc value are changed so that the parsed
 * arguments wont appear anymore in them.\n
 * The single arguments (without switches) are not parsed. thus,
 * myssh -l user localhost\n
 * The command wont set the hostname value of options to localhost.
 *
 * @param session       The session to configure.
 *
 * @param argcptr       The pointer to the argument count.
 *
 * @param argv          The arguments list pointer.
 *
 * @returns 0 on success, < 0 on error.
 *
 * @see ssh_session_new()
 */
int ssh_options_getopt(ssh_session session, int *argcptr, char **argv) {
  char *user = NULL;
  char *cipher = NULL;
  char *identity = NULL;
  char *port = NULL;
  char **save = NULL;
  char **tmp = NULL;
  int i = 0;
  int argc = *argcptr;
  int debuglevel = 0;
  int usersa = 0;
  int usedss = 0;
  int compress = 0;
  int cont = 1;
  int current = 0;
#ifdef WITH_SSH1
  int ssh1 = 1;
#else
  int ssh1 = 0;
#endif
  int ssh2 = 1;
#ifdef _MSC_VER
    /* Not supported with a Microsoft compiler */
    return -1;
#else
  int saveoptind = optind; /* need to save 'em */
  int saveopterr = opterr;

  opterr = 0; /* shut up getopt */
  while(cont && ((i = getopt(argc, argv, "c:i:Cl:p:vb:rd12")) != -1)) {
    switch(i) {
      case 'l':
        user = optarg;
        break;
      case 'p':
        port = optarg;
        break;
      case 'v':
        debuglevel++;
        break;
      case 'r':
        usersa++;
        break;
      case 'd':
        usedss++;
        break;
      case 'c':
        cipher = optarg;
        break;
      case 'i':
        identity = optarg;
        break;
      case 'C':
        compress++;
        break;
      case '2':
        ssh2 = 1;
        ssh1 = 0;
        break;
      case '1':
        ssh2 = 0;
        ssh1 = 1;
        break;
      default:
        {
          char opt[3]="- ";
          opt[1] = optopt;
          tmp = realloc(save, (current + 1) * sizeof(char*));
          if (tmp == NULL) {
            SAFE_FREE(save);
            ssh_set_error_oom(session);
            return -1;
          }
          save = tmp;
          save[current] = strdup(opt);
          if (save[current] == NULL) {
            SAFE_FREE(save);
            ssh_set_error_oom(session);
            return -1;
          }
          current++;
          if (optarg) {
            save[current++] = argv[optind + 1];
          }
        }
    } /* switch */
  } /* while */
  opterr = saveopterr;
  tmp = realloc(save, (current + (argc - optind)) * sizeof(char*));
  if (tmp == NULL) {
    SAFE_FREE(save);
    ssh_set_error_oom(session);
    return -1;
  }
  save = tmp;
  while (optind < argc) {
      tmp = realloc(save, (current + 1) * sizeof(char*));
      if (tmp == NULL) {
          SAFE_FREE(save);
          ssh_set_error_oom(session);
          return -1;
      }
      save = tmp;
      save[current] = argv[optind];
      current++;
      optind++;
  }

  if (usersa && usedss) {
    ssh_set_error(session, SSH_FATAL, "Either RSA or DSS must be chosen");
    cont = 0;
  }

  ssh_set_log_level(debuglevel);

  optind = saveoptind;

  if(!cont) {
    SAFE_FREE(save);
    return -1;
  }

  /* first recopy the save vector into the original's */
  for (i = 0; i < current; i++) {
    /* don't erase argv[0] */
    argv[ i + 1] = save[i];
  }
  argv[current + 1] = NULL;
  *argcptr = current + 1;
  SAFE_FREE(save);

  /* set a new option struct */
  if (compress) {
    if (ssh_options_set(session, SSH_OPTIONS_COMPRESSION, "yes") < 0) {
      cont = 0;
    }
  }

  if (cont && cipher) {
    if (ssh_options_set(session, SSH_OPTIONS_CIPHERS_C_S, cipher) < 0) {
      cont = 0;
    }
    if (cont && ssh_options_set(session, SSH_OPTIONS_CIPHERS_S_C, cipher) < 0) {
      cont = 0;
    }
  }

  if (cont && user) {
    if (ssh_options_set(session, SSH_OPTIONS_USER, user) < 0) {
      cont = 0;
    }
  }

  if (cont && identity) {
    if (ssh_options_set(session, SSH_OPTIONS_IDENTITY, identity) < 0) {
      cont = 0;
    }
  }

  ssh_options_set(session, SSH_OPTIONS_PORT_STR, port);

  ssh_options_set(session, SSH_OPTIONS_SSH1, &ssh1);
  ssh_options_set(session, SSH_OPTIONS_SSH2, &ssh2);

  if (!cont) {
    return SSH_ERROR;
  }

  return SSH_OK;
#endif
}

/**
 * @brief Parse the ssh config file.
 *
 * This should be the last call of all options, it may overwrite options which
 * are already set. It requires that the host name is already set with
 * ssh_options_set_host().
 *
 * @param  session      SSH session handle
 *
 * @param  filename     The options file to use, if NULL the default
 *                      ~/.ssh/config will be used.
 *
 * @return 0 on success, < 0 on error.
 *
 * @see ssh_options_set_host()
 */
int ssh_options_parse_config(ssh_session session, const char *filename) {
  char *expanded_filename;
  int r;

  if (session == NULL) {
    return -1;
  }
  if (session->opts.host == NULL) {
    ssh_set_error_invalid(session);
    return -1;
  }

  if (session->opts.sshdir == NULL) {
      r = ssh_options_set(session, SSH_OPTIONS_SSH_DIR, NULL);
      if (r < 0) {
          ssh_set_error_oom(session);
          return -1;
      }
  }

  /* set default filename */
  if (filename == NULL) {
    expanded_filename = ssh_path_expand_escape(session, "%d/config");
  } else {
    expanded_filename = ssh_path_expand_escape(session, filename);
  }
  if (expanded_filename == NULL) {
    return -1;
  }

  r = ssh_config_parse_file(session, expanded_filename);
  if (r < 0) {
      goto out;
  }
  if (filename == NULL) {
      r = ssh_config_parse_file(session, "/etc/ssh/ssh_config");
  }

out:
  free(expanded_filename);
  return r;
}

int ssh_options_apply(ssh_session session) {
    struct ssh_iterator *it;
    char *tmp;
    int rc;

    if (session->opts.sshdir == NULL) {
        rc = ssh_options_set(session, SSH_OPTIONS_SSH_DIR, NULL);
        if (rc < 0) {
            return -1;
        }
    }

    if (session->opts.username == NULL) {
        rc = ssh_options_set(session, SSH_OPTIONS_USER, NULL);
        if (rc < 0) {
            return -1;
        }
    }

    if (session->opts.knownhosts == NULL) {
        tmp = ssh_path_expand_escape(session, "%d/known_hosts");
    } else {
        tmp = ssh_path_expand_escape(session, session->opts.knownhosts);
    }
    if (tmp == NULL) {
        return -1;
    }
    free(session->opts.knownhosts);
    session->opts.knownhosts = tmp;

    if (session->opts.ProxyCommand != NULL) {
        tmp = ssh_path_expand_escape(session, session->opts.ProxyCommand);
        if (tmp == NULL) {
            return -1;
        }
        free(session->opts.ProxyCommand);
        session->opts.ProxyCommand = tmp;
    }

    for (it = ssh_list_get_iterator(session->opts.identity);
         it != NULL;
         it = it->next) {
        char *id = (char *) it->data;
        tmp = ssh_path_expand_escape(session, id);
        if (tmp == NULL) {
            return -1;
        }
        free(id);
        it->data = tmp;
    }

    return 0;
}

/** @} */

#ifdef WITH_SERVER
/**
 * @addtogroup libssh_server
 * @{
 */
static int ssh_bind_set_key(ssh_bind sshbind, char **key_loc,
                            const void *value) {
    if (value == NULL) {
        ssh_set_error_invalid(sshbind);
        return -1;
    } else {
        SAFE_FREE(*key_loc);
        *key_loc = strdup(value);
        if (*key_loc == NULL) {
            ssh_set_error_oom(sshbind);
            return -1;
        }
    }
    return 0;
}

static int ssh_bind_set_key(ssh_bind sshbind, char **key_loc,
                            const void *value) {
    if (value == NULL) {
        ssh_set_error_invalid(sshbind);
        return -1;
    } else {
        SAFE_FREE(*key_loc);
        *key_loc = strdup(value);
        if (*key_loc == NULL) {
            ssh_set_error_oom(sshbind);
            return -1;
        }
    }
    return 0;
}

/**
 * @brief Set options for an SSH server bind.
 *
 * @param  sshbind      The ssh server bind to configure.
 *
 * @param  type         The option type to set. This should be one of the
 *                      following:
 *
 *                      - SSH_BIND_OPTIONS_HOSTKEY:
<<<<<<< HEAD
 *                        Set the server public key type: ssh-rsa or ssh-dss
 *                        (const char *).
=======
 *                        Set the path to an ssh host key, regardless
 *                        of type.  Only one key from per key type
 *                        (RSA, DSA, ECDSA) is allowed in an ssh_bind
 *                        at a time, and later calls to this function
 *                        with this option for the same key type will
 *                        override prior calls (const char *).
>>>>>>> 2721cbc8
 *
 *                      - SSH_BIND_OPTIONS_BINDADDR:
 *                        Set the IP address to bind (const char *).
 *
 *                      - SSH_BIND_OPTIONS_BINDPORT:
 *                        Set the port to bind (unsigned int *).
 *
 *                      - SSH_BIND_OPTIONS_BINDPORT_STR:
 *                        Set the port to bind (const char *).
 *
 *                      - SSH_BIND_OPTIONS_LOG_VERBOSITY:
 *                        Set the session logging verbosity (int *).
 *                        The logging verbosity should have one of the
 *                        following values, which are listed in order
 *                        of increasing verbosity.  Every log message
 *                        with verbosity less than or equal to the
 *                        logging verbosity will be shown.
 *                        - SSH_LOG_NOLOG: No logging
 *                        - SSH_LOG_RARE: Rare conditions or warnings
 *                        - SSH_LOG_ENTRY: API-accessible entrypoints
 *                        - SSH_LOG_PACKET: Packet id and size
 *                        - SSH_LOG_FUNCTIONS: Function entering and leaving
 *
 *                      - SSH_BIND_OPTIONS_LOG_VERBOSITY_STR:
 *                        Set the session logging verbosity via a
 *                        string that will be converted to a numerical
 *                        value (e.g. "3") and interpreted according
 *                        to the values of
 *                        SSH_BIND_OPTIONS_LOG_VERBOSITY above (const
 *                        char *).
 *
 *                      - SSH_BIND_OPTIONS_DSAKEY:
 *                        Set the path to the ssh host dsa key, SSHv2
 *                        only (const char *).
 *
 *                      - SSH_BIND_OPTIONS_RSAKEY:
 *                        Set the path to the ssh host rsa key, SSHv2
 *                        only (const char *).
 *
 *                      - SSH_BIND_OPTIONS_ECDSAKEY:
 *                        Set the path to the ssh host ecdsa key,
 *                        SSHv2 only (const char *).
 *
 *                      - SSH_BIND_OPTIONS_BANNER:
 *                        Set the server banner sent to clients (const char *).
 *
 * @param  value        The value to set. This is a generic pointer and the
 *                      datatype which should be used is described at the
 *                      corresponding value of type above.
 *
 * @return              0 on success, < 0 on error, invalid option, or parameter.
 */
int ssh_bind_options_set(ssh_bind sshbind, enum ssh_bind_options_e type,
    const void *value) {
  char *p, *q;
  int i, rc;

  if (sshbind == NULL) {
    return -1;
  }

  switch (type) {
    case SSH_BIND_OPTIONS_HOSTKEY:
      if (value == NULL) {
        ssh_set_error_invalid(sshbind);
        return -1;
      } else {
          int key_type;
          ssh_key key;
          ssh_key *bind_key_loc = NULL;
          char **bind_key_path_loc;

          rc = ssh_pki_import_privkey_file(value, NULL, NULL, NULL, &key);
          if (rc != SSH_OK) {
              return -1;
          }
          key_type = ssh_key_type(key);
          switch (key_type) {
          case SSH_KEYTYPE_DSS:
              bind_key_loc = &sshbind->dsa;
              bind_key_path_loc = &sshbind->dsakey;
              break;
          case SSH_KEYTYPE_ECDSA:
#ifdef HAVE_ECC
              bind_key_loc = &sshbind->ecdsa;
              bind_key_path_loc = &sshbind->ecdsakey;
#else
              ssh_set_error(sshbind,
                            SSH_FATAL,
                            "ECDSA key used and libssh compiled "
                            "without ECDSA support");
#endif
              break;
          case SSH_KEYTYPE_RSA:
          case SSH_KEYTYPE_RSA1:
              bind_key_loc = &sshbind->rsa;
              bind_key_path_loc = &sshbind->rsakey;
              break;
          case SSH_KEYTYPE_ED25519:
		  bind_key_loc = &sshbind->ed25519;
		  bind_key_path_loc = &sshbind->ed25519key;
		  break;
          default:
              ssh_set_error(sshbind,
                            SSH_FATAL,
                            "Unsupported key type %d", key_type);
          }

          if (bind_key_loc == NULL) {
              ssh_key_free(key);
              return -1;
          }

          /* Set the location of the key on disk even though we don't
             need it in case some other function wants it */
          rc = ssh_bind_set_key(sshbind, bind_key_path_loc, value);
          if (rc < 0) {
              ssh_key_free(key);
              return -1;
          }
          ssh_key_free(*bind_key_loc);
          *bind_key_loc = key;
      }
      break;
    case SSH_BIND_OPTIONS_BINDADDR:
      if (value == NULL) {
        ssh_set_error_invalid(sshbind);
        return -1;
      } else {
        SAFE_FREE(sshbind->bindaddr);
        sshbind->bindaddr = strdup(value);
        if (sshbind->bindaddr == NULL) {
          ssh_set_error_oom(sshbind);
          return -1;
        }
      }
      break;
    case SSH_BIND_OPTIONS_BINDPORT:
      if (value == NULL) {
        ssh_set_error_invalid(sshbind);
        return -1;
      } else {
        int *x = (int *) value;
        sshbind->bindport = *x & 0xffff;
      }
      break;
    case SSH_BIND_OPTIONS_BINDPORT_STR:
      if (value == NULL) {
        sshbind->bindport = 22 & 0xffff;
      } else {
        q = strdup(value);
        if (q == NULL) {
          ssh_set_error_oom(sshbind);
          return -1;
        }
        i = strtol(q, &p, 10);
        if (q == p) {
          SAFE_FREE(q);
        }
        SAFE_FREE(q);

        sshbind->bindport = i & 0xffff;
      }
      break;
    case SSH_BIND_OPTIONS_LOG_VERBOSITY:
      if (value == NULL) {
        ssh_set_error_invalid(sshbind);
        return -1;
      } else {
        int *x = (int *) value;
        ssh_set_log_level(*x & 0xffff);
      }
      break;
    case SSH_BIND_OPTIONS_LOG_VERBOSITY_STR:
      if (value == NULL) {
      	ssh_set_log_level(0);
      } else {
        q = strdup(value);
        if (q == NULL) {
          ssh_set_error_oom(sshbind);
          return -1;
        }
        i = strtol(q, &p, 10);
        if (q == p) {
          SAFE_FREE(q);
        }
        SAFE_FREE(q);

        ssh_set_log_level(i & 0xffff);
      }
      break;
    case SSH_BIND_OPTIONS_DSAKEY:
        rc = ssh_bind_set_key(sshbind, &sshbind->dsakey, value);
        if (rc < 0) {
            return -1;
        }
        break;
    case SSH_BIND_OPTIONS_RSAKEY:
        rc = ssh_bind_set_key(sshbind, &sshbind->rsakey, value);
        if (rc < 0) {
            return -1;
        }
        break;
    case SSH_BIND_OPTIONS_ECDSAKEY:
        rc = ssh_bind_set_key(sshbind, &sshbind->ecdsakey, value);
        if (rc < 0) {
            return -1;
        }
        break;
    case SSH_BIND_OPTIONS_BANNER:
      if (value == NULL) {
        ssh_set_error_invalid(sshbind);
        return -1;
      } else {
        SAFE_FREE(sshbind->banner);
        sshbind->banner = strdup(value);
        if (sshbind->banner == NULL) {
          ssh_set_error_oom(sshbind);
          return -1;
        }
      }
      break;
    default:
      ssh_set_error(sshbind, SSH_REQUEST_DENIED, "Unknown ssh option %d", type);
      return -1;
    break;
  }

  return 0;
}
#endif

/** @} */

/* vim: set ts=4 sw=4 et cindent: */<|MERGE_RESOLUTION|>--- conflicted
+++ resolved
@@ -1348,17 +1348,12 @@
  *                      following:
  *
  *                      - SSH_BIND_OPTIONS_HOSTKEY:
-<<<<<<< HEAD
- *                        Set the server public key type: ssh-rsa or ssh-dss
- *                        (const char *).
-=======
  *                        Set the path to an ssh host key, regardless
  *                        of type.  Only one key from per key type
  *                        (RSA, DSA, ECDSA) is allowed in an ssh_bind
  *                        at a time, and later calls to this function
  *                        with this option for the same key type will
  *                        override prior calls (const char *).
->>>>>>> 2721cbc8
  *
  *                      - SSH_BIND_OPTIONS_BINDADDR:
  *                        Set the IP address to bind (const char *).
