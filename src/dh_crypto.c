--- conflicted
+++ resolved
@@ -55,15 +55,11 @@
 void ssh_dh_debug_crypto(struct ssh_crypto_struct *c)
 {
 #ifdef DEBUG_CRYPTO
-<<<<<<< HEAD
+#if OPENSSL_VERSION_NUMBER < 0x30000000L
     const_bignum x = NULL, y = NULL, e = NULL, f = NULL;
-=======
-#if OPENSSL_VERSION_NUMBER < 0x30000000L
-    const_bignum x = NULL, y = NULL, e = NULL, f = NULL;
 #else
     bignum x = NULL, y = NULL, e = NULL, f = NULL;
 #endif /* OPENSSL_VERSION_NUMBER */
->>>>>>> 7f6b3fab
 
     ssh_dh_keypair_get_keys(c->dh_ctx, DH_CLIENT_KEYPAIR, &x, &e);
     ssh_dh_keypair_get_keys(c->dh_ctx, DH_SERVER_KEYPAIR, &y, &f);
@@ -71,15 +67,12 @@
     ssh_print_bignum("y", y);
     ssh_print_bignum("e", e);
     ssh_print_bignum("f", f);
-<<<<<<< HEAD
-=======
 #if OPENSSL_VERSION_NUMBER >= 0x30000000L
     bignum_safe_free(x);
     bignum_safe_free(y);
     bignum_safe_free(e);
     bignum_safe_free(f);
 #endif /* OPENSSL_VERSION_NUMBER */
->>>>>>> 7f6b3fab
 
     ssh_log_hexdump("Session server cookie", c->server_kex.cookie, 16);
     ssh_log_hexdump("Session client cookie", c->client_kex.cookie, 16);
@@ -87,16 +80,10 @@
 
 #else
     (void)c; /* UNUSED_PARAM */
-<<<<<<< HEAD
-#endif
-}
-
-=======
 #endif /* DEBUG_CRYPTO */
 }
 
 #if OPENSSL_VERSION_NUMBER < 0x30000000L
->>>>>>> 7f6b3fab
 int ssh_dh_keypair_get_keys(struct dh_ctx *ctx, int peer,
                             const_bignum *priv, const_bignum *pub)
 {
@@ -319,16 +306,12 @@
         return SSH_ERROR;
     }
 
-<<<<<<< HEAD
-    for (i = 0; i < 2; i++) {
-=======
 #if OPENSSL_VERSION_NUMBER >= 0x30000000L
     evp_ctx = EVP_PKEY_CTX_new_from_name(NULL, "DHX", NULL);
 #endif
 
     for (i = 0; i < 2; i++) {
 #if OPENSSL_VERSION_NUMBER < 0x30000000L
->>>>>>> 7f6b3fab
         bignum p = NULL;
         bignum g = NULL;
 
