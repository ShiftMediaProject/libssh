--- conflicted
+++ resolved
@@ -85,7 +85,11 @@
         return NULL;
     }
 
-<<<<<<< HEAD
+    /* Check if we have an authenticated session */
+    if (!(session->flags & SSH_SESSION_FLAG_AUTHENTICATED)) {
+        return NULL;
+    }
+
     channel = calloc(1, sizeof(struct ssh_channel_struct));
     if (channel == NULL) {
         ssh_set_error_oom(session);
@@ -99,26 +103,6 @@
         return NULL;
     }
 
-=======
-    /* Check if we have an authenticated session */
-    if (!(session->flags & SSH_SESSION_FLAG_AUTHENTICATED)) {
-        return NULL;
-    }
-
-    channel = calloc(1, sizeof(struct ssh_channel_struct));
-    if (channel == NULL) {
-        ssh_set_error_oom(session);
-        return NULL;
-    }
-
-    channel->stdout_buffer = ssh_buffer_new();
-    if (channel->stdout_buffer == NULL) {
-        ssh_set_error_oom(session);
-        SAFE_FREE(channel);
-        return NULL;
-    }
-
->>>>>>> 79900e52
     channel->stderr_buffer = ssh_buffer_new();
     if (channel->stderr_buffer == NULL) {
         ssh_set_error_oom(session);
@@ -1170,16 +1154,6 @@
     if (it != NULL) {
         ssh_list_remove(session->channels, it);
     }
-<<<<<<< HEAD
-
-    ssh_buffer_free(channel->stdout_buffer);
-    ssh_buffer_free(channel->stderr_buffer);
-
-    if (channel->callbacks != NULL) {
-        ssh_list_free(channel->callbacks);
-    }
-
-=======
 
     SSH_BUFFER_FREE(channel->stdout_buffer);
     SSH_BUFFER_FREE(channel->stderr_buffer);
@@ -1190,7 +1164,6 @@
     }
 
     channel->session = NULL;
->>>>>>> 79900e52
     SAFE_FREE(channel);
 }
 
@@ -1299,11 +1272,7 @@
 
     session = channel->session;
 
-<<<<<<< HEAD
-    if (channel->local_eof == 0) {
-        rc = ssh_channel_send_eof(channel);
-    }
-
+    rc = ssh_channel_send_eof(channel);
     if (rc != SSH_OK) {
         return rc;
     }
@@ -1333,38 +1302,6 @@
         goto error;
     }
 
-=======
-    rc = ssh_channel_send_eof(channel);
-    if (rc != SSH_OK) {
-        return rc;
-    }
-
-    rc = ssh_buffer_pack(session->out_buffer,
-                         "bd",
-                         SSH2_MSG_CHANNEL_CLOSE,
-                         channel->remote_channel);
-    if (rc != SSH_OK) {
-        ssh_set_error_oom(session);
-        goto error;
-    }
-
-    rc = ssh_packet_send(session);
-    SSH_LOG(SSH_LOG_PACKET,
-            "Sent a close on client channel (%d:%d)",
-            channel->local_channel,
-            channel->remote_channel);
-
-    if (rc == SSH_OK) {
-        channel->state = SSH_CHANNEL_STATE_CLOSED;
-        channel->flags |= SSH_CHANNEL_FLAG_CLOSED_LOCAL;
-    }
-
-    rc = ssh_channel_flush(channel);
-    if(rc == SSH_ERROR) {
-        goto error;
-    }
-
->>>>>>> 79900e52
     return rc;
 error:
     ssh_buffer_reinit(session->out_buffer);
@@ -2939,11 +2876,7 @@
   ctx.buffer = stdbuf;
   ctx.count = 1;
 
-<<<<<<< HEAD
-  if (timeout_ms < 0) {
-=======
   if (timeout_ms < SSH_TIMEOUT_DEFAULT) {
->>>>>>> 79900e52
       timeout_ms = SSH_TIMEOUT_INFINITE;
   }
 
@@ -2958,10 +2891,6 @@
   /*
    * If the channel is closed or in an error state, reading from it is an error
    */
-<<<<<<< HEAD
-  if (session->session_state == SSH_SESSION_STATE_ERROR ||
-      channel->state == SSH_CHANNEL_STATE_CLOSED) {
-=======
   if (session->session_state == SSH_SESSION_STATE_ERROR) {
       return SSH_ERROR;
   }
@@ -2969,7 +2898,6 @@
       ssh_set_error(session,
                     SSH_FATAL,
                     "Remote channel is closed.");
->>>>>>> 79900e52
       return SSH_ERROR;
   }
   if (channel->remote_eof && ssh_buffer_get_len(stdbuf) == 0) {
