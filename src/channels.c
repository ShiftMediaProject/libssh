/*
 * channels.c - SSH channel functions
 *
 * This file is part of the SSH Library
 *
 * Copyright (c) 2003-2013 by Aris Adamantiadis
 * Copyright (c) 2009-2013 by Andreas Schneider <asn@cryptomilk.org>
 *
 * The SSH Library is free software; you can redistribute it and/or modify
 * it under the terms of the GNU Lesser General Public License as published by
 * the Free Software Foundation; either version 2.1 of the License, or (at your
 * option) any later version.
 *
 * The SSH Library is distributed in the hope that it will be useful, but
 * WITHOUT ANY WARRANTY; without even the implied warranty of MERCHANTABILITY
 * or FITNESS FOR A PARTICULAR PURPOSE.  See the GNU Lesser General Public
 * License for more details.
 *
 * You should have received a copy of the GNU Lesser General Public License
 * along with the SSH Library; see the file COPYING.  If not, write to
 * the Free Software Foundation, Inc., 59 Temple Place - Suite 330, Boston,
 * MA 02111-1307, USA.
 */

#include <limits.h>
#include <string.h>
#include <stdlib.h>
#include <stdio.h>
#include <errno.h>
#include <time.h>

#ifndef _WIN32
#include <netinet/in.h>
#include <arpa/inet.h>
#endif

#include "libssh/priv.h"
#include "libssh/ssh2.h"
#include "libssh/buffer.h"
#include "libssh/packet.h"
#include "libssh/socket.h"
#include "libssh/channels.h"
#include "libssh/session.h"
#include "libssh/misc.h"
#include "libssh/messages.h"
#if WITH_SERVER
#include "libssh/server.h"
#endif

#define WINDOWBASE 1280000
#define WINDOWLIMIT (WINDOWBASE/2)

/*
 * All implementations MUST be able to process packets with an
 * uncompressed payload length of 32768 bytes or less and a total packet
 * size of 35000 bytes or less.
 */
#define CHANNEL_MAX_PACKET 32768
#define CHANNEL_INITIAL_WINDOW 64000

/**
 * @defgroup libssh_channel The SSH channel functions
 * @ingroup libssh
 *
 * Functions that manage a SSH channel.
 *
 * @{
 */

static ssh_channel channel_from_msg(ssh_session session, ssh_buffer packet);

/**
 * @brief Allocate a new channel.
 *
 * @param[in]  session  The ssh session to use.
 *
 * @return              A pointer to a newly allocated channel, NULL on error.
 */
ssh_channel ssh_channel_new(ssh_session session) {
  ssh_channel channel = NULL;

  if(session == NULL) {
      return NULL;
  }

  channel = malloc(sizeof(struct ssh_channel_struct));
  if (channel == NULL) {
    ssh_set_error_oom(session);
    return NULL;
  }
  memset(channel,0,sizeof(struct ssh_channel_struct));

  channel->stdout_buffer = ssh_buffer_new();
  if (channel->stdout_buffer == NULL) {
    ssh_set_error_oom(session);
    SAFE_FREE(channel);
    return NULL;
  }

  channel->stderr_buffer = ssh_buffer_new();
  if (channel->stderr_buffer == NULL) {
    ssh_set_error_oom(session);
    ssh_buffer_free(channel->stdout_buffer);
    SAFE_FREE(channel);
    return NULL;
  }

  channel->session = session;
  channel->version = session->version;
  channel->exit_status = -1;
  channel->flags = SSH_CHANNEL_FLAG_NOT_BOUND;

  if(session->channels == NULL) {
    session->channels = ssh_list_new();
  }
  ssh_list_prepend(session->channels, channel);
  return channel;
}

/**
 * @internal
 *
 * @brief Create a new channel identifier.
 *
 * @param[in]  session  The SSH session to use.
 *
 * @return              The new channel identifier.
 */
uint32_t ssh_channel_new_id(ssh_session session) {
  return ++(session->maxchannel);
}

/**
 * @internal
 *
 * @brief Handle a SSH_PACKET_CHANNEL_OPEN_CONFIRMATION packet.
 *
 * Constructs the channel object.
 */
SSH_PACKET_CALLBACK(ssh_packet_channel_open_conf){
  uint32_t channelid=0;
  ssh_channel channel;
  int rc;
  (void)type;
  (void)user;

  SSH_LOG(SSH_LOG_PACKET,"Received SSH2_MSG_CHANNEL_OPEN_CONFIRMATION");

  rc = ssh_buffer_unpack(packet, "d", &channelid);
  if (rc != SSH_OK)
      goto error;
  channel=ssh_channel_from_local(session,channelid);
  if(channel==NULL){
    ssh_set_error(session, SSH_FATAL,
        "Unknown channel id %lu",
        (long unsigned int) channelid);
    /* TODO: Set error marking in channel object */

    return SSH_PACKET_USED;
  }

  rc = ssh_buffer_unpack(packet, "ddd",
          &channel->remote_channel,
          &channel->remote_window,
          &channel->remote_maxpacket);
  if (rc != SSH_OK)
      goto error;

  SSH_LOG(SSH_LOG_PROTOCOL,
      "Received a CHANNEL_OPEN_CONFIRMATION for channel %d:%d",
      channel->local_channel,
      channel->remote_channel);
  SSH_LOG(SSH_LOG_PROTOCOL,
      "Remote window : %lu, maxpacket : %lu",
      (long unsigned int) channel->remote_window,
      (long unsigned int) channel->remote_maxpacket);

  channel->state = SSH_CHANNEL_STATE_OPEN;
  channel->flags &= ~SSH_CHANNEL_FLAG_NOT_BOUND;
<<<<<<< HEAD
=======
  return SSH_PACKET_USED;
>>>>>>> 2721cbc8

error:
  ssh_set_error(session, SSH_FATAL, "Invalid packet");
  return SSH_PACKET_USED;
}

/**
 * @internal
 *
 * @brief Handle a SSH_CHANNEL_OPEN_FAILURE and set the state of the channel.
 */
SSH_PACKET_CALLBACK(ssh_packet_channel_open_fail){

  ssh_channel channel;
  char *error = NULL;
  uint32_t code;
  int rc;
  (void)user;
  (void)type;

  channel=channel_from_msg(session,packet);
  if(channel==NULL){
    SSH_LOG(SSH_LOG_RARE,"Invalid channel in packet");
    return SSH_PACKET_USED;
  }

  rc = ssh_buffer_unpack(packet, "ds", &code, &error);
  if (rc != SSH_OK){
      ssh_set_error(session, SSH_FATAL, "Invalid packet");
      return SSH_PACKET_USED;
  }

  ssh_set_error(session, SSH_REQUEST_DENIED,
      "Channel opening failure: channel %u error (%lu) %s",
      channel->local_channel,
      (long unsigned int) code,
      error);
  SAFE_FREE(error);
  channel->state=SSH_CHANNEL_STATE_OPEN_DENIED;
  return SSH_PACKET_USED;
}

static int ssh_channel_open_termination(void *c){
  ssh_channel channel = (ssh_channel) c;
  if (channel->state != SSH_CHANNEL_STATE_OPENING ||
      channel->session->session_state == SSH_SESSION_STATE_ERROR)
    return 1;
  else
    return 0;
}

/**
 * @internal
 *
 * @brief Open a channel by sending a SSH_OPEN_CHANNEL message and
 *        wait for the reply.
 *
 * @param[in]  channel  The current channel.
 *
 * @param[in]  type   A C string describing the kind of channel (e.g. "exec").
 *
 * @param[in]  window   The receiving window of the channel. The window is the
 *                      maximum size of data that can stay in buffers and
 *                      network.
 *
 * @param[in]  maxpacket The maximum packet size allowed (like MTU).
 *
 * @param[in]  payload   The buffer containing additional payload for the query.
 */
static int channel_open(ssh_channel channel, const char *type, int window,
    int maxpacket, ssh_buffer payload) {
  ssh_session session = channel->session;
  int err=SSH_ERROR;
  int rc;

  switch(channel->state){
  case SSH_CHANNEL_STATE_NOT_OPEN:
    break;
  case SSH_CHANNEL_STATE_OPENING:
    goto pending;
  case SSH_CHANNEL_STATE_OPEN:
  case SSH_CHANNEL_STATE_CLOSED:
  case SSH_CHANNEL_STATE_OPEN_DENIED:
    goto end;
  default:
    ssh_set_error(session,SSH_FATAL,"Bad state in channel_open: %d",channel->state);
  }
  channel->local_channel = ssh_channel_new_id(session);
  channel->local_maxpacket = maxpacket;
  channel->local_window = window;

  SSH_LOG(SSH_LOG_PROTOCOL,
      "Creating a channel %d with %d window and %d max packet",
      channel->local_channel, window, maxpacket);

  rc = ssh_buffer_pack(session->out_buffer,
                       "bsddd",
                       SSH2_MSG_CHANNEL_OPEN,
                       type,
                       channel->local_channel,
                       channel->local_window,
                       channel->local_maxpacket);
  if (rc != SSH_OK){
    ssh_set_error_oom(session);
    return err;
  }

  if (payload != NULL) {
    if (buffer_add_buffer(session->out_buffer, payload) < 0) {
      ssh_set_error_oom(session);

      return err;
    }
  }
  channel->state = SSH_CHANNEL_STATE_OPENING;
  if (packet_send(session) == SSH_ERROR) {

    return err;
  }

  SSH_LOG(SSH_LOG_PACKET,
      "Sent a SSH_MSG_CHANNEL_OPEN type %s for channel %d",
      type, channel->local_channel);
pending:
  /* wait until channel is opened by server */
  err = ssh_handle_packets_termination(session,
                                       SSH_TIMEOUT_DEFAULT,
                                       ssh_channel_open_termination,
                                       channel);

  if (session->session_state == SSH_SESSION_STATE_ERROR)
    err = SSH_ERROR;
end:
  if(channel->state == SSH_CHANNEL_STATE_OPEN)
    err=SSH_OK;

  return err;
}

/* return channel with corresponding local id, or NULL if not found */
ssh_channel ssh_channel_from_local(ssh_session session, uint32_t id) {
  struct ssh_iterator *it;
  ssh_channel channel;

  for (it = ssh_list_get_iterator(session->channels); it != NULL ; it=it->next) {
    channel = ssh_iterator_value(ssh_channel, it);
    if (channel == NULL) {
      continue;
    }
    if (channel->local_channel == id) {
      return channel;
    }
  }

  return NULL;
}

/**
 * @internal
 * @brief grows the local window and send a packet to the other party
 * @param session SSH session
 * @param channel SSH channel
 * @param minimumsize The minimum acceptable size for the new window.
 */
static int grow_window(ssh_session session, ssh_channel channel, int minimumsize) {
  uint32_t new_window = minimumsize > WINDOWBASE ? minimumsize : WINDOWBASE;
  int rc;

#ifdef WITH_SSH1
  if (session->version == 1){
      channel->remote_window = new_window;

      return SSH_OK;
  }
#endif
  if(new_window <= channel->local_window){
    SSH_LOG(SSH_LOG_PROTOCOL,
        "growing window (channel %d:%d) to %d bytes : not needed (%d bytes)",
        channel->local_channel, channel->remote_channel, new_window,
        channel->local_window);

    return SSH_OK;
  }
  /* WINDOW_ADJUST packet needs a relative increment rather than an absolute
   * value, so we give here the missing bytes needed to reach new_window
   */
  rc = ssh_buffer_pack(session->out_buffer,
                       "bdd",
                       SSH2_MSG_CHANNEL_WINDOW_ADJUST,
                       channel->remote_channel,
                       new_window - channel->local_window);
  if (rc != SSH_OK) {
    ssh_set_error_oom(session);
    goto error;
  }

  if (packet_send(session) == SSH_ERROR) {
    goto error;
  }

  SSH_LOG(SSH_LOG_PROTOCOL,
      "growing window (channel %d:%d) to %d bytes",
      channel->local_channel,
      channel->remote_channel,
      new_window);

  channel->local_window = new_window;

  return SSH_OK;
error:
  ssh_buffer_reinit(session->out_buffer);

  return SSH_ERROR;
}

/**
 * @internal
 *
 * @brief Parse a channel-related packet to resolve it to a ssh_channel.
 *
 * This works on SSH1 sessions too.
 *
 * @param[in]  session  The current SSH session.
 *
 * @param[in]  packet   The buffer to parse packet from. The read pointer will
 *                      be moved after the call.
 *
 * @returns             The related ssh_channel, or NULL if the channel is
 *                      unknown or the packet is invalid.
 */
static ssh_channel channel_from_msg(ssh_session session, ssh_buffer packet) {
  ssh_channel channel;
  uint32_t chan;
  int rc;
#ifdef WITH_SSH1
  /* With SSH1, the channel is always the first one */
  if(session->version==1)
    return ssh_get_channel1(session);
#endif
  rc = ssh_buffer_unpack(packet,"d",&chan);
  if (rc != SSH_OK) {
    ssh_set_error(session, SSH_FATAL,
        "Getting channel from message: short read");
    return NULL;
  }

  channel = ssh_channel_from_local(session, chan);
  if (channel == NULL) {
    ssh_set_error(session, SSH_FATAL,
        "Server specified invalid channel %lu",
        (long unsigned int) chan);
  }

  return channel;
}

SSH_PACKET_CALLBACK(channel_rcv_change_window) {
  ssh_channel channel;
  uint32_t bytes;
  int rc;
  (void)user;
  (void)type;

  channel = channel_from_msg(session,packet);
  if (channel == NULL) {
    SSH_LOG(SSH_LOG_FUNCTIONS, "%s", ssh_get_error(session));
  }

  rc = ssh_buffer_unpack(packet, "d", &bytes);
  if (channel == NULL || rc != SSH_OK) {
    SSH_LOG(SSH_LOG_PACKET,
        "Error getting a window adjust message: invalid packet");

    return SSH_PACKET_USED;
  }

  SSH_LOG(SSH_LOG_PROTOCOL,
      "Adding %d bytes to channel (%d:%d) (from %d bytes)",
      bytes,
      channel->local_channel,
      channel->remote_channel,
      channel->remote_window);

  channel->remote_window += bytes;

  return SSH_PACKET_USED;
}

/* is_stderr is set to 1 if the data are extended, ie stderr */
SSH_PACKET_CALLBACK(channel_rcv_data){
  ssh_channel channel;
  ssh_string str;
  ssh_buffer buf;
  size_t len;
  int is_stderr;
  int rest;
  (void)user;

  if(type==SSH2_MSG_CHANNEL_DATA)
	  is_stderr=0;
  else
	  is_stderr=1;

  channel = channel_from_msg(session,packet);
  if (channel == NULL) {
    SSH_LOG(SSH_LOG_FUNCTIONS,
        "%s", ssh_get_error(session));

    return SSH_PACKET_USED;
  }

  if (is_stderr) {
    uint32_t ignore;
    /* uint32 data type code. we can ignore it */
    buffer_get_u32(packet, &ignore);
  }

  str = buffer_get_ssh_string(packet);
  if (str == NULL) {
    SSH_LOG(SSH_LOG_PACKET, "Invalid data packet!");

    return SSH_PACKET_USED;
  }
  len = ssh_string_len(str);

  SSH_LOG(SSH_LOG_PACKET,
      "Channel receiving %" PRIdS " bytes data in %d (local win=%d remote win=%d)",
      len,
      is_stderr,
      channel->local_window,
      channel->remote_window);

  /* What shall we do in this case? Let's accept it anyway */
  if (len > channel->local_window) {
    SSH_LOG(SSH_LOG_RARE,
        "Data packet too big for our window(%" PRIdS " vs %d)",
        len,
        channel->local_window);
  }

  if (channel_default_bufferize(channel, ssh_string_data(str), len,
        is_stderr) < 0) {
    ssh_string_free(str);

    return SSH_PACKET_USED;
  }

  if (len <= channel->local_window) {
    channel->local_window -= len;
  } else {
    channel->local_window = 0; /* buggy remote */
  }

  SSH_LOG(SSH_LOG_PACKET,
      "Channel windows are now (local win=%d remote win=%d)",
      channel->local_window,
      channel->remote_window);

  ssh_string_free(str);

  if(ssh_callbacks_exists(channel->callbacks, channel_data_function)) {
      if(is_stderr) {
        buf = channel->stderr_buffer;
      } else {
        buf = channel->stdout_buffer;
      }
      rest = channel->callbacks->channel_data_function(channel->session,
                                                channel,
                                                buffer_get_rest(buf),
                                                buffer_get_rest_len(buf),
                                                is_stderr,
                                                channel->callbacks->userdata);
      if(rest > 0) {
        if (channel->counter != NULL) {
            channel->counter->in_bytes += rest;
        }
        buffer_pass_bytes(buf, rest);
      }
      if (channel->local_window + buffer_get_rest_len(buf) < WINDOWLIMIT) {
        if (grow_window(session, channel, 0) < 0) {
          return -1;
        }
      }
  }

  return SSH_PACKET_USED;
}

SSH_PACKET_CALLBACK(channel_rcv_eof) {
  ssh_channel channel;
  (void)user;
  (void)type;

  channel = channel_from_msg(session,packet);
  if (channel == NULL) {
    SSH_LOG(SSH_LOG_FUNCTIONS, "%s", ssh_get_error(session));

    return SSH_PACKET_USED;
  }

  SSH_LOG(SSH_LOG_PACKET,
      "Received eof on channel (%d:%d)",
      channel->local_channel,
      channel->remote_channel);
  /* channel->remote_window = 0; */
  channel->remote_eof = 1;

  if(ssh_callbacks_exists(channel->callbacks, channel_eof_function)) {
      channel->callbacks->channel_eof_function(channel->session,
                                               channel,
                                               channel->callbacks->userdata);
  }

  return SSH_PACKET_USED;
}

SSH_PACKET_CALLBACK(channel_rcv_close) {
	ssh_channel channel;
	(void)user;
	(void)type;

	channel = channel_from_msg(session,packet);
	if (channel == NULL) {
		SSH_LOG(SSH_LOG_FUNCTIONS, "%s", ssh_get_error(session));

		return SSH_PACKET_USED;
	}

	SSH_LOG(SSH_LOG_PACKET,
			"Received close on channel (%d:%d)",
			channel->local_channel,
			channel->remote_channel);

	if ((channel->stdout_buffer &&
			buffer_get_rest_len(channel->stdout_buffer) > 0) ||
			(channel->stderr_buffer &&
					buffer_get_rest_len(channel->stderr_buffer) > 0)) {
		channel->delayed_close = 1;
	} else {
		channel->state = SSH_CHANNEL_STATE_CLOSED;
	}
	if (channel->remote_eof == 0) {
		SSH_LOG(SSH_LOG_PACKET,
				"Remote host not polite enough to send an eof before close");
	}
	channel->remote_eof = 1;
	/*
	 * The remote eof doesn't break things if there was still data into read
	 * buffer because the eof is ignored until the buffer is empty.
	 */

	if(ssh_callbacks_exists(channel->callbacks, channel_close_function)) {
	  channel->callbacks->channel_close_function(channel->session,
	      channel,
	      channel->callbacks->userdata);
	}
	channel->flags |= SSH_CHANNEL_FLAG_CLOSED_REMOTE;
	if(channel->flags & SSH_CHANNEL_FLAG_FREED_LOCAL)
	  ssh_channel_do_free(channel);

	return SSH_PACKET_USED;
}

SSH_PACKET_CALLBACK(channel_rcv_request) {
	ssh_channel channel;
	char *request=NULL;
    uint8_t status;
    int rc;
	(void)user;
	(void)type;

	channel = channel_from_msg(session,packet);
	if (channel == NULL) {
		SSH_LOG(SSH_LOG_FUNCTIONS,"%s", ssh_get_error(session));
		return SSH_PACKET_USED;
	}

	rc = ssh_buffer_unpack(packet, "sb",
	        &request,
	        &status);
	if (rc != SSH_OK) {
		SSH_LOG(SSH_LOG_PACKET, "Invalid MSG_CHANNEL_REQUEST");
		return SSH_PACKET_USED;
	}

	if (strcmp(request,"exit-status") == 0) {
        uint32_t exit_status = 0;

		SAFE_FREE(request);
        rc = ssh_buffer_unpack(packet, "d", &exit_status);
		SSH_LOG(SSH_LOG_PACKET, "received exit-status %d", channel->exit_status);

        if(ssh_callbacks_exists(channel->callbacks, channel_exit_status_function)) {
            channel->callbacks->channel_exit_status_function(channel->session,
                                                     channel,
                                                     channel->exit_status,
                                                     channel->callbacks->userdata);
        }

		return SSH_PACKET_USED;
	}

	if (strcmp(request,"signal") == 0) {
        char *sig = NULL;

		SAFE_FREE(request);
		SSH_LOG(SSH_LOG_PACKET, "received signal");

		rc = ssh_buffer_unpack(packet, "s", &sig);
		if (rc != SSH_OK) {
			SSH_LOG(SSH_LOG_PACKET, "Invalid MSG_CHANNEL_REQUEST");
			return SSH_PACKET_USED;
		}

		SSH_LOG(SSH_LOG_PACKET,
				"Remote connection sent a signal SIG %s", sig);
        if(ssh_callbacks_exists(channel->callbacks, channel_signal_function)) {
            channel->callbacks->channel_signal_function(channel->session,
                                                     channel,
                                                     sig,
                                                     channel->callbacks->userdata);
        }
        SAFE_FREE(sig);

		return SSH_PACKET_USED;
	}

	if (strcmp(request, "exit-signal") == 0) {
		const char *core = "(core dumped)";
		char *sig = NULL;
		char *errmsg = NULL;
		char *lang = NULL;
		uint8_t core_dumped;

		SAFE_FREE(request);

		rc = ssh_buffer_unpack(packet, "sbs",
		        &sig, /* signal name */
		        &core_dumped,    /* core dumped */
		        &errmsg, /* error message */
		        &lang);
		if (rc != SSH_OK) {
			SSH_LOG(SSH_LOG_PACKET, "Invalid MSG_CHANNEL_REQUEST");
			return SSH_PACKET_USED;
		}

		if (core_dumped == 0) {
			core = "";
		}

		SSH_LOG(SSH_LOG_PACKET,
				"Remote connection closed by signal SIG %s %s", sig, core);
        if(ssh_callbacks_exists(channel->callbacks, channel_exit_signal_function)) {
            channel->callbacks->channel_exit_signal_function(channel->session,
                                                     channel,
                                                     sig, core_dumped, errmsg, lang,
                                                     channel->callbacks->userdata);
        }

        SAFE_FREE(lang);
        SAFE_FREE(errmsg);
		SAFE_FREE(sig);

		return SSH_PACKET_USED;
	}
	if(strcmp(request,"keepalive@openssh.com")==0){
	  SAFE_FREE(request);
	  SSH_LOG(SSH_LOG_PROTOCOL,"Responding to Openssh's keepalive");

      rc = ssh_buffer_pack(session->out_buffer,
                           "bd",
                           SSH2_MSG_CHANNEL_FAILURE,
                           channel->remote_channel);
      if (rc != SSH_OK) {
          return SSH_PACKET_USED;
      }
	  packet_send(session);

	  return SSH_PACKET_USED;
	}

  if (strcmp(request, "auth-agent-req@openssh.com") == 0) {
    SAFE_FREE(request);
    SSH_LOG(SSH_LOG_PROTOCOL, "Received an auth-agent-req request");
    if(ssh_callbacks_exists(channel->callbacks, channel_auth_agent_req_function)) {
        channel->callbacks->channel_auth_agent_req_function(channel->session, channel,
            channel->callbacks->userdata);
    }

    return SSH_PACKET_USED;
  }
#ifdef WITH_SERVER
	/* If we are here, that means we have a request that is not in the understood
	 * client requests. That means we need to create a ssh message to be passed
	 * to the user code handling ssh messages
	 */
	ssh_message_handle_channel_request(session,channel,packet,request,status);
#else
    SSH_LOG(SSH_LOG_WARNING, "Unhandled channel request %s", request);
#endif
	
	SAFE_FREE(request);

	return SSH_PACKET_USED;
}

/*
 * When data has been received from the ssh server, it can be applied to the
 * known user function, with help of the callback, or inserted here
 *
 * FIXME is the window changed?
 */
int channel_default_bufferize(ssh_channel channel, void *data, int len,
    int is_stderr) {
  ssh_session session;

  if(channel == NULL) {
      return -1;
  }

  session = channel->session;

  if(data == NULL) {
      ssh_set_error_invalid(session);
      return -1;
  }

  SSH_LOG(SSH_LOG_PACKET,
      "placing %d bytes into channel buffer (stderr=%d)", len, is_stderr);
  if (is_stderr == 0) {
    /* stdout */
    if (channel->stdout_buffer == NULL) {
      channel->stdout_buffer = ssh_buffer_new();
      if (channel->stdout_buffer == NULL) {
        ssh_set_error_oom(session);
        return -1;
      }
    }

    if (ssh_buffer_add_data(channel->stdout_buffer, data, len) < 0) {
      ssh_set_error_oom(session);
      ssh_buffer_free(channel->stdout_buffer);
      channel->stdout_buffer = NULL;
      return -1;
    }
  } else {
    /* stderr */
    if (channel->stderr_buffer == NULL) {
      channel->stderr_buffer = ssh_buffer_new();
      if (channel->stderr_buffer == NULL) {
        ssh_set_error_oom(session);
        return -1;
      }
    }

    if (ssh_buffer_add_data(channel->stderr_buffer, data, len) < 0) {
      ssh_set_error_oom(session);
      ssh_buffer_free(channel->stderr_buffer);
      channel->stderr_buffer = NULL;
      return -1;
    }
  }

  return 0;
}

/**
 * @brief Open a session channel (suited for a shell, not TCP forwarding).
 *
 * @param[in]  channel  An allocated channel.
 *
 * @return              SSH_OK on success,
 *                      SSH_ERROR if an error occurred,
 *                      SSH_AGAIN if in nonblocking mode and call has
 *                      to be done again.
 *
 * @see ssh_channel_open_forward()
 * @see ssh_channel_request_env()
 * @see ssh_channel_request_shell()
 * @see ssh_channel_request_exec()
 */
int ssh_channel_open_session(ssh_channel channel) {
  if(channel == NULL) {
      return SSH_ERROR;
  }

#ifdef WITH_SSH1
  if (channel->session->version == 1) {
    return channel_open_session1(channel);
  }
#endif

  return channel_open(channel,
                      "session",
                      CHANNEL_INITIAL_WINDOW,
                      CHANNEL_MAX_PACKET,
                      NULL);
}

/**
 * @brief Open an agent authentication forwarding channel. This type of channel
 * can be opened by a server towards a client in order to provide SSH-Agent services
 * to the server-side process. This channel can only be opened if the client
 * claimed support by sending a channel request beforehand.
 *
 * @param[in]  channel  An allocated channel.
 *
 * @return              SSH_OK on success,
 *                      SSH_ERROR if an error occurred,
 *                      SSH_AGAIN if in nonblocking mode and call has
 *                      to be done again.
 *
 * @see ssh_channel_open_forward()
 */
int ssh_channel_open_auth_agent(ssh_channel channel){
  if(channel == NULL) {
      return SSH_ERROR;
  }

#ifdef WITH_SSH1
  if (channel->session->version == 1) {
    return SSH_ERROR;
  }
#endif

  return channel_open(channel,
                      "auth-agent@openssh.com",
                      CHANNEL_INITIAL_WINDOW,
                      CHANNEL_MAX_PACKET,
                      NULL);
}


/**
 * @brief Open a TCP/IP forwarding channel.
 *
 * @param[in]  channel  An allocated channel.
 *
 * @param[in]  remotehost The remote host to connected (host name or IP).
 *
 * @param[in]  remoteport The remote port.
 *
 * @param[in]  sourcehost The numeric IP address of the machine from where the
 *                        connection request originates. This is mostly for
 *                        logging purposes.
 *
 * @param[in]  localport  The port on the host from where the connection
 *                        originated. This is mostly for logging purposes.
 *
 * @return              SSH_OK on success,
 *                      SSH_ERROR if an error occurred,
 *                      SSH_AGAIN if in nonblocking mode and call has
 *                      to be done again.
 *
 * @warning This function does not bind the local port and does not automatically
 *          forward the content of a socket to the channel. You still have to
 *          use channel_read and channel_write for this.
 */
int ssh_channel_open_forward(ssh_channel channel, const char *remotehost,
    int remoteport, const char *sourcehost, int localport) {
  ssh_session session;
  ssh_buffer payload = NULL;
  ssh_string str = NULL;
  int rc = SSH_ERROR;

  if(channel == NULL) {
      return rc;
  }

  session = channel->session;

  if(remotehost == NULL || sourcehost == NULL) {
      ssh_set_error_invalid(session);
      return rc;
  }

  if(remotehost == NULL || sourcehost == NULL) {
      ssh_set_error_invalid(session);
      return rc;
  }

  payload = ssh_buffer_new();
  if (payload == NULL) {
    ssh_set_error_oom(session);
    goto error;
  }

  rc = ssh_buffer_pack(payload,
                       "sdsd",
                       remotehost,
                       remoteport,
                       sourcehost,
                       localport);
  if (rc != SSH_OK) {
    ssh_set_error_oom(session);
    goto error;
  }

  rc = channel_open(channel,
                    "direct-tcpip",
                    CHANNEL_INITIAL_WINDOW,
                    CHANNEL_MAX_PACKET,
                    payload);

error:
  ssh_buffer_free(payload);
  ssh_string_free(str);

  return rc;
}


/**
 * @brief Close and free a channel.
 *
 * @param[in]  channel  The channel to free.
 *
 * @warning Any data unread on this channel will be lost.
 */
void ssh_channel_free(ssh_channel channel) {
  ssh_session session;

  if (channel == NULL) {
    return;
  }

  session = channel->session;
  if (session->alive && channel->state == SSH_CHANNEL_STATE_OPEN) {
    ssh_channel_close(channel);
  }
  channel->flags |= SSH_CHANNEL_FLAG_FREED_LOCAL;

  /* The idea behind the flags is the following : it is well possible
   * that a client closes a channel that stills exists on the server side.
   * We definitively close the channel when we receive a close message *and*
   * the user closed it.
   */
  if((channel->flags & SSH_CHANNEL_FLAG_CLOSED_REMOTE)
      || (channel->flags & SSH_CHANNEL_FLAG_NOT_BOUND)){
    ssh_channel_do_free(channel);
  }
}

/**
 * @internal
 * @brief Effectively free a channel, without caring about flags
 */

void ssh_channel_do_free(ssh_channel channel){
  struct ssh_iterator *it;
  ssh_session session = channel->session;
  it = ssh_list_find(session->channels, channel);
  if(it != NULL){
    ssh_list_remove(session->channels, it);
  }
  ssh_buffer_free(channel->stdout_buffer);
  ssh_buffer_free(channel->stderr_buffer);

  /* debug trick to catch use after frees */
  memset(channel, 'X', sizeof(struct ssh_channel_struct));
  SAFE_FREE(channel);
}

/**
 * @brief Send an end of file on the channel.
 *
 * This doesn't close the channel. You may still read from it but not write.
 *
 * @param[in]  channel  The channel to send the eof to.
 *
 * @return              SSH_OK on success, SSH_ERROR if an error occurred.
 *
 * Example:
@code
   rc = ssh_channel_send_eof(channel);
   if (rc == SSH_ERROR) {
       return -1;
   }
   while(!ssh_channel_is_eof(channel)) {
       rc = ssh_channel_read(channel, buf, sizeof(buf), 0);
       if (rc == SSH_ERROR) {
           return -1;
       }
   }
   ssh_channel_close(channel);
@endcode
 *
 * @see ssh_channel_close()
 * @see ssh_channel_free()
 * @see ssh_channel_is_eof()
 */
int ssh_channel_send_eof(ssh_channel channel){
  ssh_session session;
  int rc = SSH_ERROR;
  int err;

  if(channel == NULL) {
      return rc;
  }

  session = channel->session;

  err = ssh_buffer_pack(session->out_buffer,
                        "bd",
                        SSH2_MSG_CHANNEL_EOF,
                        channel->remote_channel);
  if (err != SSH_OK) {
    ssh_set_error_oom(session);
    goto error;
  }

  rc = packet_send(session);
  SSH_LOG(SSH_LOG_PACKET,
      "Sent a EOF on client channel (%d:%d)",
      channel->local_channel,
      channel->remote_channel);

  rc = ssh_channel_flush(channel);
  if(rc == SSH_ERROR)
    goto error;

  channel->local_eof = 1;

  return rc;
error:
  ssh_buffer_reinit(session->out_buffer);

  return rc;
}

/**
 * @brief Close a channel.
 *
 * This sends an end of file and then closes the channel. You won't be able
 * to recover any data the server was going to send or was in buffers.
 *
 * @param[in]  channel  The channel to close.
 *
 * @return              SSH_OK on success, SSH_ERROR if an error occurred.
 *
 * @see ssh_channel_free()
 * @see ssh_channel_is_eof()
 */
int ssh_channel_close(ssh_channel channel){
  ssh_session session;
  int rc = 0;

  if(channel == NULL) {
    return SSH_ERROR;
  }

  session = channel->session;

  if (channel->local_eof == 0) {
    rc = ssh_channel_send_eof(channel);
  }

  if (rc != SSH_OK) {
    return rc;
  }

  rc = ssh_buffer_pack(session->out_buffer,
                       "bd",
                       SSH2_MSG_CHANNEL_CLOSE,
                       channel->remote_channel);
  if (rc != SSH_OK) {
    ssh_set_error_oom(session);
    goto error;
  }

  rc = packet_send(session);
  SSH_LOG(SSH_LOG_PACKET,
      "Sent a close on client channel (%d:%d)",
      channel->local_channel,
      channel->remote_channel);

  if(rc == SSH_OK) {
    channel->state=SSH_CHANNEL_STATE_CLOSED;
  }

  rc = ssh_channel_flush(channel);
  if(rc == SSH_ERROR)
    goto error;

  return rc;
error:
  ssh_buffer_reinit(session->out_buffer);

  return rc;
}

/* this termination function waits for a window growing condition */
static int ssh_channel_waitwindow_termination(void *c){
  ssh_channel channel = (ssh_channel) c;
  if (channel->remote_window > 0 ||
      channel->session->session_state == SSH_SESSION_STATE_ERROR ||
      channel->state == SSH_CHANNEL_STATE_CLOSED)
    return 1;
  else
    return 0;
}

/* This termination function waits until the session is not in blocked status
 * anymore, e.g. because of a key re-exchange.
 */
static int ssh_waitsession_unblocked(void *s){
    ssh_session session = (ssh_session)s;
    switch (session->session_state){
        case SSH_SESSION_STATE_DH:
        case SSH_SESSION_STATE_INITIAL_KEX:
        case SSH_SESSION_STATE_KEXINIT_RECEIVED:
            return 0;
        default:
            return 1;
    }
}
/**
 * @internal
 * @brief Flushes a channel (and its session) until the output buffer
 *        is empty, or timeout elapsed.
 * @param channel SSH channel
 * @returns SSH_OK On success,
 *          SSH_ERROR on error
 *          SSH_AGAIN Timeout elapsed (or in nonblocking mode)
 */
int ssh_channel_flush(ssh_channel channel){
  return ssh_blocking_flush(channel->session, SSH_TIMEOUT_DEFAULT);
}

static int channel_write_common(ssh_channel channel,
                                const void *data,
                                uint32_t len, int is_stderr)
{
  ssh_session session;
  uint32_t origlen = len;
  size_t effectivelen;
  size_t maxpacketlen;
  int rc;

  if(channel == NULL) {
      return -1;
  }
  session = channel->session;
  if(data == NULL) {
      ssh_set_error_invalid(session);
      return -1;
  }

  if (len > INT_MAX) {
      SSH_LOG(SSH_LOG_PROTOCOL,
              "Length (%u) is bigger than INT_MAX", len);
      return SSH_ERROR;
  }

  /*
   * Handle the max packet len from remote side, be nice
   * 10 bytes for the headers
   */
  maxpacketlen = channel->remote_maxpacket - 10;

  if (channel->local_eof) {
    ssh_set_error(session, SSH_REQUEST_DENIED,
        "Can't write to channel %d:%d  after EOF was sent",
        channel->local_channel,
        channel->remote_channel);
    return -1;
  }

  if (channel->state != SSH_CHANNEL_STATE_OPEN || channel->delayed_close != 0) {
    ssh_set_error(session, SSH_REQUEST_DENIED, "Remote channel is closed");

    return -1;
  }

  if (channel->session->session_state == SSH_SESSION_STATE_ERROR) {
    return SSH_ERROR;
  }
#ifdef WITH_SSH1
  if (channel->version == 1) {
    rc = channel_write1(channel, data, len);

    return rc;
  }
#endif
  if (ssh_waitsession_unblocked(session) == 0){
    rc = ssh_handle_packets_termination(session, SSH_TIMEOUT_DEFAULT,
            ssh_waitsession_unblocked, session);
    if (rc == SSH_ERROR || !ssh_waitsession_unblocked(session))
        goto out;
  }
  while (len > 0) {
    if (channel->remote_window < len) {
      SSH_LOG(SSH_LOG_PROTOCOL,
          "Remote window is %d bytes. going to write %d bytes",
          channel->remote_window,
          len);
      /* What happens when the channel window is zero? */
      if(channel->remote_window == 0) {
          /* nothing can be written */
          SSH_LOG(SSH_LOG_PROTOCOL,
                "Wait for a growing window message...");
          rc = ssh_handle_packets_termination(session, SSH_TIMEOUT_DEFAULT,
              ssh_channel_waitwindow_termination,channel);
          if (rc == SSH_ERROR ||
              !ssh_channel_waitwindow_termination(channel) ||
              channel->session->session_state == SSH_SESSION_STATE_ERROR ||
              channel->state == SSH_CHANNEL_STATE_CLOSED)
            goto out;
          continue;
      }
      effectivelen = MIN(len, channel->remote_window);
    } else {
      effectivelen = len;
    }

    effectivelen = MIN(effectivelen, maxpacketlen);;

    rc = ssh_buffer_pack(session->out_buffer,
                         "bd",
                         is_stderr ? SSH2_MSG_CHANNEL_EXTENDED_DATA : SSH2_MSG_CHANNEL_DATA,
                         channel->remote_channel);
    if (rc != SSH_OK) {
        ssh_set_error_oom(session);
        goto error;
    }

    /* stderr message has an extra field */
    if (is_stderr) {
        rc = ssh_buffer_pack(session->out_buffer,
                             "d",
                             SSH2_EXTENDED_DATA_STDERR);
        if (rc != SSH_OK) {
            ssh_set_error_oom(session);
            goto error;
        }
    }

    /* append payload data */
    rc = ssh_buffer_pack(session->out_buffer,
                         "dP",
                         effectivelen,
                         (size_t)effectivelen, data);
    if (rc != SSH_OK) {
        ssh_set_error_oom(session);
        goto error;
    }

    rc = packet_send(session);
    if (rc == SSH_ERROR) {
        return SSH_ERROR;
    }

    SSH_LOG(SSH_LOG_PACKET,
        "channel_write wrote %ld bytes", (long int) effectivelen);

    channel->remote_window -= effectivelen;
    len -= effectivelen;
    data = ((uint8_t*)data + effectivelen);
    if (channel->counter != NULL) {
        channel->counter->out_bytes += effectivelen;
    }
  }

  /* it's a good idea to flush the socket now */
  rc = ssh_channel_flush(channel);
  if (rc == SSH_ERROR) {
      goto error;
  }

out:
  return (int)(origlen - len);

error:
  ssh_buffer_reinit(session->out_buffer);

  return SSH_ERROR;
}

uint32_t ssh_channel_window_size(ssh_channel channel) {
    return channel->remote_window;
}

/**
 * @brief Blocking write on a channel.
 *
 * @param[in]  channel  The channel to write to.
 *
 * @param[in]  data     A pointer to the data to write.
 *
 * @param[in]  len      The length of the buffer to write to.
 *
 * @return              The number of bytes written, SSH_ERROR on error.
 *
 * @see ssh_channel_read()
 */
int ssh_channel_write(ssh_channel channel, const void *data, uint32_t len) {
  return channel_write_common(channel, data, len, 0);
}

/**
 * @brief Check if the channel is open or not.
 *
 * @param[in]  channel  The channel to check.
 *
 * @return              0 if channel is closed, nonzero otherwise.
 *
 * @see ssh_channel_is_closed()
 */
int ssh_channel_is_open(ssh_channel channel) {
    if(channel == NULL) {
        return 0;
    }
    return (channel->state == SSH_CHANNEL_STATE_OPEN && channel->session->alive != 0);
}

/**
 * @brief Check if the channel is closed or not.
 *
 * @param[in]  channel  The channel to check.
 *
 * @return              0 if channel is opened, nonzero otherwise.
 *
 * @see ssh_channel_is_open()
 */
int ssh_channel_is_closed(ssh_channel channel) {
    if(channel == NULL) {
        return SSH_ERROR;
    }
    return (channel->state != SSH_CHANNEL_STATE_OPEN || channel->session->alive == 0);
}

/**
 * @brief Check if remote has sent an EOF.
 *
 * @param[in]  channel  The channel to check.
 *
 * @return              0 if there is no EOF, nonzero otherwise.
 */
int ssh_channel_is_eof(ssh_channel channel) {
  if(channel == NULL) {
      return SSH_ERROR;
  }
  if ((channel->stdout_buffer &&
        buffer_get_rest_len(channel->stdout_buffer) > 0) ||
      (channel->stderr_buffer &&
       buffer_get_rest_len(channel->stderr_buffer) > 0)) {
    return 0;
  }

  return (channel->remote_eof != 0);
}

/**
 * @brief Put the channel into blocking or nonblocking mode.
 *
 * @param[in]  channel  The channel to use.
 *
 * @param[in]  blocking A boolean for blocking or nonblocking.
 *
 * @warning    A side-effect of this is to put the whole session
 *             in non-blocking mode.
 * @see ssh_set_blocking()
 */
void ssh_channel_set_blocking(ssh_channel channel, int blocking) {
  if(channel == NULL) {
      return;
  }
  ssh_set_blocking(channel->session,blocking);
}

/**
 * @internal
 *
 * @brief handle a SSH_CHANNEL_SUCCESS packet and set the channel state.
 *
 * This works on SSH1 sessions too.
 */
SSH_PACKET_CALLBACK(ssh_packet_channel_success){
  ssh_channel channel;
  (void)type;
  (void)user;

  channel=channel_from_msg(session,packet);
  if (channel == NULL) {
    SSH_LOG(SSH_LOG_FUNCTIONS, "%s", ssh_get_error(session));
    return SSH_PACKET_USED;
  }

  SSH_LOG(SSH_LOG_PACKET,
      "Received SSH_CHANNEL_SUCCESS on channel (%d:%d)",
      channel->local_channel,
      channel->remote_channel);
  if(channel->request_state != SSH_CHANNEL_REQ_STATE_PENDING){
    SSH_LOG(SSH_LOG_RARE, "SSH_CHANNEL_SUCCESS received in incorrect state %d",
        channel->request_state);
  } else {
    channel->request_state=SSH_CHANNEL_REQ_STATE_ACCEPTED;
  }

  return SSH_PACKET_USED;
}

/**
 * @internal
 *
 * @brief Handle a SSH_CHANNEL_FAILURE packet and set the channel state.
 *
 * This works on SSH1 sessions too.
 */
SSH_PACKET_CALLBACK(ssh_packet_channel_failure){
  ssh_channel channel;
  (void)type;
  (void)user;

  channel=channel_from_msg(session,packet);
  if (channel == NULL) {
    SSH_LOG(SSH_LOG_FUNCTIONS, "%s", ssh_get_error(session));

    return SSH_PACKET_USED;
  }

  SSH_LOG(SSH_LOG_PACKET,
      "Received SSH_CHANNEL_FAILURE on channel (%d:%d)",
      channel->local_channel,
      channel->remote_channel);
  if(channel->request_state != SSH_CHANNEL_REQ_STATE_PENDING){
    SSH_LOG(SSH_LOG_RARE, "SSH_CHANNEL_FAILURE received in incorrect state %d",
        channel->request_state);
  } else {
    channel->request_state=SSH_CHANNEL_REQ_STATE_DENIED;
  }

  return SSH_PACKET_USED;
}

static int ssh_channel_request_termination(void *c){
  ssh_channel channel = (ssh_channel)c;
  if(channel->request_state != SSH_CHANNEL_REQ_STATE_PENDING ||
      channel->session->session_state == SSH_SESSION_STATE_ERROR)
    return 1;
  else
    return 0;
}

static int channel_request(ssh_channel channel, const char *request,
    ssh_buffer buffer, int reply) {
  ssh_session session = channel->session;
  int rc = SSH_ERROR;
  int ret;

  switch(channel->request_state){
  case SSH_CHANNEL_REQ_STATE_NONE:
    break;
  default:
    goto pending;
  }

  ret = ssh_buffer_pack(session->out_buffer,
                        "bdsb",
                        SSH2_MSG_CHANNEL_REQUEST,
                        channel->remote_channel,
                        request,
                        reply == 0 ? 0 : 1);
  if (ret != SSH_OK) {
    ssh_set_error_oom(session);
    goto error;
  }

  if (buffer != NULL) {
    if (ssh_buffer_add_data(session->out_buffer, buffer_get_rest(buffer),
        buffer_get_rest_len(buffer)) < 0) {
      ssh_set_error_oom(session);
      goto error;
    }
  }
  channel->request_state = SSH_CHANNEL_REQ_STATE_PENDING;
  if (packet_send(session) == SSH_ERROR) {
    return rc;
  }

  SSH_LOG(SSH_LOG_PACKET,
      "Sent a SSH_MSG_CHANNEL_REQUEST %s", request);
  if (reply == 0) {
    channel->request_state = SSH_CHANNEL_REQ_STATE_NONE;
    return SSH_OK;
  }
pending:
  rc = ssh_handle_packets_termination(session,
                                      SSH_TIMEOUT_DEFAULT,
                                      ssh_channel_request_termination,
                                      channel);

  if(session->session_state == SSH_SESSION_STATE_ERROR || rc == SSH_ERROR) {
      channel->request_state = SSH_CHANNEL_REQ_STATE_ERROR;
  }
  /* we received something */
  switch (channel->request_state){
    case SSH_CHANNEL_REQ_STATE_ERROR:
      rc=SSH_ERROR;
      break;
    case SSH_CHANNEL_REQ_STATE_DENIED:
      ssh_set_error(session, SSH_REQUEST_DENIED,
          "Channel request %s failed", request);
      rc=SSH_ERROR;
      break;
    case SSH_CHANNEL_REQ_STATE_ACCEPTED:
      SSH_LOG(SSH_LOG_PROTOCOL,
          "Channel request %s success",request);
      rc=SSH_OK;
      break;
    case SSH_CHANNEL_REQ_STATE_PENDING:
      rc = SSH_AGAIN;
      return rc;
    case SSH_CHANNEL_REQ_STATE_NONE:
      /* Never reached */
      ssh_set_error(session, SSH_FATAL, "Invalid state in channel_request()");
      rc=SSH_ERROR;
      break;
  }
  channel->request_state=SSH_CHANNEL_REQ_STATE_NONE;

  return rc;
error:
  ssh_buffer_reinit(session->out_buffer);

  return rc;
}

/**
 * @brief Request a pty with a specific type and size.
 *
 * @param[in]  channel  The channel to sent the request.
 *
 * @param[in]  terminal The terminal type ("vt100, xterm,...").
 *
 * @param[in]  col      The number of columns.
 *
 * @param[in]  row      The number of rows.
 *
 * @return              SSH_OK on success,
 *                      SSH_ERROR if an error occurred,
 *                      SSH_AGAIN if in nonblocking mode and call has
 *                      to be done again.
 */
int ssh_channel_request_pty_size(ssh_channel channel, const char *terminal,
    int col, int row) {
  ssh_session session;
  ssh_buffer buffer = NULL;
  int rc = SSH_ERROR;

  if(channel == NULL) {
      return SSH_ERROR;
  }
  session = channel->session;

  if(terminal == NULL) {
      ssh_set_error_invalid(channel->session);
      return rc;
  }

#ifdef WITH_SSH1
  if (channel->version==1) {
    rc = channel_request_pty_size1(channel,terminal, col, row);

    return rc;
    }
#endif
  switch(channel->request_state){
  case SSH_CHANNEL_REQ_STATE_NONE:
    break;
  default:
    goto pending;
  }

  buffer = ssh_buffer_new();
  if (buffer == NULL) {
    ssh_set_error_oom(session);
    goto error;
  }

  rc = ssh_buffer_pack(buffer,
                       "sdddddb",
                       terminal,
                       col,
                       row,
                       0, /* pix */
                       0, /* pix */
                       1, /* add a 0byte string */
                       0);

  if (rc != SSH_OK) {
    ssh_set_error_oom(session);
    goto error;
  }
pending:
  rc = channel_request(channel, "pty-req", buffer, 1);
error:
  ssh_buffer_free(buffer);

  return rc;
}

/**
 * @brief Request a PTY.
 *
 * @param[in]  channel  The channel to send the request.
 *
 * @return              SSH_OK on success,
 *                      SSH_ERROR if an error occurred,
 *                      SSH_AGAIN if in nonblocking mode and call has
 *                      to be done again.
 *
 * @see ssh_channel_request_pty_size()
 */
int ssh_channel_request_pty(ssh_channel channel) {
  return ssh_channel_request_pty_size(channel, "xterm", 80, 24);
}

/**
 * @brief Change the size of the terminal associated to a channel.
 *
 * @param[in]  channel  The channel to change the size.
 *
 * @param[in]  cols     The new number of columns.
 *
 * @param[in]  rows     The new number of rows.
 *
 * @return              SSH_OK on success, SSH_ERROR if an error occurred.
 *
 * @warning Do not call it from a signal handler if you are not sure any other
 *          libssh function using the same channel/session is running at same
 *          time (not 100% threadsafe).
 */
int ssh_channel_change_pty_size(ssh_channel channel, int cols, int rows) {
  ssh_session session = channel->session;
  ssh_buffer buffer = NULL;
  int rc = SSH_ERROR;

#ifdef WITH_SSH1
  if (channel->version == 1) {
    rc = channel_change_pty_size1(channel,cols,rows);

    return rc;
  }
#endif

  buffer = ssh_buffer_new();
  if (buffer == NULL) {
    ssh_set_error_oom(session);
    goto error;
  }

  rc = ssh_buffer_pack(buffer,
                       "dddd",
                       cols,
                       rows,
                       0, /* pix */
                       0 /* pix */);
  if (rc != SSH_OK) {
    ssh_set_error_oom(session);
    goto error;
  }

  rc = channel_request(channel, "window-change", buffer, 0);
error:
  ssh_buffer_free(buffer);

  return rc;
}

/**
 * @brief Request a shell.
 *
 * @param[in]  channel  The channel to send the request.
 *
 * @return              SSH_OK on success,
 *                      SSH_ERROR if an error occurred,
 *                      SSH_AGAIN if in nonblocking mode and call has
 *                      to be done again.
 */
int ssh_channel_request_shell(ssh_channel channel) {
    if(channel == NULL) {
        return SSH_ERROR;
    }
#ifdef WITH_SSH1
  if (channel->version == 1) {
    return channel_request_shell1(channel);
  }
#endif
  return channel_request(channel, "shell", NULL, 1);
}

/**
 * @brief Request a subsystem (for example "sftp").
 *
 * @param[in]  channel  The channel to send the request.
 *
 * @param[in]  subsys   The subsystem to request (for example "sftp").
 *
 * @return              SSH_OK on success,
 *                      SSH_ERROR if an error occurred,
 *                      SSH_AGAIN if in nonblocking mode and call has
 *                      to be done again.
 *
 * @warning You normally don't have to call it for sftp, see sftp_new().
 */
int ssh_channel_request_subsystem(ssh_channel channel, const char *subsys) {
  ssh_buffer buffer = NULL;
  int rc = SSH_ERROR;

  if(channel == NULL) {
      return SSH_ERROR;
  }
  if(subsys == NULL) {
      ssh_set_error_invalid(channel->session);
      return rc;
  }
  switch(channel->request_state){
  case SSH_CHANNEL_REQ_STATE_NONE:
    break;
  default:
    goto pending;
  }

  buffer = ssh_buffer_new();
  if (buffer == NULL) {
    ssh_set_error_oom(channel->session);
    goto error;
  }

  rc = ssh_buffer_pack(buffer, "s", subsys);
  if (rc != SSH_OK) {
    ssh_set_error_oom(channel->session);
    goto error;
  }
pending:
  rc = channel_request(channel, "subsystem", buffer, 1);
error:
  ssh_buffer_free(buffer);

  return rc;
}

int ssh_channel_request_sftp( ssh_channel channel){
    if(channel == NULL) {
        return SSH_ERROR;
    }
    return ssh_channel_request_subsystem(channel, "sftp");
}

static char *generate_cookie(void) {
  static const char *hex = "0123456789abcdef";
  char s[36];
  unsigned char rnd[16];
  int i;

  ssh_get_random(rnd,sizeof(rnd),0);
  for (i = 0; i < 16; i++) {
    s[i*2] = hex[rnd[i] & 0x0f];
    s[i*2+1] = hex[rnd[i] >> 4];
  }
  s[32] = '\0';
  return strdup(s);
}

/**
 * @brief Sends the "x11-req" channel request over an existing session channel.
 *
 * This will enable redirecting the display of the remote X11 applications to
 * local X server over an secure tunnel.
 *
 * @param[in]  channel  An existing session channel where the remote X11
 *                      applications are going to be executed.
 *
 * @param[in]  single_connection A boolean to mark only one X11 app will be
 *                               redirected.
 *
 * @param[in]  protocol A x11 authentication protocol. Pass NULL to use the
 *                      default value MIT-MAGIC-COOKIE-1.
 *
 * @param[in]  cookie   A x11 authentication cookie. Pass NULL to generate
 *                      a random cookie.
 *
 * @param[in] screen_number The screen number.
 *
 * @return              SSH_OK on success,
 *                      SSH_ERROR if an error occurred,
 *                      SSH_AGAIN if in nonblocking mode and call has
 *                      to be done again.
 */
int ssh_channel_request_x11(ssh_channel channel, int single_connection, const char *protocol,
    const char *cookie, int screen_number) {
  ssh_buffer buffer = NULL;
  char *c = NULL;
  int rc = SSH_ERROR;

  if(channel == NULL) {
      return SSH_ERROR;
  }
  switch(channel->request_state){
  case SSH_CHANNEL_REQ_STATE_NONE:
    break;
  default:
    goto pending;
  }

  buffer = ssh_buffer_new();
  if (buffer == NULL) {
    ssh_set_error_oom(channel->session);
    goto error;
  }

  if (cookie == NULL) {
    c = generate_cookie();
    if (c == NULL) {
      ssh_set_error_oom(channel->session);
      goto error;
    }
  }

  rc = ssh_buffer_pack(buffer,
                       "bssd",
                       single_connection == 0 ? 0 : 1,
                       protocol ? protocol : "MIT-MAGIC-COOKIE-1",
                       cookie ? cookie : c,
                       screen_number);
  if (c != NULL){
      SAFE_FREE(c);
  }
  if (rc != SSH_OK) {
    ssh_set_error_oom(channel->session);
    goto error;
  }
pending:
  rc = channel_request(channel, "x11-req", buffer, 1);

error:
  ssh_buffer_free(buffer);
  return rc;
}

static ssh_channel ssh_channel_accept(ssh_session session, int channeltype,
    int timeout_ms, int *destination_port) {
#ifndef _WIN32
  static const struct timespec ts = {
    .tv_sec = 0,
    .tv_nsec = 50000000 /* 50ms */
  };
#endif
  ssh_message msg = NULL;
  ssh_channel channel = NULL;
  struct ssh_iterator *iterator;
  int t;

  /*
   * We sleep for 50 ms in ssh_handle_packets() and later sleep for
   * 50 ms. So we need to decrement by 100 ms.
   */
  for (t = timeout_ms; t >= 0; t -= 100) {
    if (timeout_ms == 0) {
        ssh_handle_packets(session, 0);
    } else {
        ssh_handle_packets(session, 50);
    }

    if (session->ssh_message_list) {
      iterator = ssh_list_get_iterator(session->ssh_message_list);
      while (iterator) {
        msg = (ssh_message)iterator->data;
        if (ssh_message_type(msg) == SSH_REQUEST_CHANNEL_OPEN &&
            ssh_message_subtype(msg) == channeltype) {
          ssh_list_remove(session->ssh_message_list, iterator);
          channel = ssh_message_channel_request_open_reply_accept(msg);
          if(destination_port) {
            *destination_port=msg->channel_request_open.destination_port;
          }

          ssh_message_free(msg);
          return channel;
        }
        iterator = iterator->next;
      }
    }
    if(t>0){
#ifdef _WIN32
      Sleep(50); /* 50ms */
#else
      nanosleep(&ts, NULL);
#endif
    }
  }

  ssh_set_error(session, SSH_NO_ERROR, "No channel request of this type from server");
  return NULL;
}

/**
 * @brief Accept an X11 forwarding channel.
 *
 * @param[in]  channel  An x11-enabled session channel.
 *
 * @param[in]  timeout_ms Timeout in milliseconds.
 *
 * @return              A newly created channel, or NULL if no X11 request from
 *                      the server.
 */
ssh_channel ssh_channel_accept_x11(ssh_channel channel, int timeout_ms) {
  return ssh_channel_accept(channel->session, SSH_CHANNEL_X11, timeout_ms, NULL);
}

/**
 * @internal
 *
 * @brief Handle a SSH_REQUEST_SUCCESS packet normally sent after a global
 * request.
 */
SSH_PACKET_CALLBACK(ssh_request_success){
  (void)type;
  (void)user;
  (void)packet;

  SSH_LOG(SSH_LOG_PACKET,
      "Received SSH_REQUEST_SUCCESS");
  if(session->global_req_state != SSH_CHANNEL_REQ_STATE_PENDING){
    SSH_LOG(SSH_LOG_RARE, "SSH_REQUEST_SUCCESS received in incorrect state %d",
        session->global_req_state);
  } else {
    session->global_req_state=SSH_CHANNEL_REQ_STATE_ACCEPTED;
  }

  return SSH_PACKET_USED;
}

/**
 * @internal
 *
 * @brief Handle a SSH_REQUEST_DENIED packet normally sent after a global
 * request.
 */
SSH_PACKET_CALLBACK(ssh_request_denied){
  (void)type;
  (void)user;
  (void)packet;

  SSH_LOG(SSH_LOG_PACKET,
      "Received SSH_REQUEST_FAILURE");
  if(session->global_req_state != SSH_CHANNEL_REQ_STATE_PENDING){
    SSH_LOG(SSH_LOG_RARE, "SSH_REQUEST_DENIED received in incorrect state %d",
        session->global_req_state);
  } else {
    session->global_req_state=SSH_CHANNEL_REQ_STATE_DENIED;
  }

  return SSH_PACKET_USED;

}

static int ssh_global_request_termination(void *s){
  ssh_session session = (ssh_session) s;
  if (session->global_req_state != SSH_CHANNEL_REQ_STATE_PENDING ||
      session->session_state == SSH_SESSION_STATE_ERROR)
    return 1;
  else
    return 0;
}

/**
 * @internal
 *
 * @brief Send a global request (needed for forward listening) and wait for the
 * result.
 *
 * @param[in]  session  The SSH session handle.
 *
 * @param[in]  request  The type of request (defined in RFC).
 *
 * @param[in]  buffer   Additional data to put in packet.
 *
 * @param[in]  reply    Set if you expect a reply from server.
 *
 * @return              SSH_OK on success,
 *                      SSH_ERROR if an error occurred,
 *                      SSH_AGAIN if in nonblocking mode and call has
 *                      to be done again.
 */
static int global_request(ssh_session session, const char *request,
    ssh_buffer buffer, int reply) {
<<<<<<< HEAD
  ssh_string req = NULL;
=======
>>>>>>> 2721cbc8
  int rc;

  switch (session->global_req_state) {
  case SSH_CHANNEL_REQ_STATE_NONE:
    break;
  default:
    goto pending;
<<<<<<< HEAD
  }

  rc = buffer_add_u8(session->out_buffer, SSH2_MSG_GLOBAL_REQUEST);
  if (rc < 0) {
      goto error;
  }

  req = ssh_string_from_char(request);
  if (req == NULL) {
      ssh_set_error_oom(session);
      rc = SSH_ERROR;
      goto error;
  }

  rc = buffer_add_ssh_string(session->out_buffer, req);
  ssh_string_free(req);
  if (rc < 0) {
=======
  }

  rc = ssh_buffer_pack(session->out_buffer,
                       "bsb",
                       SSH2_MSG_GLOBAL_REQUEST,
                       request,
                       reply == 0 ? 0 : 1);
  if (rc != SSH_OK){
>>>>>>> 2721cbc8
      ssh_set_error_oom(session);
      rc = SSH_ERROR;
      goto error;
  }

<<<<<<< HEAD
  rc = buffer_add_u8(session->out_buffer, reply == 0 ? 0 : 1);
  if (rc < 0) {
      ssh_set_error_oom(session);
      rc = SSH_ERROR;
      goto error;
  }

  if (buffer != NULL) {
      rc = buffer_add_data(session->out_buffer,
                           buffer_get_rest(buffer),
                           buffer_get_rest_len(buffer));
      if (rc < 0) {
          ssh_set_error_oom(session);
          rc = SSH_ERROR;
          goto error;
      }
  }

=======
  if (buffer != NULL) {
      rc = ssh_buffer_add_data(session->out_buffer,
                           buffer_get_rest(buffer),
                           buffer_get_rest_len(buffer));
      if (rc < 0) {
          ssh_set_error_oom(session);
          rc = SSH_ERROR;
          goto error;
      }
  }

>>>>>>> 2721cbc8
  session->global_req_state = SSH_CHANNEL_REQ_STATE_PENDING;
  rc = packet_send(session);
  if (rc == SSH_ERROR) {
      return rc;
  }

  SSH_LOG(SSH_LOG_PACKET,
      "Sent a SSH_MSG_GLOBAL_REQUEST %s", request);

  if (reply == 0) {
      session->global_req_state = SSH_CHANNEL_REQ_STATE_NONE;

      return SSH_OK;
  }
pending:
  rc = ssh_handle_packets_termination(session,
                                      SSH_TIMEOUT_DEFAULT,
                                      ssh_global_request_termination,
                                      session);

  if(rc==SSH_ERROR || session->session_state == SSH_SESSION_STATE_ERROR){
    session->global_req_state = SSH_CHANNEL_REQ_STATE_ERROR;
  }
  switch(session->global_req_state){
    case SSH_CHANNEL_REQ_STATE_ACCEPTED:
      SSH_LOG(SSH_LOG_PROTOCOL, "Global request %s success",request);
      rc=SSH_OK;
      break;
    case SSH_CHANNEL_REQ_STATE_DENIED:
      SSH_LOG(SSH_LOG_PACKET,
          "Global request %s failed", request);
      ssh_set_error(session, SSH_REQUEST_DENIED,
          "Global request %s failed", request);
      rc=SSH_ERROR;
      break;
    case SSH_CHANNEL_REQ_STATE_ERROR:
    case SSH_CHANNEL_REQ_STATE_NONE:
      rc = SSH_ERROR;
      break;
    case SSH_CHANNEL_REQ_STATE_PENDING:
      return SSH_AGAIN;
  }
  session->global_req_state = SSH_CHANNEL_REQ_STATE_NONE;

  return rc;
error:
<<<<<<< HEAD
  buffer_reinit(session->out_buffer);
=======
  ssh_buffer_reinit(session->out_buffer);
>>>>>>> 2721cbc8

  return rc;
}

/**
 * @brief Sends the "tcpip-forward" global request to ask the server to begin
 *        listening for inbound connections.
 *
 * @param[in]  session  The ssh session to send the request.
 *
 * @param[in]  address  The address to bind to on the server. Pass NULL to bind
 *                      to all available addresses on all protocol families
 *                      supported by the server.
 *
 * @param[in]  port     The port to bind to on the server. Pass 0 to ask the
 *                      server to allocate the next available unprivileged port
 *                      number
 *
 * @param[in]  bound_port The pointer to get actual bound port. Pass NULL to
 *                        ignore.
 *
 * @return              SSH_OK on success,
 *                      SSH_ERROR if an error occurred,
 *                      SSH_AGAIN if in nonblocking mode and call has
 *                      to be done again.
 **/
int ssh_channel_listen_forward(ssh_session session,
                               const char *address,
                               int port,
                               int *bound_port)
{
  ssh_buffer buffer = NULL;
  int rc = SSH_ERROR;

  if(session->global_req_state != SSH_CHANNEL_REQ_STATE_NONE)
    goto pending;

  buffer = ssh_buffer_new();
  if (buffer == NULL) {
    ssh_set_error_oom(session);
    goto error;
  }

  rc = ssh_buffer_pack(buffer,
                       "sd",
                       address ? address : "",
                       port);
  if (rc != SSH_OK){
    ssh_set_error_oom(session);
    goto error;
  }
pending:
  rc = global_request(session, "tcpip-forward", buffer, 1);

  /* TODO: FIXME no guarantee the last packet we received contains
   * that info */
  if (rc == SSH_OK && port == 0 && bound_port != NULL) {
    rc = ssh_buffer_unpack(session->in_buffer, "d", bound_port);
    if (rc != SSH_OK)
        *bound_port = 0;
  }

error:
  ssh_buffer_free(buffer);
  return rc;
}

/* DEPRECATED */
ssh_channel ssh_forward_accept(ssh_session session, int timeout_ms) {
  return ssh_channel_accept(session, SSH_CHANNEL_FORWARDED_TCPIP, timeout_ms, NULL);
}

/**
 * @brief Accept an incoming TCP/IP forwarding channel and get information
 * about incomming connection
 * @param[in]  session    The ssh session to use.
 *
 * @param[in]  timeout_ms A timeout in milliseconds.
 *
 * @param[in]  destination_port A pointer to destination port or NULL.
 *
 * @return Newly created channel, or NULL if no incoming channel request from
 *         the server
 */
<<<<<<< HEAD
ssh_channel ssh_forward_accept(ssh_session session, int timeout_ms) {
  return ssh_channel_accept(session, SSH_CHANNEL_FORWARDED_TCPIP, timeout_ms, NULL);
}

/**
 * @brief Accept an incoming TCP/IP forwarding channel and get information
 * about incomming connection
 * @param[in]  session    The ssh session to use.
 *
 * @param[in]  timeout_ms A timeout in milliseconds.
 *
 * @param[in]  destination_port A pointer to destination port or NULL.
 *
 * @return Newly created channel, or NULL if no incoming channel request from
 *         the server
 */
=======
>>>>>>> 2721cbc8
ssh_channel ssh_channel_accept_forward(ssh_session session, int timeout_ms, int* destination_port) {
  return ssh_channel_accept(session, SSH_CHANNEL_FORWARDED_TCPIP, timeout_ms, destination_port);
}

/**
 * @brief Sends the "cancel-tcpip-forward" global request to ask the server to
 *        cancel the tcpip-forward request.
 *
 * @param[in]  session  The ssh session to send the request.
 *
 * @param[in]  address  The bound address on the server.
 *
 * @param[in]  port     The bound port on the server.
 *
 * @return              SSH_OK on success,
 *                      SSH_ERROR if an error occurred,
 *                      SSH_AGAIN if in nonblocking mode and call has
 *                      to be done again.
 */
int ssh_channel_cancel_forward(ssh_session session,
                               const char *address,
                               int port)
{
  ssh_buffer buffer = NULL;
  int rc = SSH_ERROR;

  if(session->global_req_state != SSH_CHANNEL_REQ_STATE_NONE)
    goto pending;

  buffer = ssh_buffer_new();
  if (buffer == NULL) {
    ssh_set_error_oom(session);
    goto error;
  }

  rc = ssh_buffer_pack(buffer, "sd",
                       address ? address : "",
                       port);
  if (rc != SSH_OK){
      ssh_set_error_oom(session);
      goto error;
  }
pending:
  rc = global_request(session, "cancel-tcpip-forward", buffer, 1);

error:
  ssh_buffer_free(buffer);
  return rc;
}

int ssh_forward_cancel(ssh_session session, const char *address, int port) {
    return ssh_channel_cancel_forward(session, address, port);
}

/**
 * @brief Set environment variables.
 *
 * @param[in]  channel  The channel to set the environment variables.
 *
 * @param[in]  name     The name of the variable.
 *
 * @param[in]  value    The value to set.
 *
 * @return              SSH_OK on success,
 *                      SSH_ERROR if an error occurred,
 *                      SSH_AGAIN if in nonblocking mode and call has
 *                      to be done again.
 * @warning Some environment variables may be refused by security reasons.
 */
int ssh_channel_request_env(ssh_channel channel, const char *name, const char *value) {
  ssh_buffer buffer = NULL;
  int rc = SSH_ERROR;

  if(channel == NULL) {
      return SSH_ERROR;
  }
  if(name == NULL || value == NULL) {
      ssh_set_error_invalid(channel->session);
      return rc;
  }
  switch(channel->request_state){
  case SSH_CHANNEL_REQ_STATE_NONE:
    break;
  default:
    goto pending;
  }
  buffer = ssh_buffer_new();
  if (buffer == NULL) {
    ssh_set_error_oom(channel->session);
    goto error;
  }

  rc = ssh_buffer_pack(buffer,
                       "ss",
                       name,
                       value);
  if (rc != SSH_OK){
    ssh_set_error_oom(channel->session);
    goto error;
  }
pending:
  rc = channel_request(channel, "env", buffer,1);
error:
  ssh_buffer_free(buffer);

  return rc;
}

/**
 * @brief Run a shell command without an interactive shell.
 *
 * This is similar to 'sh -c command'.
 *
 * @param[in]  channel  The channel to execute the command.
 *
 * @param[in]  cmd      The command to execute
 *                      (e.g. "ls ~/ -al | grep -i reports").
 *
 * @return              SSH_OK on success,
 *                      SSH_ERROR if an error occurred,
 *                      SSH_AGAIN if in nonblocking mode and call has
 *                      to be done again.
 *
 * Example:
@code
   rc = channel_request_exec(channel, "ps aux");
   if (rc > 0) {
       return -1;
   }

   while ((rc = channel_read(channel, buffer, sizeof(buffer), 0)) > 0) {
       if (fwrite(buffer, 1, rc, stdout) != (unsigned int) rc) {
           return -1;
       }
   }
@endcode
 *
 * @see ssh_channel_request_shell()
 */
int ssh_channel_request_exec(ssh_channel channel, const char *cmd) {
  ssh_buffer buffer = NULL;
  int rc = SSH_ERROR;

  if(channel == NULL) {
      return SSH_ERROR;
  }
  if(cmd == NULL) {
      ssh_set_error_invalid(channel->session);
      return rc;
  }

#ifdef WITH_SSH1
  if (channel->version == 1) {
    return channel_request_exec1(channel, cmd);
  }
#endif
  switch(channel->request_state){
  case SSH_CHANNEL_REQ_STATE_NONE:
    break;
  default:
    goto pending;
  }
  buffer = ssh_buffer_new();
  if (buffer == NULL) {
    ssh_set_error_oom(channel->session);
    goto error;
  }

  rc = ssh_buffer_pack(buffer, "s", cmd);

  if (rc != SSH_OK) {
    ssh_set_error_oom(channel->session);
    goto error;
  }
pending:
  rc = channel_request(channel, "exec", buffer, 1);
error:
  ssh_buffer_free(buffer);
  return rc;
}


/**
 * @brief Send a signal to remote process (as described in RFC 4254, section 6.9).
 *
 * Sends a signal 'sig' to the remote process.
 * Note, that remote system may not support signals concept.
 * In such a case this request will be silently ignored.
 * Only SSH-v2 is supported (I'm not sure about SSH-v1).
 *
 * OpenSSH doesn't support signals yet, see:
 * https://bugzilla.mindrot.org/show_bug.cgi?id=1424
 *
 * @param[in]  channel  The channel to send signal.
 *
 * @param[in]  sig      The signal to send (without SIG prefix)
 *                      \n\n
 *                      SIGABRT  -> ABRT \n
 *                      SIGALRM  -> ALRM \n
 *                      SIGFPE   -> FPE  \n
 *                      SIGHUP   -> HUP  \n
 *                      SIGILL   -> ILL  \n
 *                      SIGINT   -> INT  \n
 *                      SIGKILL  -> KILL \n
 *                      SIGPIPE  -> PIPE \n
 *                      SIGQUIT  -> QUIT \n
 *                      SIGSEGV  -> SEGV \n
 *                      SIGTERM  -> TERM \n
 *                      SIGUSR1  -> USR1 \n
 *                      SIGUSR2  -> USR2 \n
 *
 * @return              SSH_OK on success, SSH_ERROR if an error occurred
 *                      (including attempts to send signal via SSH-v1 session).
 */
int ssh_channel_request_send_signal(ssh_channel channel, const char *sig) {
  ssh_buffer buffer = NULL;
  int rc = SSH_ERROR;

  if(channel == NULL) {
      return SSH_ERROR;
  }
  if(sig == NULL) {
      ssh_set_error_invalid(channel->session);
      return rc;
  }

#ifdef WITH_SSH1
  if (channel->version == 1) {
    return SSH_ERROR; // TODO: Add support for SSH-v1 if possible.
  }
#endif

  buffer = ssh_buffer_new();
  if (buffer == NULL) {
    ssh_set_error_oom(channel->session);
    goto error;
  }

  rc = ssh_buffer_pack(buffer, "s", sig);
  if (rc != SSH_OK) {
    ssh_set_error_oom(channel->session);
    goto error;
  }

  rc = channel_request(channel, "signal", buffer, 0);
error:
  ssh_buffer_free(buffer);
  return rc;
}


/**
 * @brief Read data from a channel into a buffer.
 *
 * @param[in]  channel  The channel to read from.
 *
 * @param[in]  buffer   The buffer which will get the data.
 *
 * @param[in]  count    The count of bytes to be read. If it is bigger than 0,
 *                      the exact size will be read, else (bytes=0) it will
 *                      return once anything is available.
 *
 * @param is_stderr     A boolean value to mark reading from the stderr stream.
 *
 * @return              The number of bytes read, 0 on end of file or SSH_ERROR
 *                      on error.
 * @deprecated          Please use ssh_channel_read instead
 * @warning             This function doesn't work in nonblocking/timeout mode
 * @see ssh_channel_read
 */
int channel_read_buffer(ssh_channel channel, ssh_buffer buffer, uint32_t count,
    int is_stderr) {
  ssh_session session;
  char buffer_tmp[8192];
  int r;
  uint32_t total=0;

  if(channel == NULL) {
      return SSH_ERROR;
  }
  session = channel->session;

  if(buffer == NULL) {
      ssh_set_error_invalid(channel->session);
      return SSH_ERROR;
  }

  ssh_buffer_reinit(buffer);
  if(count==0){
    do {
      r=ssh_channel_poll(channel, is_stderr);
      if(r < 0){
        return r;
      }
      if(r > 0){
        r=ssh_channel_read(channel, buffer_tmp, r, is_stderr);
        if(r < 0){
          return r;
        }
        if(ssh_buffer_add_data(buffer,buffer_tmp,r) < 0){
          ssh_set_error_oom(session);
          r = SSH_ERROR;
        }

        return r;
      }
      if(ssh_channel_is_eof(channel)){
        return 0;
      }
      ssh_handle_packets(channel->session, SSH_TIMEOUT_INFINITE);
    } while (r == 0);
  }
  while(total < count){
    r=ssh_channel_read(channel, buffer_tmp, sizeof(buffer_tmp), is_stderr);
    if(r<0){
      return r;
    }
    if(r==0){
      return total;
    }
    if (ssh_buffer_add_data(buffer,buffer_tmp,r) < 0) {
      ssh_set_error_oom(session);

      return SSH_ERROR;
    }
    total += r;
  }

  return total;
}

struct ssh_channel_read_termination_struct {
  ssh_channel channel;
  uint32_t count;
  ssh_buffer buffer;
};

static int ssh_channel_read_termination(void *s){
  struct ssh_channel_read_termination_struct *ctx = s;
  if (buffer_get_rest_len(ctx->buffer) >= ctx->count ||
      ctx->channel->remote_eof ||
      ctx->channel->session->session_state == SSH_SESSION_STATE_ERROR)
    return 1;
  else
    return 0;
}

/* TODO FIXME Fix the delayed close thing */
/* TODO FIXME Fix the blocking behaviours */

/**
 * @brief Reads data from a channel.
 *
 * @param[in]  channel  The channel to read from.
 *
 * @param[in]  dest     The destination buffer which will get the data.
 *
 * @param[in]  count    The count of bytes to be read.
 *
 * @param[in]  is_stderr A boolean value to mark reading from the stderr flow.
 *
 * @return              The number of bytes read, 0 on end of file or SSH_ERROR
 *                      on error. In nonblocking mode it Can return 0 if no data
 *                      is available or SSH_AGAIN.
 *
 * @warning This function may return less than count bytes of data, and won't
 *          block until count bytes have been read.
 * @warning The read function using a buffer has been renamed to
 *          channel_read_buffer().
 */
int ssh_channel_read(ssh_channel channel, void *dest, uint32_t count, int is_stderr)
{
    return ssh_channel_read_timeout(channel, dest, count, is_stderr, -1);
}

/**
 * @brief Reads data from a channel.
 *
 * @param[in]  channel     The channel to read from.
 *
 * @param[in]  dest        The destination buffer which will get the data.
 *
 * @param[in]  count       The count of bytes to be read.
 *
 * @param[in]  is_stderr   A boolean value to mark reading from the stderr flow.
 *
 * @param[in]  timeout_ms  A timeout in milliseconds. A value of -1 means
 *                         infinite timeout.
 *
 * @return              The number of bytes read, 0 on end of file or SSH_ERROR
 *                      on error. In nonblocking mode it Can return 0 if no data
 *                      is available or SSH_AGAIN.
 *
 * @warning This function may return less than count bytes of data, and won't
 *          block until count bytes have been read.
 * @warning The read function using a buffer has been renamed to
 *          channel_read_buffer().
 */
int ssh_channel_read_timeout(ssh_channel channel,
                             void *dest,
                             uint32_t count,
                             int is_stderr,
                             int timeout)
{
  ssh_session session;
  ssh_buffer stdbuf;
  uint32_t len;
  struct ssh_channel_read_termination_struct ctx;
  int rc;

  if(channel == NULL) {
      return SSH_ERROR;
  }
  if(dest == NULL) {
      ssh_set_error_invalid(channel->session);
      return SSH_ERROR;
  }

  session = channel->session;
  stdbuf = channel->stdout_buffer;

  if (count == 0) {
    return 0;
  }

  if (is_stderr) {
    stdbuf=channel->stderr_buffer;
  }

  /*
   * We may have problem if the window is too small to accept as much data
   * as asked
   */
  SSH_LOG(SSH_LOG_PACKET,
      "Read (%d) buffered : %d bytes. Window: %d",
      count,
      buffer_get_rest_len(stdbuf),
      channel->local_window);

  if (count > buffer_get_rest_len(stdbuf) + channel->local_window) {
    if (grow_window(session, channel, count - buffer_get_rest_len(stdbuf)) < 0) {
      return -1;
    }
  }

  /* block reading until at least one byte has been read
  *  and ignore the trivial case count=0
  */
  ctx.channel = channel;
  ctx.buffer = stdbuf;
  ctx.count = 1;

  if (timeout < 0) {
      timeout = SSH_TIMEOUT_DEFAULT;
  }

  rc = ssh_handle_packets_termination(session,
                                      timeout,
                                      ssh_channel_read_termination,
                                      &ctx);
  if (rc == SSH_ERROR){
    return rc;
  }
  if (channel->session->session_state == SSH_SESSION_STATE_ERROR){
      return SSH_ERROR;
  }
  if (channel->remote_eof && buffer_get_rest_len(stdbuf) == 0) {
    return 0;
  }
  len = buffer_get_rest_len(stdbuf);
  /* Read count bytes if len is greater, everything otherwise */
  len = (len > count ? count : len);
  memcpy(dest, buffer_get_rest(stdbuf), len);
  buffer_pass_bytes(stdbuf,len);
  if (channel->counter != NULL) {
      channel->counter->in_bytes += len;
  }
  /* Authorize some buffering while userapp is busy */
  if (channel->local_window < WINDOWLIMIT) {
    if (grow_window(session, channel, 0) < 0) {
      return -1;
    }
  }

  return len;
}

/**
 * @brief Do a nonblocking read on the channel.
 *
 * A nonblocking read on the specified channel. it will return <= count bytes of
 * data read atomically.
 *
 * @param[in]  channel  The channel to read from.
 *
 * @param[in]  dest     A pointer to a destination buffer.
 *
 * @param[in]  count    The count of bytes of data to be read.
 *
 * @param[in]  is_stderr A boolean to select the stderr stream.
 *
 * @return              The number of bytes read, 0 if nothing is available or
 *                      SSH_ERROR on error.
 *
 * @warning Don't forget to check for EOF as it would return 0 here.
 *
 * @see ssh_channel_is_eof()
 */
int ssh_channel_read_nonblocking(ssh_channel channel, void *dest, uint32_t count,
    int is_stderr) {
  ssh_session session;
  int to_read;
  int rc;
  int blocking;

  if(channel == NULL) {
      return SSH_ERROR;
  }
  if(dest == NULL) {
      ssh_set_error_invalid(channel->session);
      return SSH_ERROR;
  }

  session = channel->session;

  to_read = ssh_channel_poll(channel, is_stderr);

  if (to_read <= 0) {
      if (channel->session->session_state == SSH_SESSION_STATE_ERROR){
          return SSH_ERROR;
      }

      return to_read; /* may be an error code */
  }

  if (to_read > (int)count) {
    to_read = (int)count;
  }
  blocking = ssh_is_blocking(session);
  ssh_set_blocking(session, 0);
  rc = ssh_channel_read(channel, dest, to_read, is_stderr);
  ssh_set_blocking(session,blocking);

  return rc;
}

/**
 * @brief Polls a channel for data to read.
 *
 * @param[in]  channel  The channel to poll.
 *
 * @param[in]  is_stderr A boolean to select the stderr stream.
 *
 * @return              The number of bytes available for reading, 0 if nothing
 *                      is available or SSH_ERROR on error.
 *
 * @warning When the channel is in EOF state, the function returns SSH_EOF.
 *
 * @see ssh_channel_is_eof()
 */
int ssh_channel_poll(ssh_channel channel, int is_stderr){
  ssh_buffer stdbuf;

  if(channel == NULL) {
      return SSH_ERROR;
  }

  stdbuf = channel->stdout_buffer;

  if (is_stderr) {
    stdbuf = channel->stderr_buffer;
  }

  if (buffer_get_rest_len(stdbuf) == 0 && channel->remote_eof == 0) {
    if (channel->session->session_state == SSH_SESSION_STATE_ERROR){
      return SSH_ERROR;
    }
    if (ssh_handle_packets(channel->session, SSH_TIMEOUT_NONBLOCKING)==SSH_ERROR) {
      return SSH_ERROR;
    }
  }

  if (buffer_get_rest_len(stdbuf) > 0){
  	return buffer_get_rest_len(stdbuf);
  }

  if (channel->remote_eof) {
    return SSH_EOF;
  }

  return buffer_get_rest_len(stdbuf);
}

/**
 * @brief Polls a channel for data to read, waiting for a certain timeout.
 *
 * @param[in]  channel   The channel to poll.
 * @param[in]  timeout   Set an upper limit on the time for which this function
 *                       will block, in milliseconds. Specifying a negative value
 *                       means an infinite timeout. This parameter is passed to
 *                       the poll() function.
 * @param[in]  is_stderr A boolean to select the stderr stream.
 *
 * @return              The number of bytes available for reading,
 *                      0 if nothing is available (timeout elapsed),
 *                      SSH_EOF on end of file,
 *                      SSH_ERROR on error.
 *
 * @warning When the channel is in EOF state, the function returns SSH_EOF.
 *
 * @see ssh_channel_is_eof()
 */
int ssh_channel_poll_timeout(ssh_channel channel, int timeout, int is_stderr){
  ssh_session session;
  ssh_buffer stdbuf;
  struct ssh_channel_read_termination_struct ctx;
  int rc;

  if(channel == NULL) {
      return SSH_ERROR;
  }

  session = channel->session;
  stdbuf = channel->stdout_buffer;

  if (is_stderr) {
    stdbuf = channel->stderr_buffer;
  }
  ctx.buffer = stdbuf;
  ctx.channel = channel;
  ctx.count = 1;
  rc = ssh_handle_packets_termination(channel->session, timeout,
      ssh_channel_read_termination, &ctx);
  if(rc ==SSH_ERROR || session->session_state == SSH_SESSION_STATE_ERROR){
    rc = SSH_ERROR;
    goto end;
  }
  rc = buffer_get_rest_len(stdbuf);
  if(rc > 0)
    goto end;
  if (channel->remote_eof)
    rc = SSH_EOF;
end:
  return rc;
}

/**
 * @brief Recover the session in which belongs a channel.
 *
 * @param[in]  channel  The channel to recover the session from.
 *
 * @return              The session pointer.
 */
ssh_session ssh_channel_get_session(ssh_channel channel) {
  if(channel == NULL) {
      return NULL;
  }

  return channel->session;
}

static int ssh_channel_exit_status_termination(void *c){
  ssh_channel channel = c;
  if(channel->exit_status != -1 ||
      /* When a channel is closed, no exit status message can
       * come anymore */
      (channel->flags & SSH_CHANNEL_FLAG_CLOSED_REMOTE) ||
      channel->session->session_state == SSH_SESSION_STATE_ERROR)
    return 1;
  else
    return 0;
}

/**
 * @brief Get the exit status of the channel (error code from the executed
 *        instruction).
 *
 * @param[in]  channel  The channel to get the status from.
 *
 * @returns             The exit status, -1 if no exit status has been returned
 *                      (yet).
 * @warning             This function may block until a timeout (or never)
 *                      if the other side is not willing to close the channel.
 *
 * If you're looking for an async handling of this register a callback for the
 * exit status.
 *
 * @see ssh_channel_exit_status_callback
 */
int ssh_channel_get_exit_status(ssh_channel channel) {
  int rc;
  if(channel == NULL) {
      return SSH_ERROR;
  }
  rc = ssh_handle_packets_termination(channel->session,
                                      SSH_TIMEOUT_DEFAULT,
                                      ssh_channel_exit_status_termination,
                                      channel);
  if (rc == SSH_ERROR || channel->session->session_state ==
      SSH_SESSION_STATE_ERROR)
    return SSH_ERROR;
  return channel->exit_status;
}

/*
 * This function acts as a meta select.
 *
 * First, channels are analyzed to seek potential can-write or can-read ones,
 * then if no channel has been elected, it goes in a loop with the posix
 * select(2).
 * This is made in two parts: protocol select and network select. The protocol
 * select does not use the network functions at all
 */
static int channel_protocol_select(ssh_channel *rchans, ssh_channel *wchans,
    ssh_channel *echans, ssh_channel *rout, ssh_channel *wout, ssh_channel *eout) {
  ssh_channel chan;
  int i;
  int j = 0;

  for (i = 0; rchans[i] != NULL; i++) {
    chan = rchans[i];

    while (ssh_channel_is_open(chan) && ssh_socket_data_available(chan->session->socket)) {
      ssh_handle_packets(chan->session, SSH_TIMEOUT_NONBLOCKING);
    }

    if ((chan->stdout_buffer && buffer_get_rest_len(chan->stdout_buffer) > 0) ||
        (chan->stderr_buffer && buffer_get_rest_len(chan->stderr_buffer) > 0) ||
        chan->remote_eof) {
      rout[j] = chan;
      j++;
    }
  }
  rout[j] = NULL;

  j = 0;
  for(i = 0; wchans[i] != NULL; i++) {
    chan = wchans[i];
    /* It's not our business to seek if the file descriptor is writable */
    if (ssh_socket_data_writable(chan->session->socket) &&
        ssh_channel_is_open(chan) && (chan->remote_window > 0)) {
      wout[j] = chan;
      j++;
    }
  }
  wout[j] = NULL;

  j = 0;
  for (i = 0; echans[i] != NULL; i++) {
    chan = echans[i];

    if (!ssh_socket_is_open(chan->session->socket) || ssh_channel_is_closed(chan)) {
      eout[j] = chan;
      j++;
    }
  }
  eout[j] = NULL;

  return 0;
}

/* Just count number of pointers in the array */
static int count_ptrs(ssh_channel *ptrs) {
  int c;
  for (c = 0; ptrs[c] != NULL; c++)
    ;

  return c;
}

/**
 * @brief Act like the standard select(2) on channels.
 *
 * The list of pointers are then actualized and will only contain pointers to
 * channels that are respectively readable, writable or have an exception to
 * trap.
 *
 * @param[in]  readchans A NULL pointer or an array of channel pointers,
 *                       terminated by a NULL.
 *
 * @param[in]  writechans A NULL pointer or an array of channel pointers,
 *                        terminated by a NULL.
 *
 * @param[in]  exceptchans A NULL pointer or an array of channel pointers,
 *                         terminated by a NULL.
 *
 * @param[in]  timeout  Timeout as defined by select(2).
 *
 * @return             SSH_OK on a successful operation, SSH_EINTR if the
 *                     select(2) syscall was interrupted, then relaunch the
 *                     function.
 */
int ssh_channel_select(ssh_channel *readchans, ssh_channel *writechans,
    ssh_channel *exceptchans, struct timeval * timeout) {
  ssh_channel *rchans, *wchans, *echans;
  ssh_channel dummy = NULL;
  ssh_event event = NULL;
  int rc;
  int i;
  int tm, tm_base;
  int firstround=1;
  struct ssh_timestamp ts;

  if (timeout != NULL)
    tm_base = timeout->tv_sec * 1000 + timeout->tv_usec/1000;
  else
    tm_base = SSH_TIMEOUT_INFINITE;
  ssh_timestamp_init(&ts);
  tm = tm_base;
  /* don't allow NULL pointers */
  if (readchans == NULL) {
    readchans = &dummy;
  }

  if (writechans == NULL) {
    writechans = &dummy;
  }

  if (exceptchans == NULL) {
    exceptchans = &dummy;
  }

  if (readchans[0] == NULL && writechans[0] == NULL && exceptchans[0] == NULL) {
    /* No channel to poll?? Go away! */
    return 0;
  }

  /* Prepare the outgoing temporary arrays */
  rchans = malloc(sizeof(ssh_channel ) * (count_ptrs(readchans) + 1));
  if (rchans == NULL) {
    return SSH_ERROR;
  }

  wchans = malloc(sizeof(ssh_channel ) * (count_ptrs(writechans) + 1));
  if (wchans == NULL) {
    SAFE_FREE(rchans);
    return SSH_ERROR;
  }

  echans = malloc(sizeof(ssh_channel ) * (count_ptrs(exceptchans) + 1));
  if (echans == NULL) {
    SAFE_FREE(rchans);
    SAFE_FREE(wchans);
    return SSH_ERROR;
  }

  /*
   * First, try without doing network stuff then, use the ssh_poll
   * infrastructure to poll on all sessions.
   */
  do {
    channel_protocol_select(readchans, writechans, exceptchans,
        rchans, wchans, echans);
    if (rchans[0] != NULL || wchans[0] != NULL || echans[0] != NULL) {
      /* At least one channel has an event */
      break;
    }
    /* Add all channels' sessions right into an event object */
    if (event == NULL) {
      event = ssh_event_new();
      if (event == NULL) {
          SAFE_FREE(rchans);
          SAFE_FREE(wchans);
          SAFE_FREE(echans);

          return SSH_ERROR;
      }
      for (i = 0; readchans[i] != NULL; i++) {
        ssh_poll_get_default_ctx(readchans[i]->session);
        ssh_event_add_session(event, readchans[i]->session);
      }
      for (i = 0; writechans[i] != NULL; i++) {
        ssh_poll_get_default_ctx(writechans[i]->session);
        ssh_event_add_session(event, writechans[i]->session);
      }
      for (i = 0; exceptchans[i] != NULL; i++) {
        ssh_poll_get_default_ctx(exceptchans[i]->session);
        ssh_event_add_session(event, exceptchans[i]->session);
      }
    }
    /* Get out if the timeout has elapsed */
    if (!firstround && ssh_timeout_elapsed(&ts, tm_base)){
      break;
    }
    /* Here we go */
    rc = ssh_event_dopoll(event,tm);
    if (rc != SSH_OK){
      SAFE_FREE(rchans);
      SAFE_FREE(wchans);
      SAFE_FREE(echans);
      ssh_event_free(event);
      return rc;
    }
    tm = ssh_timeout_update(&ts, tm_base);
    firstround=0;
  } while(1);

  memcpy(readchans, rchans, (count_ptrs(rchans) + 1) * sizeof(ssh_channel ));
  memcpy(writechans, wchans, (count_ptrs(wchans) + 1) * sizeof(ssh_channel ));
  memcpy(exceptchans, echans, (count_ptrs(echans) + 1) * sizeof(ssh_channel ));
  SAFE_FREE(rchans);
  SAFE_FREE(wchans);
  SAFE_FREE(echans);
  if(event)
    ssh_event_free(event);
  return 0;
}

/**
 * @brief Set the channel data counter.
 *
 * @code
 * struct ssh_counter_struct counter = {
 *     .in_bytes = 0,
 *     .out_bytes = 0,
 *     .in_packets = 0,
 *     .out_packets = 0
 * };
 *
 * ssh_channel_set_counter(channel, &counter);
 * @endcode
 *
 * @param[in] channel The SSH channel.
 *
 * @param[in] counter Counter for bytes handled by the channel.
 */
void ssh_channel_set_counter(ssh_channel channel,
                             ssh_counter counter) {
    if (channel != NULL) {
        channel->counter = counter;
    }
}

#if WITH_SERVER
/**
 * @brief Blocking write on a channel stderr.
 *
 * @param[in]  channel  The channel to write to.
 *
 * @param[in]  data     A pointer to the data to write.
 *
 * @param[in]  len      The length of the buffer to write to.
 *
 * @return              The number of bytes written, SSH_ERROR on error.
 *
 * @see ssh_channel_read()
 */
int ssh_channel_write_stderr(ssh_channel channel, const void *data, uint32_t len) {
  return channel_write_common(channel, data, len, 1);
}

/**
 * @brief Open a TCP/IP reverse forwarding channel.
 *
 * @param[in]  channel  An allocated channel.
 *
 * @param[in]  remotehost The remote host to connected (host name or IP).
 *
 * @param[in]  remoteport The remote port.
 *
 * @param[in]  sourcehost The source host (your local computer). It's optional
 *                        and for logging purpose.
 *
 * @param[in]  localport  The source port (your local computer). It's optional
 *                        and for logging purpose.
 *
 * @return              SSH_OK on success,
 *                      SSH_ERROR if an error occurred,
 *                      SSH_AGAIN if in nonblocking mode and call has
 *                      to be done again.
 *
 * @warning This function does not bind the local port and does not automatically
 *          forward the content of a socket to the channel. You still have to
 *          use channel_read and channel_write for this.
 */
int ssh_channel_open_reverse_forward(ssh_channel channel, const char *remotehost,
    int remoteport, const char *sourcehost, int localport) {
  ssh_session session;
  ssh_buffer payload = NULL;
  int rc = SSH_ERROR;

  if(channel == NULL) {
      return rc;
  }
  if(remotehost == NULL || sourcehost == NULL) {
      ssh_set_error_invalid(channel->session);
      return rc;
  }

  session = channel->session;

  if(channel->state != SSH_CHANNEL_STATE_NOT_OPEN)
    goto pending;
  payload = ssh_buffer_new();
  if (payload == NULL) {
    ssh_set_error_oom(session);
    goto error;
  }
  rc = ssh_buffer_pack(payload,
                       "sdsd",
                       remotehost,
                       remoteport,
                       sourcehost,
                       localport);
  if (rc != SSH_OK){
    ssh_set_error_oom(session);
    goto error;
  }
pending:
  rc = channel_open(channel,
                    "forwarded-tcpip",
                    CHANNEL_INITIAL_WINDOW,
                    CHANNEL_MAX_PACKET,
                    payload);

error:
  ssh_buffer_free(payload);

  return rc;
}

/**
 * @brief Open a X11 channel.
 *
 * @param[in]  channel      An allocated channel.
 *
 * @param[in]  orig_addr    The source host (the local server).
 *
 * @param[in]  orig_port    The source port (the local server).
 *
 * @return              SSH_OK on success,
 *                      SSH_ERROR if an error occurred,
 *                      SSH_AGAIN if in nonblocking mode and call has
 *                      to be done again.
 * @warning This function does not bind the local port and does not automatically
 *          forward the content of a socket to the channel. You still have to
 *          use channel_read and channel_write for this.
 */
int ssh_channel_open_x11(ssh_channel channel, 
        const char *orig_addr, int orig_port) {
  ssh_session session;
  ssh_buffer payload = NULL;
  int rc = SSH_ERROR;

  if(channel == NULL) {
      return rc;
  }
  if(orig_addr == NULL) {
      ssh_set_error_invalid(channel->session);
      return rc;
  }
  session = channel->session;

  if(channel->state != SSH_CHANNEL_STATE_NOT_OPEN)
    goto pending;

  payload = ssh_buffer_new();
  if (payload == NULL) {
    ssh_set_error_oom(session);
    goto error;
  }

  rc = ssh_buffer_pack(payload,
                       "sd",
                       orig_addr,
                       orig_port);
  if (rc != SSH_OK) {
    ssh_set_error_oom(session);
    goto error;
  }
pending:
  rc = channel_open(channel,
                    "x11",
                    CHANNEL_INITIAL_WINDOW,
                    CHANNEL_MAX_PACKET,
                    payload);

error:
  ssh_buffer_free(payload);

  return rc;
}

/**
 * @brief Send the exit status to the remote process
 *
 * Sends the exit status to the remote process (as described in RFC 4254,
 * section 6.10).
 * Only SSH-v2 is supported (I'm not sure about SSH-v1).
 *
 * @param[in]  channel  The channel to send exit status.
 *
 * @param[in]  exit_status  The exit status to send
 *
 * @return     SSH_OK on success, SSH_ERROR if an error occurred.
 *             (including attempts to send exit status via SSH-v1 session).
 */
int ssh_channel_request_send_exit_status(ssh_channel channel, int exit_status) {
  ssh_buffer buffer = NULL;
  int rc = SSH_ERROR;

  if(channel == NULL) {
      return SSH_ERROR;
  }

#ifdef WITH_SSH1
  if (channel->version == 1) {
    return SSH_ERROR; // TODO: Add support for SSH-v1 if possible.
  }
#endif

  buffer = ssh_buffer_new();
  if (buffer == NULL) {
    ssh_set_error_oom(channel->session);
    goto error;
  }

  rc = ssh_buffer_pack(buffer, "d", exit_status);
  if (rc != SSH_OK) {
    ssh_set_error_oom(channel->session);
    goto error;
  }

  rc = channel_request(channel, "exit-status", buffer, 0);
error:
  ssh_buffer_free(buffer);
  return rc;
}

/**
 * @brief Send an exit signal to remote process (RFC 4254, section 6.10).
 *
 * This sends the exit status of the remote process.
 * Note, that remote system may not support signals concept.
 * In such a case this request will be silently ignored.
 * Only SSH-v2 is supported (I'm not sure about SSH-v1).
 *
 * @param[in]  channel  The channel to send signal.
 *
 * @param[in]  sig      The signal to send (without SIG prefix)
 *                      (e.g. "TERM" or "KILL").
 * @param[in]  core     A boolean to tell if a core was dumped
 * @param[in]  errmsg   A CRLF explanation text about the error condition
 * @param[in]  lang     The language used in the message (format: RFC 3066)
 *
 * @return              SSH_OK on success, SSH_ERROR if an error occurred
 *                      (including attempts to send signal via SSH-v1 session).
 */
int ssh_channel_request_send_exit_signal(ssh_channel channel, const char *sig,
                            int core, const char *errmsg, const char *lang) {
  ssh_buffer buffer = NULL;
  int rc = SSH_ERROR;

  if(channel == NULL) {
      return rc;
  }
  if(sig == NULL || errmsg == NULL || lang == NULL) {
      ssh_set_error_invalid(channel->session);
      return rc;
  }
#ifdef WITH_SSH1
  if (channel->version == 1) {
    return SSH_ERROR; // TODO: Add support for SSH-v1 if possible.
  }
#endif

  buffer = ssh_buffer_new();
  if (buffer == NULL) {
    ssh_set_error_oom(channel->session);
    goto error;
  }

  rc = ssh_buffer_pack(buffer,
                       "sbss",
                       sig,
                       core ? 1 : 0,
                       errmsg,
                       lang);
  if (rc != SSH_OK) {
    ssh_set_error_oom(channel->session);
    goto error;
  }

  rc = channel_request(channel, "exit-signal", buffer, 0);
error:
  ssh_buffer_free(buffer);
  return rc;
}

#endif

/* @} */

/* vim: set ts=4 sw=4 et cindent: */<|MERGE_RESOLUTION|>--- conflicted
+++ resolved
@@ -177,10 +177,7 @@
 
   channel->state = SSH_CHANNEL_STATE_OPEN;
   channel->flags &= ~SSH_CHANNEL_FLAG_NOT_BOUND;
-<<<<<<< HEAD
-=======
   return SSH_PACKET_USED;
->>>>>>> 2721cbc8
 
 error:
   ssh_set_error(session, SSH_FATAL, "Invalid packet");
@@ -2068,10 +2065,6 @@
  */
 static int global_request(ssh_session session, const char *request,
     ssh_buffer buffer, int reply) {
-<<<<<<< HEAD
-  ssh_string req = NULL;
-=======
->>>>>>> 2721cbc8
   int rc;
 
   switch (session->global_req_state) {
@@ -2079,25 +2072,6 @@
     break;
   default:
     goto pending;
-<<<<<<< HEAD
-  }
-
-  rc = buffer_add_u8(session->out_buffer, SSH2_MSG_GLOBAL_REQUEST);
-  if (rc < 0) {
-      goto error;
-  }
-
-  req = ssh_string_from_char(request);
-  if (req == NULL) {
-      ssh_set_error_oom(session);
-      rc = SSH_ERROR;
-      goto error;
-  }
-
-  rc = buffer_add_ssh_string(session->out_buffer, req);
-  ssh_string_free(req);
-  if (rc < 0) {
-=======
   }
 
   rc = ssh_buffer_pack(session->out_buffer,
@@ -2106,32 +2080,11 @@
                        request,
                        reply == 0 ? 0 : 1);
   if (rc != SSH_OK){
->>>>>>> 2721cbc8
       ssh_set_error_oom(session);
       rc = SSH_ERROR;
       goto error;
   }
 
-<<<<<<< HEAD
-  rc = buffer_add_u8(session->out_buffer, reply == 0 ? 0 : 1);
-  if (rc < 0) {
-      ssh_set_error_oom(session);
-      rc = SSH_ERROR;
-      goto error;
-  }
-
-  if (buffer != NULL) {
-      rc = buffer_add_data(session->out_buffer,
-                           buffer_get_rest(buffer),
-                           buffer_get_rest_len(buffer));
-      if (rc < 0) {
-          ssh_set_error_oom(session);
-          rc = SSH_ERROR;
-          goto error;
-      }
-  }
-
-=======
   if (buffer != NULL) {
       rc = ssh_buffer_add_data(session->out_buffer,
                            buffer_get_rest(buffer),
@@ -2143,7 +2096,6 @@
       }
   }
 
->>>>>>> 2721cbc8
   session->global_req_state = SSH_CHANNEL_REQ_STATE_PENDING;
   rc = packet_send(session);
   if (rc == SSH_ERROR) {
@@ -2190,11 +2142,7 @@
 
   return rc;
 error:
-<<<<<<< HEAD
-  buffer_reinit(session->out_buffer);
-=======
   ssh_buffer_reinit(session->out_buffer);
->>>>>>> 2721cbc8
 
   return rc;
 }
@@ -2279,25 +2227,6 @@
  * @return Newly created channel, or NULL if no incoming channel request from
  *         the server
  */
-<<<<<<< HEAD
-ssh_channel ssh_forward_accept(ssh_session session, int timeout_ms) {
-  return ssh_channel_accept(session, SSH_CHANNEL_FORWARDED_TCPIP, timeout_ms, NULL);
-}
-
-/**
- * @brief Accept an incoming TCP/IP forwarding channel and get information
- * about incomming connection
- * @param[in]  session    The ssh session to use.
- *
- * @param[in]  timeout_ms A timeout in milliseconds.
- *
- * @param[in]  destination_port A pointer to destination port or NULL.
- *
- * @return Newly created channel, or NULL if no incoming channel request from
- *         the server
- */
-=======
->>>>>>> 2721cbc8
 ssh_channel ssh_channel_accept_forward(ssh_session session, int timeout_ms, int* destination_port) {
   return ssh_channel_accept(session, SSH_CHANNEL_FORWARDED_TCPIP, timeout_ms, destination_port);
 }
