/*
 * channels.c - SSH channel functions
 *
 * This file is part of the SSH Library
 *
 * Copyright (c) 2003-2013 by Aris Adamantiadis
 * Copyright (c) 2009-2013 by Andreas Schneider <asn@cryptomilk.org>
 *
 * The SSH Library is free software; you can redistribute it and/or modify
 * it under the terms of the GNU Lesser General Public License as published by
 * the Free Software Foundation; either version 2.1 of the License, or (at your
 * option) any later version.
 *
 * The SSH Library is distributed in the hope that it will be useful, but
 * WITHOUT ANY WARRANTY; without even the implied warranty of MERCHANTABILITY
 * or FITNESS FOR A PARTICULAR PURPOSE.  See the GNU Lesser General Public
 * License for more details.
 *
 * You should have received a copy of the GNU Lesser General Public License
 * along with the SSH Library; see the file COPYING.  If not, write to
 * the Free Software Foundation, Inc., 59 Temple Place - Suite 330, Boston,
 * MA 02111-1307, USA.
 */

#include "config.h"

#include <limits.h>
#include <stdio.h>
#include <errno.h>
#include <time.h>
#include <stdbool.h>
<<<<<<< HEAD
=======
#include <string.h>
>>>>>>> 7f6b3fab
#ifdef HAVE_SYS_TIME_H
#include <sys/time.h>
#endif /* HAVE_SYS_TIME_H */

#ifndef _WIN32
#include <netinet/in.h>
#include <arpa/inet.h>
#endif

#include "libssh/priv.h"
#include "libssh/ssh2.h"
#include "libssh/buffer.h"
#include "libssh/packet.h"
#include "libssh/socket.h"
#include "libssh/channels.h"
#include "libssh/session.h"
#include "libssh/misc.h"
#include "libssh/messages.h"
#if WITH_SERVER
#include "libssh/server.h"
#endif

#define WINDOWBASE 1280000
#define WINDOWLIMIT (WINDOWBASE/2)

/*
 * All implementations MUST be able to process packets with an
 * uncompressed payload length of 32768 bytes or less and a total packet
 * size of 35000 bytes or less.
 */
#define CHANNEL_MAX_PACKET 32768
#define CHANNEL_INITIAL_WINDOW 64000

/**
 * @defgroup libssh_channel The SSH channel functions
 * @ingroup libssh
 *
 * Functions that manage a SSH channel.
 *
 * @{
 */

static ssh_channel channel_from_msg(ssh_session session, ssh_buffer packet);

/**
 * @brief Allocate a new channel.
 *
 * @param[in]  session  The ssh session to use.
 *
 * @return              A pointer to a newly allocated channel, NULL on error.
 *                      The channel needs to be freed with ssh_channel_free().
 *
 * @see ssh_channel_free()
 */
ssh_channel ssh_channel_new(ssh_session session)
{
    ssh_channel channel = NULL;

    if (session == NULL) {
        return NULL;
    }

    /* Check if we have an authenticated session */
    if (!(session->flags & SSH_SESSION_FLAG_AUTHENTICATED)) {
        return NULL;
    }

    channel = calloc(1, sizeof(struct ssh_channel_struct));
    if (channel == NULL) {
        ssh_set_error_oom(session);
        return NULL;
    }

    channel->stdout_buffer = ssh_buffer_new();
    if (channel->stdout_buffer == NULL) {
        ssh_set_error_oom(session);
        SAFE_FREE(channel);
        return NULL;
    }

    channel->stderr_buffer = ssh_buffer_new();
    if (channel->stderr_buffer == NULL) {
        ssh_set_error_oom(session);
        SSH_BUFFER_FREE(channel->stdout_buffer);
        SAFE_FREE(channel);
        return NULL;
    }

    channel->session = session;
    channel->exit_status = -1;
    channel->flags = SSH_CHANNEL_FLAG_NOT_BOUND;

    if (session->channels == NULL) {
        session->channels = ssh_list_new();
        if (session->channels == NULL) {
            ssh_set_error_oom(session);
            SSH_BUFFER_FREE(channel->stdout_buffer);
            SSH_BUFFER_FREE(channel->stderr_buffer);
            SAFE_FREE(channel);
            return NULL;
        }
    }

    ssh_list_prepend(session->channels, channel);

    /* Set states explicitly */
    channel->state = SSH_CHANNEL_STATE_NOT_OPEN;
    channel->request_state = SSH_CHANNEL_REQ_STATE_NONE;

    return channel;
}

/**
 * @internal
 *
 * @brief Create a new channel identifier.
 *
 * @param[in]  session  The SSH session to use.
 *
 * @return              The new channel identifier.
 */
uint32_t ssh_channel_new_id(ssh_session session)
{
    return ++(session->maxchannel);
}

/**
 * @internal
 *
 * @brief Handle a SSH_PACKET_CHANNEL_OPEN_CONFIRMATION packet.
 *
 * Constructs the channel object.
 */
SSH_PACKET_CALLBACK(ssh_packet_channel_open_conf){
  uint32_t channelid=0;
  ssh_channel channel;
  int rc;
  (void)type;
  (void)user;

  SSH_LOG(SSH_LOG_PACKET,"Received SSH2_MSG_CHANNEL_OPEN_CONFIRMATION");

  rc = ssh_buffer_unpack(packet, "d", &channelid);
  if (rc != SSH_OK)
      goto error;
  channel=ssh_channel_from_local(session,channelid);
  if(channel==NULL){
    ssh_set_error(session, SSH_FATAL,
        "Unknown channel id %"PRIu32,
        (uint32_t) channelid);
    /* TODO: Set error marking in channel object */

    return SSH_PACKET_USED;
  }

  rc = ssh_buffer_unpack(packet, "ddd",
          &channel->remote_channel,
          &channel->remote_window,
          &channel->remote_maxpacket);
  if (rc != SSH_OK)
      goto error;

  SSH_LOG(SSH_LOG_PROTOCOL,
      "Received a CHANNEL_OPEN_CONFIRMATION for channel %d:%d",
      channel->local_channel,
      channel->remote_channel);

  if (channel->state != SSH_CHANNEL_STATE_OPENING) {
      SSH_LOG(SSH_LOG_RARE,
              "SSH2_MSG_CHANNEL_OPEN_CONFIRMATION received in incorrect "
              "channel state %d",
              channel->state);
      goto error;
  }

  SSH_LOG(SSH_LOG_PROTOCOL,
      "Remote window : %"PRIu32", maxpacket : %"PRIu32,
      (uint32_t) channel->remote_window,
      (uint32_t) channel->remote_maxpacket);

  channel->state = SSH_CHANNEL_STATE_OPEN;
  channel->flags &= ~SSH_CHANNEL_FLAG_NOT_BOUND;
  return SSH_PACKET_USED;

error:
  ssh_set_error(session, SSH_FATAL, "Invalid packet");
  return SSH_PACKET_USED;
}

/**
 * @internal
 *
 * @brief Handle a SSH_CHANNEL_OPEN_FAILURE and set the state of the channel.
 */
SSH_PACKET_CALLBACK(ssh_packet_channel_open_fail){

  ssh_channel channel;
  char *error = NULL;
  uint32_t code;
  int rc;
  (void)user;
  (void)type;

  channel=channel_from_msg(session,packet);
  if(channel==NULL){
    SSH_LOG(SSH_LOG_RARE,"Invalid channel in packet");
    return SSH_PACKET_USED;
  }

  rc = ssh_buffer_unpack(packet, "ds", &code, &error);
  if (rc != SSH_OK){
      ssh_set_error(session, SSH_FATAL, "Invalid packet");
      return SSH_PACKET_USED;
  }

  if (channel->state != SSH_CHANNEL_STATE_OPENING) {
      SSH_LOG(SSH_LOG_RARE,
              "SSH2_MSG_CHANNEL_OPEN_FAILURE received in incorrect channel "
              "state %d",
              channel->state);
      SAFE_FREE(error);
      goto error;
  }

  ssh_set_error(session, SSH_REQUEST_DENIED,
      "Channel opening failure: channel %u error (%"PRIu32") %s",
      channel->local_channel,
      (uint32_t) code,
      error);
  SAFE_FREE(error);
  channel->state=SSH_CHANNEL_STATE_OPEN_DENIED;
  return SSH_PACKET_USED;

error:
  ssh_set_error(session, SSH_FATAL, "Invalid packet");
  return SSH_PACKET_USED;
}

static int ssh_channel_open_termination(void *c)
{
  ssh_channel channel = (ssh_channel) c;
  if (channel->state != SSH_CHANNEL_STATE_OPENING ||
      channel->session->session_state == SSH_SESSION_STATE_ERROR)
    return 1;
  else
    return 0;
}

/**
 * @internal
 *
 * @brief Open a channel by sending a SSH_OPEN_CHANNEL message and
 *        wait for the reply.
 *
 * @param[in]  channel  The current channel.
 *
 * @param[in]  type   A C string describing the kind of channel (e.g. "exec").
 *
 * @param[in]  window   The receiving window of the channel. The window is the
 *                      maximum size of data that can stay in buffers and
 *                      network.
 *
 * @param[in]  maxpacket The maximum packet size allowed (like MTU).
 *
 * @param[in]  payload   The buffer containing additional payload for the query.
 *
 * @return             SSH_OK if successful; SSH_ERROR otherwise.
 */
static int
channel_open(ssh_channel channel,
             const char *type,
             uint32_t window,
             uint32_t maxpacket,
             ssh_buffer payload)
{
    ssh_session session = channel->session;
    int err = SSH_ERROR;
    int rc;

    switch (channel->state) {
    case SSH_CHANNEL_STATE_NOT_OPEN:
        break;
    case SSH_CHANNEL_STATE_OPENING:
        goto pending;
    case SSH_CHANNEL_STATE_OPEN:
    case SSH_CHANNEL_STATE_CLOSED:
    case SSH_CHANNEL_STATE_OPEN_DENIED:
        goto end;
    default:
        ssh_set_error(session, SSH_FATAL, "Bad state in channel_open: %d",
                      channel->state);
    }

    channel->local_channel = ssh_channel_new_id(session);
    channel->local_maxpacket = maxpacket;
    channel->local_window = window;

    SSH_LOG(SSH_LOG_PROTOCOL,
            "Creating a channel %d with %d window and %d max packet",
            channel->local_channel, window, maxpacket);

    rc = ssh_buffer_pack(session->out_buffer,
                         "bsddd",
                         SSH2_MSG_CHANNEL_OPEN,
                         type,
                         channel->local_channel,
                         channel->local_window,
                         channel->local_maxpacket);
    if (rc != SSH_OK) {
        ssh_set_error_oom(session);
        return err;
    }
<<<<<<< HEAD

    if (payload != NULL) {
        if (ssh_buffer_add_buffer(session->out_buffer, payload) < 0) {
            ssh_set_error_oom(session);

=======

    if (payload != NULL) {
        if (ssh_buffer_add_buffer(session->out_buffer, payload) < 0) {
            ssh_set_error_oom(session);

>>>>>>> 7f6b3fab
            return err;
        }
    }
    channel->state = SSH_CHANNEL_STATE_OPENING;
    if (ssh_packet_send(session) == SSH_ERROR) {
        return err;
    }

    SSH_LOG(SSH_LOG_PACKET,
            "Sent a SSH_MSG_CHANNEL_OPEN type %s for channel %d",
            type, channel->local_channel);

pending:
    /* wait until channel is opened by server */
    err = ssh_handle_packets_termination(session,
                                         SSH_TIMEOUT_DEFAULT,
                                         ssh_channel_open_termination,
                                         channel);

    if (session->session_state == SSH_SESSION_STATE_ERROR) {
        err = SSH_ERROR;
    }

end:
    /* This needs to pass the SSH_AGAIN from the above,
     * but needs to catch failed channel states */
    if (channel->state == SSH_CHANNEL_STATE_OPEN) {
        err = SSH_OK;
    } else if (err != SSH_AGAIN) {
<<<<<<< HEAD
        /* Messages were handled correctly, but he channel state is invalid */
=======
        /* Messages were handled correctly, but the channel state is invalid */
>>>>>>> 7f6b3fab
        err = SSH_ERROR;
    }

    return err;
}

/* return channel with corresponding local id, or NULL if not found */
ssh_channel ssh_channel_from_local(ssh_session session, uint32_t id) {
  struct ssh_iterator *it;
  ssh_channel channel;

  for (it = ssh_list_get_iterator(session->channels); it != NULL ; it=it->next) {
    channel = ssh_iterator_value(ssh_channel, it);
    if (channel == NULL) {
      continue;
    }
    if (channel->local_channel == id) {
      return channel;
    }
  }

  return NULL;
}

/**
 * @internal
 * @brief grows the local window and sends a packet to the other party
 * @param session SSH session
 * @param channel SSH channel
 * @param minimumsize The minimum acceptable size for the new window.
 * @return            SSH_OK if successful; SSH_ERROR otherwise.
 */
static int grow_window(ssh_session session,
                       ssh_channel channel,
                       uint32_t minimumsize)
{
  uint32_t new_window = minimumsize > WINDOWBASE ? minimumsize : WINDOWBASE;
  int rc;

  if (new_window <= channel->local_window) {
    SSH_LOG(SSH_LOG_PROTOCOL,
        "growing window (channel %d:%d) to %d bytes : not needed (%d bytes)",
        channel->local_channel, channel->remote_channel, new_window,
        channel->local_window);

    return SSH_OK;
  }
  /* WINDOW_ADJUST packet needs a relative increment rather than an absolute
   * value, so we give here the missing bytes needed to reach new_window
   */
  rc = ssh_buffer_pack(session->out_buffer,
                       "bdd",
                       SSH2_MSG_CHANNEL_WINDOW_ADJUST,
                       channel->remote_channel,
                       new_window - channel->local_window);
  if (rc != SSH_OK) {
    ssh_set_error_oom(session);
    goto error;
  }

  if (ssh_packet_send(session) == SSH_ERROR) {
    goto error;
  }

  SSH_LOG(SSH_LOG_PROTOCOL,
      "growing window (channel %d:%d) to %d bytes",
      channel->local_channel,
      channel->remote_channel,
      new_window);

  channel->local_window = new_window;

  return SSH_OK;
error:
  ssh_buffer_reinit(session->out_buffer);

  return SSH_ERROR;
}

/**
 * @internal
 *
 * @brief Parse a channel-related packet to resolve it to a ssh_channel.
 *
 * @param[in]  session  The current SSH session.
 *
 * @param[in]  packet   The buffer to parse packet from. The read pointer will
 *                      be moved after the call.
 *
 * @return              The related ssh_channel, or NULL if the channel is
 *                      unknown or the packet is invalid.
 */
static ssh_channel channel_from_msg(ssh_session session, ssh_buffer packet)
{
  ssh_channel channel;
  uint32_t chan;
  int rc;

  rc = ssh_buffer_unpack(packet,"d",&chan);
  if (rc != SSH_OK) {
    ssh_set_error(session, SSH_FATAL,
        "Getting channel from message: short read");
    return NULL;
  }

  channel = ssh_channel_from_local(session, chan);
  if (channel == NULL) {
    ssh_set_error(session, SSH_FATAL,
        "Server specified invalid channel %"PRIu32,
        (uint32_t) chan);
  }

  return channel;
}

SSH_PACKET_CALLBACK(channel_rcv_change_window) {
  ssh_channel channel;
  uint32_t bytes;
  int rc;
  (void)user;
  (void)type;

  channel = channel_from_msg(session,packet);
  if (channel == NULL) {
    SSH_LOG(SSH_LOG_FUNCTIONS, "%s", ssh_get_error(session));
  }

  rc = ssh_buffer_unpack(packet, "d", &bytes);
  if (channel == NULL || rc != SSH_OK) {
    SSH_LOG(SSH_LOG_PACKET,
        "Error getting a window adjust message: invalid packet");

    return SSH_PACKET_USED;
  }

  SSH_LOG(SSH_LOG_PROTOCOL,
      "Adding %d bytes to channel (%d:%d) (from %d bytes)",
      bytes,
      channel->local_channel,
      channel->remote_channel,
      channel->remote_window);

  channel->remote_window += bytes;

  return SSH_PACKET_USED;
}

/* is_stderr is set to 1 if the data are extended, ie stderr */
SSH_PACKET_CALLBACK(channel_rcv_data){
  ssh_channel channel;
  ssh_string str;
  ssh_buffer buf;
  uint32_t len;
  int is_stderr;
  int rest;
  (void)user;

  if(type==SSH2_MSG_CHANNEL_DATA)
	  is_stderr=0;
  else
	  is_stderr=1;

  channel = channel_from_msg(session,packet);
  if (channel == NULL) {
    SSH_LOG(SSH_LOG_FUNCTIONS,
        "%s", ssh_get_error(session));

    return SSH_PACKET_USED;
  }

  if (is_stderr) {
    uint32_t ignore;
    /* uint32 data type code. we can ignore it */
    ssh_buffer_get_u32(packet, &ignore);
  }

  str = ssh_buffer_get_ssh_string(packet);
  if (str == NULL) {
    SSH_LOG(SSH_LOG_PACKET, "Invalid data packet!");

    return SSH_PACKET_USED;
  }
  len = ssh_string_len(str);

  SSH_LOG(SSH_LOG_PACKET,
      "Channel receiving %u bytes data in %d (local win=%d remote win=%d)",
      len,
      is_stderr,
      channel->local_window,
      channel->remote_window);

  /* What shall we do in this case? Let's accept it anyway */
  if (len > channel->local_window) {
    SSH_LOG(SSH_LOG_RARE,
        "Data packet too big for our window(%u vs %d)",
        len,
        channel->local_window);
  }

  if (channel_default_bufferize(channel, ssh_string_data(str), len,
        is_stderr) < 0) {
    SSH_STRING_FREE(str);

    return SSH_PACKET_USED;
  }

  if (len <= channel->local_window) {
    channel->local_window -= len;
  } else {
    channel->local_window = 0; /* buggy remote */
  }

  SSH_LOG(SSH_LOG_PACKET,
      "Channel windows are now (local win=%d remote win=%d)",
      channel->local_window,
      channel->remote_window);

  SSH_STRING_FREE(str);

  if (is_stderr) {
      buf = channel->stderr_buffer;
  } else {
      buf = channel->stdout_buffer;
  }

  ssh_callbacks_iterate(channel->callbacks,
                        ssh_channel_callbacks,
                        channel_data_function) {
      if (ssh_buffer_get(buf) == NULL) {
          break;
      }
      rest = ssh_callbacks_iterate_exec(channel_data_function,
                                        channel->session,
                                        channel,
                                        ssh_buffer_get(buf),
                                        ssh_buffer_get_len(buf),
                                        is_stderr);
      if (rest > 0) {
          if (channel->counter != NULL) {
              channel->counter->in_bytes += rest;
          }
          ssh_buffer_pass_bytes(buf, rest);
      }
  }
  ssh_callbacks_iterate_end();

  if (channel->local_window + ssh_buffer_get_len(buf) < WINDOWLIMIT) {
      if (grow_window(session, channel, 0) < 0) {
          return -1;
      }
  }
  return SSH_PACKET_USED;
}

SSH_PACKET_CALLBACK(channel_rcv_eof) {
  ssh_channel channel;
  (void)user;
  (void)type;

  channel = channel_from_msg(session,packet);
  if (channel == NULL) {
    SSH_LOG(SSH_LOG_FUNCTIONS, "%s", ssh_get_error(session));

    return SSH_PACKET_USED;
  }

  SSH_LOG(SSH_LOG_PACKET,
      "Received eof on channel (%d:%d)",
      channel->local_channel,
      channel->remote_channel);
  /* channel->remote_window = 0; */
  channel->remote_eof = 1;

  ssh_callbacks_execute_list(channel->callbacks,
                             ssh_channel_callbacks,
                             channel_eof_function,
                             channel->session,
                             channel);

  return SSH_PACKET_USED;
}

static bool ssh_channel_has_unread_data(ssh_channel channel)
{
    if (channel == NULL) {
        return false;
    }

    if ((channel->stdout_buffer &&
         ssh_buffer_get_len(channel->stdout_buffer) > 0) ||
        (channel->stderr_buffer &&
         ssh_buffer_get_len(channel->stderr_buffer) > 0))
    {
        return true;
    }

    return false;
}

SSH_PACKET_CALLBACK(channel_rcv_close) {
    ssh_channel channel;
    (void)user;
    (void)type;

    channel = channel_from_msg(session,packet);
    if (channel == NULL) {
        SSH_LOG(SSH_LOG_FUNCTIONS, "%s", ssh_get_error(session));

        return SSH_PACKET_USED;
    }

    SSH_LOG(SSH_LOG_PACKET,
        "Received close on channel (%d:%d)",
        channel->local_channel,
        channel->remote_channel);

    if (!ssh_channel_has_unread_data(channel)) {
        channel->state = SSH_CHANNEL_STATE_CLOSED;
    } else {
        channel->delayed_close = 1;
    }

    if (channel->remote_eof == 0) {
        SSH_LOG(SSH_LOG_PACKET,
            "Remote host not polite enough to send an eof before close");
    }
    /*
    * The remote eof doesn't break things if there was still data into read
    * buffer because the eof is ignored until the buffer is empty.
    */
    channel->remote_eof = 1;

    ssh_callbacks_execute_list(channel->callbacks,
                               ssh_channel_callbacks,
                               channel_close_function,
                               channel->session,
                               channel);

    channel->flags |= SSH_CHANNEL_FLAG_CLOSED_REMOTE;
    if(channel->flags & SSH_CHANNEL_FLAG_FREED_LOCAL)
        ssh_channel_do_free(channel);

    return SSH_PACKET_USED;
}

SSH_PACKET_CALLBACK(channel_rcv_request) {
	ssh_channel channel;
	char *request=NULL;
    uint8_t want_reply;
    int rc;
	(void)user;
	(void)type;

	channel = channel_from_msg(session,packet);
	if (channel == NULL) {
		SSH_LOG(SSH_LOG_FUNCTIONS,"%s", ssh_get_error(session));
		return SSH_PACKET_USED;
	}

	rc = ssh_buffer_unpack(packet, "sb",
	        &request,
	        &want_reply);
	if (rc != SSH_OK) {
		SSH_LOG(SSH_LOG_PACKET, "Invalid MSG_CHANNEL_REQUEST");
		return SSH_PACKET_USED;
	}

	if (strcmp(request,"exit-status") == 0) {
        SAFE_FREE(request);
        rc = ssh_buffer_unpack(packet, "d", &channel->exit_status);
        if (rc != SSH_OK) {
            SSH_LOG(SSH_LOG_PACKET, "Invalid exit-status packet");
            return SSH_PACKET_USED;
        }
        SSH_LOG(SSH_LOG_PACKET, "received exit-status %d", channel->exit_status);

        ssh_callbacks_execute_list(channel->callbacks,
                                   ssh_channel_callbacks,
                                   channel_exit_status_function,
                                   channel->session,
                                   channel,
                                   channel->exit_status);

		return SSH_PACKET_USED;
	}

	if (strcmp(request,"signal") == 0) {
        char *sig = NULL;

		SAFE_FREE(request);
		SSH_LOG(SSH_LOG_PACKET, "received signal");

		rc = ssh_buffer_unpack(packet, "s", &sig);
		if (rc != SSH_OK) {
			SSH_LOG(SSH_LOG_PACKET, "Invalid MSG_CHANNEL_REQUEST");
			return SSH_PACKET_USED;
		}

		SSH_LOG(SSH_LOG_PACKET,
				"Remote connection sent a signal SIG %s", sig);
        ssh_callbacks_execute_list(channel->callbacks,
                                   ssh_channel_callbacks,
                                   channel_signal_function,
                                   channel->session,
                                   channel,
                                   sig);
		SAFE_FREE(sig);

		return SSH_PACKET_USED;
	}

	if (strcmp(request, "exit-signal") == 0) {
		const char *core = "(core dumped)";
		char *sig = NULL;
		char *errmsg = NULL;
		char *lang = NULL;
		uint8_t core_dumped;

		SAFE_FREE(request);

		rc = ssh_buffer_unpack(packet, "sbss",
		        &sig, /* signal name */
		        &core_dumped,    /* core dumped */
		        &errmsg, /* error message */
		        &lang);
		if (rc != SSH_OK) {
			SSH_LOG(SSH_LOG_PACKET, "Invalid MSG_CHANNEL_REQUEST");
			return SSH_PACKET_USED;
		}

		if (core_dumped == 0) {
			core = "";
		}

		SSH_LOG(SSH_LOG_PACKET,
				"Remote connection closed by signal SIG %s %s", sig, core);
		ssh_callbacks_execute_list(channel->callbacks,
                                   ssh_channel_callbacks,
                                   channel_exit_signal_function,
                                   channel->session,
                                   channel,
                                   sig,
                                   core_dumped,
                                   errmsg,
                                   lang);

        SAFE_FREE(lang);
        SAFE_FREE(errmsg);
		SAFE_FREE(sig);

		return SSH_PACKET_USED;
	}
	if(strcmp(request,"keepalive@openssh.com")==0){
	  SAFE_FREE(request);
	  SSH_LOG(SSH_LOG_PROTOCOL,"Responding to Openssh's keepalive");

      rc = ssh_buffer_pack(session->out_buffer,
                           "bd",
                           SSH2_MSG_CHANNEL_FAILURE,
                           channel->remote_channel);
      if (rc != SSH_OK) {
          return SSH_PACKET_USED;
      }
	  ssh_packet_send(session);

	  return SSH_PACKET_USED;
	}

  if (strcmp(request, "auth-agent-req@openssh.com") == 0) {
    int status;

    SAFE_FREE(request);
    SSH_LOG(SSH_LOG_PROTOCOL, "Received an auth-agent-req request");

    status = SSH2_MSG_CHANNEL_FAILURE;
    ssh_callbacks_iterate(channel->callbacks,
                          ssh_channel_callbacks,
                          channel_auth_agent_req_function) {
        ssh_callbacks_iterate_exec(channel_auth_agent_req_function,
                                   channel->session,
                                   channel);
        /* in lieu of a return value, if the callback exists it's supported */
        status = SSH2_MSG_CHANNEL_SUCCESS;
        break;
    }
    ssh_callbacks_iterate_end();

    if (want_reply) {
        rc = ssh_buffer_pack(session->out_buffer,
                             "bd",
                             status,
                             channel->remote_channel);
        if (rc != SSH_OK) {
            return SSH_PACKET_USED;
        }
        ssh_packet_send(session);
    }

    return SSH_PACKET_USED;
  }
#ifdef WITH_SERVER
	/* If we are here, that means we have a request that is not in the understood
	 * client requests. That means we need to create a ssh message to be passed
	 * to the user code handling ssh messages
	 */
	ssh_message_handle_channel_request(session,channel,packet,request,want_reply);
#else
    SSH_LOG(SSH_LOG_WARNING, "Unhandled channel request %s", request);
#endif

	SAFE_FREE(request);

	return SSH_PACKET_USED;
}

/*
 * When data has been received from the ssh server, it can be applied to the
 * known user function, with help of the callback, or inserted here
 *
 * FIXME is the window changed?
 */
int channel_default_bufferize(ssh_channel channel,
<<<<<<< HEAD
                              void *data, size_t len,
=======
                              void *data, uint32_t len,
>>>>>>> 7f6b3fab
                              bool is_stderr)
{
  ssh_session session;

  if(channel == NULL) {
      return -1;
  }

  session = channel->session;

  if(data == NULL) {
      ssh_set_error_invalid(session);
      return -1;
  }

  SSH_LOG(SSH_LOG_PACKET,
<<<<<<< HEAD
          "placing %zu bytes into channel buffer (%s)",
=======
          "placing %u bytes into channel buffer (%s)",
>>>>>>> 7f6b3fab
          len,
          is_stderr ? "stderr" : "stdout");
  if (!is_stderr) {
    /* stdout */
    if (channel->stdout_buffer == NULL) {
      channel->stdout_buffer = ssh_buffer_new();
      if (channel->stdout_buffer == NULL) {
        ssh_set_error_oom(session);
        return -1;
      }
    }

    if (ssh_buffer_add_data(channel->stdout_buffer, data, len) < 0) {
      ssh_set_error_oom(session);
      SSH_BUFFER_FREE(channel->stdout_buffer);
      channel->stdout_buffer = NULL;
      return -1;
    }
  } else {
    /* stderr */
    if (channel->stderr_buffer == NULL) {
      channel->stderr_buffer = ssh_buffer_new();
      if (channel->stderr_buffer == NULL) {
        ssh_set_error_oom(session);
        return -1;
      }
    }

    if (ssh_buffer_add_data(channel->stderr_buffer, data, len) < 0) {
      ssh_set_error_oom(session);
      SSH_BUFFER_FREE(channel->stderr_buffer);
      channel->stderr_buffer = NULL;
      return -1;
    }
  }

  return 0;
}

/**
 * @brief Open a session channel (suited for a shell, not TCP forwarding).
 *
 * @param[in]  channel  An allocated channel.
 *
 * @return              SSH_OK on success,
 *                      SSH_ERROR if an error occurred,
 *                      SSH_AGAIN if in nonblocking mode and call has
 *                      to be done again.
 *
 * @see ssh_channel_open_forward()
 * @see ssh_channel_request_env()
 * @see ssh_channel_request_shell()
 * @see ssh_channel_request_exec()
 */
int ssh_channel_open_session(ssh_channel channel)
{
  if (channel == NULL) {
      return SSH_ERROR;
  }

  return channel_open(channel,
                      "session",
                      CHANNEL_INITIAL_WINDOW,
                      CHANNEL_MAX_PACKET,
                      NULL);
}

/**
 * @brief Open an agent authentication forwarding channel. This type of channel
 * can be opened by a server towards a client in order to provide SSH-Agent services
 * to the server-side process. This channel can only be opened if the client
 * claimed support by sending a channel request beforehand.
 *
 * @param[in]  channel  An allocated channel.
 *
 * @return              SSH_OK on success,
 *                      SSH_ERROR if an error occurred,
 *                      SSH_AGAIN if in nonblocking mode and call has
 *                      to be done again.
 *
 * @see ssh_channel_open_forward()
 */
int ssh_channel_open_auth_agent(ssh_channel channel)
{
  if (channel == NULL) {
      return SSH_ERROR;
  }

  return channel_open(channel,
                      "auth-agent@openssh.com",
                      CHANNEL_INITIAL_WINDOW,
                      CHANNEL_MAX_PACKET,
                      NULL);
}


/**
 * @brief Open a TCP/IP forwarding channel.
 *
 * @param[in]  channel  An allocated channel.
 *
 * @param[in]  remotehost The remote host to connected (host name or IP).
 *
 * @param[in]  remoteport The remote port.
 *
 * @param[in]  sourcehost The numeric IP address of the machine from where the
 *                        connection request originates. This is mostly for
 *                        logging purposes.
 *
 * @param[in]  localport  The port on the host from where the connection
 *                        originated. This is mostly for logging purposes.
 *
 * @return              SSH_OK on success,
 *                      SSH_ERROR if an error occurred,
 *                      SSH_AGAIN if in nonblocking mode and call has
 *                      to be done again.
 *
 * @warning This function does not bind the local port and does not automatically
 *          forward the content of a socket to the channel. You still have to
 *          use ssh_channel_read and ssh_channel_write for this.
 */
int ssh_channel_open_forward(ssh_channel channel, const char *remotehost,
    int remoteport, const char *sourcehost, int localport)
{
  ssh_session session;
  ssh_buffer payload = NULL;
  ssh_string str = NULL;
  int rc = SSH_ERROR;

  if (channel == NULL) {
      return rc;
  }

  session = channel->session;

  if(remotehost == NULL || sourcehost == NULL) {
      ssh_set_error_invalid(session);
      return rc;
  }

  payload = ssh_buffer_new();
  if (payload == NULL) {
    ssh_set_error_oom(session);
    goto error;
  }

  rc = ssh_buffer_pack(payload,
                       "sdsd",
                       remotehost,
                       remoteport,
                       sourcehost,
                       localport);
  if (rc != SSH_OK) {
    ssh_set_error_oom(session);
    goto error;
  }

  rc = channel_open(channel,
                    "direct-tcpip",
                    CHANNEL_INITIAL_WINDOW,
                    CHANNEL_MAX_PACKET,
                    payload);

error:
  SSH_BUFFER_FREE(payload);
  SSH_STRING_FREE(str);

  return rc;
}

/**
 * @brief Open a TCP/IP - UNIX domain socket forwarding channel.
 *
 * @param[in]  channel  An allocated channel.
 *
 * @param[in]  remotepath   The UNIX socket path on the remote machine
 *
 * @param[in]  sourcehost   The numeric IP address of the machine from where the
 *                          connection request originates. This is mostly for
 *                          logging purposes.
 *
 * @param[in]  localport    The port on the host from where the connection
 *                          originated. This is mostly for logging purposes.
 *
 * @return              SSH_OK on success,
 *                      SSH_ERROR if an error occurred,
 *                      SSH_AGAIN if in nonblocking mode and call has
 *                      to be done again.
 *
 * @warning This function does not bind the local port and does not
 *          automatically forward the content of a socket to the channel.
 *          You still have to use ssh_channel_read and ssh_channel_write for this.
 * @warning Requires support of OpenSSH for UNIX domain socket forwarding.
  */
int ssh_channel_open_forward_unix(ssh_channel channel,
                                  const char *remotepath,
                                  const char *sourcehost,
                                  int localport)
{
    ssh_session session = NULL;
    ssh_buffer payload = NULL;
    ssh_string str = NULL;
    int rc = SSH_ERROR;
    int version;

    if (channel == NULL) {
        return rc;
    }

    session = channel->session;

    version = ssh_get_openssh_version(session);
    if (version == 0) {
        ssh_set_error(session,
                      SSH_REQUEST_DENIED,
                      "We're not connected to an OpenSSH server!");
        return SSH_ERROR;
    }

    if (remotepath == NULL || sourcehost == NULL) {
        ssh_set_error_invalid(session);
        return rc;
    }

    payload = ssh_buffer_new();
    if (payload == NULL) {
        ssh_set_error_oom(session);
        goto error;
    }

    rc = ssh_buffer_pack(payload,
                         "ssd",
                         remotepath,
                         sourcehost,
                         localport);
    if (rc != SSH_OK) {
        ssh_set_error_oom(session);
        goto error;
    }

    rc = channel_open(channel,
                      "direct-streamlocal@openssh.com",
                      CHANNEL_INITIAL_WINDOW,
                      CHANNEL_MAX_PACKET,
                      payload);

error:
    SSH_BUFFER_FREE(payload);
    SSH_STRING_FREE(str);

    return rc;
}

/**
 * @brief Close and free a channel.
 *
 * @param[in]  channel  The channel to free.
 *
 * @warning Any data unread on this channel will be lost.
 */
void ssh_channel_free(ssh_channel channel)
{
    ssh_session session;

    if (channel == NULL) {
        return;
    }

    session = channel->session;
    if (session->alive) {
        bool send_close = false;

        switch (channel->state) {
        case SSH_CHANNEL_STATE_OPEN:
            send_close = true;
            break;
        case SSH_CHANNEL_STATE_CLOSED:
            if (channel->flags & SSH_CHANNEL_FLAG_CLOSED_REMOTE) {
                send_close = true;
            }
            if (channel->flags & SSH_CHANNEL_FLAG_CLOSED_LOCAL) {
                send_close = false;
            }
            break;
        default:
            send_close = false;
            break;
        }

        if (send_close) {
            ssh_channel_close(channel);
        }
    }
    channel->flags |= SSH_CHANNEL_FLAG_FREED_LOCAL;

    /* The idea behind the flags is the following : it is well possible
     * that a client closes a channel that still exists on the server side.
     * We definitively close the channel when we receive a close message *and*
     * the user closed it.
     */
    if ((channel->flags & SSH_CHANNEL_FLAG_CLOSED_REMOTE) ||
        (channel->flags & SSH_CHANNEL_FLAG_NOT_BOUND)) {
        ssh_channel_do_free(channel);
    }
}

/**
 * @internal
 * @brief Effectively free a channel, without caring about flags
 */

void ssh_channel_do_free(ssh_channel channel)
{
    struct ssh_iterator *it = NULL;
    ssh_session session = channel->session;

    it = ssh_list_find(session->channels, channel);
    if (it != NULL) {
        ssh_list_remove(session->channels, it);
    }

    SSH_BUFFER_FREE(channel->stdout_buffer);
    SSH_BUFFER_FREE(channel->stderr_buffer);

    if (channel->callbacks != NULL) {
        ssh_list_free(channel->callbacks);
        channel->callbacks = NULL;
    }

    channel->session = NULL;
    SAFE_FREE(channel);
}

/**
 * @brief Send an end of file on the channel.
 *
 * This doesn't close the channel. You may still read from it but not write.
 *
 * @param[in]  channel  The channel to send the eof to.
 *
 * @return              SSH_OK on success, SSH_ERROR if an error occurred.
 *
 * Example:
@code
   rc = ssh_channel_send_eof(channel);
   if (rc == SSH_ERROR) {
       return -1;
   }
   while(!ssh_channel_is_eof(channel)) {
       rc = ssh_channel_read(channel, buf, sizeof(buf), 0);
       if (rc == SSH_ERROR) {
           return -1;
       }
   }
   ssh_channel_close(channel);
@endcode
 *
 * @see ssh_channel_close()
 * @see ssh_channel_free()
 * @see ssh_channel_is_eof()
 */
int ssh_channel_send_eof(ssh_channel channel)
{
    ssh_session session;
    int rc = SSH_ERROR;
    int err;

    if (channel == NULL || channel->session == NULL) {
        return rc;
    }

    /* If the EOF has already been sent we're done here. */
    if (channel->local_eof != 0) {
        return SSH_OK;
    }

    session = channel->session;

    err = ssh_buffer_pack(session->out_buffer,
                          "bd",
                          SSH2_MSG_CHANNEL_EOF,
                          channel->remote_channel);
    if (err != SSH_OK) {
        ssh_set_error_oom(session);
        goto error;
    }

    rc = ssh_packet_send(session);
    SSH_LOG(SSH_LOG_PACKET,
        "Sent a EOF on client channel (%d:%d)",
        channel->local_channel,
        channel->remote_channel);
    if (rc != SSH_OK) {
        goto error;
    }

    rc = ssh_channel_flush(channel);
    if (rc == SSH_ERROR) {
        goto error;
    }
    channel->local_eof = 1;

    return rc;
error:
    ssh_buffer_reinit(session->out_buffer);

    return rc;
}

/**
 * @brief Close a channel.
 *
 * This sends an end of file and then closes the channel. You won't be able
 * to recover any data the server was going to send or was in buffers.
 *
 * @param[in]  channel  The channel to close.
 *
 * @return              SSH_OK on success, SSH_ERROR if an error occurred.
 *
 * @see ssh_channel_free()
 * @see ssh_channel_is_eof()
 */
int ssh_channel_close(ssh_channel channel)
{
    ssh_session session;
    int rc = 0;

    if(channel == NULL) {
        return SSH_ERROR;
    }

    /* If the channel close has already been sent we're done here. */
    if (channel->flags & SSH_CHANNEL_FLAG_CLOSED_LOCAL) {
        return SSH_OK;
    }

    session = channel->session;

    rc = ssh_channel_send_eof(channel);
    if (rc != SSH_OK) {
        return rc;
    }

    rc = ssh_buffer_pack(session->out_buffer,
                         "bd",
                         SSH2_MSG_CHANNEL_CLOSE,
                         channel->remote_channel);
    if (rc != SSH_OK) {
        ssh_set_error_oom(session);
        goto error;
    }

    rc = ssh_packet_send(session);
    SSH_LOG(SSH_LOG_PACKET,
            "Sent a close on client channel (%d:%d)",
            channel->local_channel,
            channel->remote_channel);

    if (rc == SSH_OK) {
        channel->state = SSH_CHANNEL_STATE_CLOSED;
        channel->flags |= SSH_CHANNEL_FLAG_CLOSED_LOCAL;
    }

    rc = ssh_channel_flush(channel);
    if(rc == SSH_ERROR) {
        goto error;
    }

    return rc;
error:
    ssh_buffer_reinit(session->out_buffer);

    return rc;
}

/* this termination function waits for a window growing condition */
static int ssh_channel_waitwindow_termination(void *c)
{
  ssh_channel channel = (ssh_channel) c;
  if (channel->remote_window > 0 ||
      channel->session->session_state == SSH_SESSION_STATE_ERROR ||
      channel->state == SSH_CHANNEL_STATE_CLOSED)
    return 1;
  else
    return 0;
}

/* This termination function waits until the session is not in blocked status
 * anymore, e.g. because of a key re-exchange.
 */
static int ssh_waitsession_unblocked(void *s)
{
    ssh_session session = (ssh_session)s;
    switch (session->session_state){
        case SSH_SESSION_STATE_DH:
        case SSH_SESSION_STATE_INITIAL_KEX:
        case SSH_SESSION_STATE_KEXINIT_RECEIVED:
            return 0;
        default:
            return 1;
    }
}
/**
 * @internal
 * @brief Flushes a channel (and its session) until the output buffer
 *        is empty, or timeout elapsed.
 * @param channel SSH channel
 * @return  SSH_OK On success,
 *          SSH_ERROR On error.
 *          SSH_AGAIN Timeout elapsed (or in nonblocking mode).
 */
int ssh_channel_flush(ssh_channel channel)
{
    return ssh_blocking_flush(channel->session, SSH_TIMEOUT_DEFAULT);
}

static int channel_write_common(ssh_channel channel,
                                const void *data,
                                uint32_t len, int is_stderr)
{
  ssh_session session;
  uint32_t origlen = len;
  size_t effectivelen;
  size_t maxpacketlen;
  int rc;

  if(channel == NULL) {
      return -1;
  }
  session = channel->session;
  if(data == NULL) {
      ssh_set_error_invalid(session);
      return -1;
  }

  if (len > INT_MAX) {
      SSH_LOG(SSH_LOG_PROTOCOL,
              "Length (%u) is bigger than INT_MAX", len);
      return SSH_ERROR;
  }

  /*
   * Handle the max packet len from remote side, be nice
   * 10 bytes for the headers
   */
  maxpacketlen = channel->remote_maxpacket - 10;

  if (channel->local_eof) {
    ssh_set_error(session, SSH_REQUEST_DENIED,
        "Can't write to channel %d:%d  after EOF was sent",
        channel->local_channel,
        channel->remote_channel);
    return -1;
  }

  if (channel->state != SSH_CHANNEL_STATE_OPEN || channel->delayed_close != 0) {
    ssh_set_error(session, SSH_REQUEST_DENIED, "Remote channel is closed");

    return -1;
  }

  if (session->session_state == SSH_SESSION_STATE_ERROR) {
    return SSH_ERROR;
  }

  if (ssh_waitsession_unblocked(session) == 0){
    rc = ssh_handle_packets_termination(session, SSH_TIMEOUT_DEFAULT,
            ssh_waitsession_unblocked, session);
    if (rc == SSH_ERROR || !ssh_waitsession_unblocked(session))
        goto out;
  }
  while (len > 0) {
    if (channel->remote_window < len) {
      SSH_LOG(SSH_LOG_PROTOCOL,
          "Remote window is %d bytes. going to write %d bytes",
          channel->remote_window,
          len);
      /* What happens when the channel window is zero? */
      if(channel->remote_window == 0) {
          /* nothing can be written */
          SSH_LOG(SSH_LOG_PROTOCOL,
                "Wait for a growing window message...");
          rc = ssh_handle_packets_termination(session, SSH_TIMEOUT_DEFAULT,
              ssh_channel_waitwindow_termination,channel);
          if (rc == SSH_ERROR ||
              !ssh_channel_waitwindow_termination(channel) ||
              session->session_state == SSH_SESSION_STATE_ERROR ||
              channel->state == SSH_CHANNEL_STATE_CLOSED)
            goto out;
          continue;
      }
      effectivelen = MIN(len, channel->remote_window);
    } else {
      effectivelen = len;
    }

    effectivelen = MIN(effectivelen, maxpacketlen);

    rc = ssh_buffer_pack(session->out_buffer,
                         "bd",
                         is_stderr ? SSH2_MSG_CHANNEL_EXTENDED_DATA : SSH2_MSG_CHANNEL_DATA,
                         channel->remote_channel);
    if (rc != SSH_OK) {
        ssh_set_error_oom(session);
        goto error;
    }

    /* stderr message has an extra field */
    if (is_stderr) {
        rc = ssh_buffer_pack(session->out_buffer,
                             "d",
                             SSH2_EXTENDED_DATA_STDERR);
        if (rc != SSH_OK) {
            ssh_set_error_oom(session);
            goto error;
        }
    }

    /* append payload data */
    rc = ssh_buffer_pack(session->out_buffer,
                         "dP",
                         effectivelen,
                         (size_t)effectivelen, data);
    if (rc != SSH_OK) {
        ssh_set_error_oom(session);
        goto error;
    }

    rc = ssh_packet_send(session);
    if (rc == SSH_ERROR) {
        return SSH_ERROR;
    }

    SSH_LOG(SSH_LOG_PACKET,
        "ssh_channel_write wrote %ld bytes", (long int) effectivelen);

    channel->remote_window -= effectivelen;
    len -= effectivelen;
    data = ((uint8_t*)data + effectivelen);
    if (channel->counter != NULL) {
        channel->counter->out_bytes += effectivelen;
    }
  }

  /* it's a good idea to flush the socket now */
  rc = ssh_channel_flush(channel);
  if (rc == SSH_ERROR) {
      goto error;
  }

out:
  return (int)(origlen - len);

error:
  ssh_buffer_reinit(session->out_buffer);

  return SSH_ERROR;
}

/**
 * @brief Get the remote window size.
 *
 * This is the maximum amount of bytes the remote side expects us to send
 * before growing the window again.
 *
 * @param[in] channel The channel to query.
 *
 * @return            The remote window size
 *
 * @warning A nonzero return value does not guarantee the socket is ready
 *          to send that much data. Buffering may happen in the local SSH
 *          packet buffer, so beware of really big window sizes.
 *
 * @warning A zero return value means ssh_channel_write (default settings)
 *          will block until the window grows back.
 */
uint32_t ssh_channel_window_size(ssh_channel channel)
{
    return channel->remote_window;
}

/**
 * @brief Blocking write on a channel.
 *
 * @param[in]  channel  The channel to write to.
 *
 * @param[in]  data     A pointer to the data to write.
 *
 * @param[in]  len      The length of the buffer to write to.
 *
 * @return              The number of bytes written, SSH_ERROR on error.
 *
 * @see ssh_channel_read()
 */
int ssh_channel_write(ssh_channel channel, const void *data, uint32_t len)
{
    return channel_write_common(channel, data, len, 0);
}

/**
 * @brief Check if the channel is open or not.
 *
 * @param[in]  channel  The channel to check.
 *
 * @return              0 if channel is closed, nonzero otherwise.
 *
 * @see ssh_channel_is_closed()
 */
int ssh_channel_is_open(ssh_channel channel)
{
    if (channel == NULL) {
        return 0;
    }
    return (channel->state == SSH_CHANNEL_STATE_OPEN && channel->session->alive != 0);
}

/**
 * @brief Check if the channel is closed or not.
 *
 * @param[in]  channel  The channel to check.
 *
 * @return              0 if channel is opened, nonzero otherwise.
 *
 * @see ssh_channel_is_open()
 */
int ssh_channel_is_closed(ssh_channel channel)
{
    if (channel == NULL) {
        return SSH_ERROR;
    }
    return (channel->state != SSH_CHANNEL_STATE_OPEN || channel->session->alive == 0);
}

/**
 * @brief Check if remote has sent an EOF.
 *
 * @param[in]  channel  The channel to check.
 *
 * @return              0 if there is no EOF, nonzero otherwise.
 */
int ssh_channel_is_eof(ssh_channel channel)
{
    if (channel == NULL) {
        return SSH_ERROR;
    }
    if (ssh_channel_has_unread_data(channel)) {
        return 0;
    }

    return (channel->remote_eof != 0);
}

/**
 * @brief Put the channel into blocking or nonblocking mode.
 *
 * @param[in]  channel  The channel to use.
 *
 * @param[in]  blocking A boolean for blocking or nonblocking.
 *
 * @warning    A side-effect of this is to put the whole session
 *             in non-blocking mode.
 * @see ssh_set_blocking()
 */
void ssh_channel_set_blocking(ssh_channel channel, int blocking)
{
    if (channel == NULL) {
        return;
    }
    ssh_set_blocking(channel->session, blocking);
}

/**
 * @internal
 *
 * @brief handle a SSH_CHANNEL_SUCCESS packet and set the channel state.
 */
SSH_PACKET_CALLBACK(ssh_packet_channel_success){
  ssh_channel channel;
  (void)type;
  (void)user;

  channel=channel_from_msg(session,packet);
  if (channel == NULL) {
    SSH_LOG(SSH_LOG_FUNCTIONS, "%s", ssh_get_error(session));
    return SSH_PACKET_USED;
  }

  SSH_LOG(SSH_LOG_PACKET,
      "Received SSH_CHANNEL_SUCCESS on channel (%d:%d)",
      channel->local_channel,
      channel->remote_channel);
  if(channel->request_state != SSH_CHANNEL_REQ_STATE_PENDING){
    SSH_LOG(SSH_LOG_RARE, "SSH_CHANNEL_SUCCESS received in incorrect state %d",
        channel->request_state);
  } else {
    channel->request_state=SSH_CHANNEL_REQ_STATE_ACCEPTED;
  }

  return SSH_PACKET_USED;
}

/**
 * @internal
 *
 * @brief Handle a SSH_CHANNEL_FAILURE packet and set the channel state.
 */
SSH_PACKET_CALLBACK(ssh_packet_channel_failure){
  ssh_channel channel;
  (void)type;
  (void)user;

  channel=channel_from_msg(session,packet);
  if (channel == NULL) {
    SSH_LOG(SSH_LOG_FUNCTIONS, "%s", ssh_get_error(session));

    return SSH_PACKET_USED;
  }

  SSH_LOG(SSH_LOG_PACKET,
      "Received SSH_CHANNEL_FAILURE on channel (%d:%d)",
      channel->local_channel,
      channel->remote_channel);
  if(channel->request_state != SSH_CHANNEL_REQ_STATE_PENDING){
    SSH_LOG(SSH_LOG_RARE, "SSH_CHANNEL_FAILURE received in incorrect state %d",
        channel->request_state);
  } else {
    channel->request_state=SSH_CHANNEL_REQ_STATE_DENIED;
  }

  return SSH_PACKET_USED;
}

static int ssh_channel_request_termination(void *c)
{
  ssh_channel channel = (ssh_channel)c;
  if(channel->request_state != SSH_CHANNEL_REQ_STATE_PENDING ||
      channel->session->session_state == SSH_SESSION_STATE_ERROR)
    return 1;
  else
    return 0;
}

static int channel_request(ssh_channel channel, const char *request,
    ssh_buffer buffer, int reply)
{
  ssh_session session = channel->session;
  int rc = SSH_ERROR;
  int ret;

  switch(channel->request_state){
  case SSH_CHANNEL_REQ_STATE_NONE:
    break;
  default:
    goto pending;
  }

  ret = ssh_buffer_pack(session->out_buffer,
                        "bdsb",
                        SSH2_MSG_CHANNEL_REQUEST,
                        channel->remote_channel,
                        request,
                        reply == 0 ? 0 : 1);
  if (ret != SSH_OK) {
    ssh_set_error_oom(session);
    goto error;
  }

  if (buffer != NULL) {
    if (ssh_buffer_add_data(session->out_buffer, ssh_buffer_get(buffer),
        ssh_buffer_get_len(buffer)) < 0) {
      ssh_set_error_oom(session);
      goto error;
    }
  }
  channel->request_state = SSH_CHANNEL_REQ_STATE_PENDING;
  if (ssh_packet_send(session) == SSH_ERROR) {
    return rc;
  }

  SSH_LOG(SSH_LOG_PACKET,
      "Sent a SSH_MSG_CHANNEL_REQUEST %s", request);
  if (reply == 0) {
    channel->request_state = SSH_CHANNEL_REQ_STATE_NONE;
    return SSH_OK;
  }
pending:
  rc = ssh_handle_packets_termination(session,
                                      SSH_TIMEOUT_DEFAULT,
                                      ssh_channel_request_termination,
                                      channel);

  if(session->session_state == SSH_SESSION_STATE_ERROR || rc == SSH_ERROR) {
      channel->request_state = SSH_CHANNEL_REQ_STATE_ERROR;
  }
  /* we received something */
  switch (channel->request_state){
    case SSH_CHANNEL_REQ_STATE_ERROR:
      rc=SSH_ERROR;
      break;
    case SSH_CHANNEL_REQ_STATE_DENIED:
      ssh_set_error(session, SSH_REQUEST_DENIED,
          "Channel request %s failed", request);
      rc=SSH_ERROR;
      break;
    case SSH_CHANNEL_REQ_STATE_ACCEPTED:
      SSH_LOG(SSH_LOG_PROTOCOL,
          "Channel request %s success",request);
      rc=SSH_OK;
      break;
    case SSH_CHANNEL_REQ_STATE_PENDING:
      rc = SSH_AGAIN;
      return rc;
    case SSH_CHANNEL_REQ_STATE_NONE:
      /* Never reached */
      ssh_set_error(session, SSH_FATAL, "Invalid state in channel_request()");
      rc=SSH_ERROR;
      break;
  }
  channel->request_state=SSH_CHANNEL_REQ_STATE_NONE;

  return rc;
error:
  ssh_buffer_reinit(session->out_buffer);

  return rc;
}

/**
 * @brief Request a pty with a specific type and size.
 *
 * @param[in]  channel  The channel to send the request.
 *
 * @param[in]  terminal The terminal type ("vt100, xterm,...").
 *
 * @param[in]  col      The number of columns.
 *
 * @param[in]  row      The number of rows.
 *
 * @return              SSH_OK on success,
 *                      SSH_ERROR if an error occurred,
 *                      SSH_AGAIN if in nonblocking mode and call has
 *                      to be done again.
 */
int ssh_channel_request_pty_size(ssh_channel channel, const char *terminal,
    int col, int row)
{
  ssh_session session;
  ssh_buffer buffer = NULL;
  int rc = SSH_ERROR;

  if(channel == NULL) {
      return SSH_ERROR;
  }
  session = channel->session;

  if(terminal == NULL) {
      ssh_set_error_invalid(channel->session);
      return rc;
  }

  switch(channel->request_state){
  case SSH_CHANNEL_REQ_STATE_NONE:
    break;
  default:
    goto pending;
  }

  buffer = ssh_buffer_new();
  if (buffer == NULL) {
    ssh_set_error_oom(session);
    goto error;
  }

  rc = ssh_buffer_pack(buffer,
                       "sdddddb",
                       terminal,
                       col,
                       row,
                       0, /* pix */
                       0, /* pix */
                       1, /* add a 0byte string */
                       0);

  if (rc != SSH_OK) {
    ssh_set_error_oom(session);
    goto error;
  }
pending:
  rc = channel_request(channel, "pty-req", buffer, 1);
error:
  SSH_BUFFER_FREE(buffer);

  return rc;
}

/**
 * @brief Request a PTY.
 *
 * @param[in]  channel  The channel to send the request.
 *
 * @return              SSH_OK on success,
 *                      SSH_ERROR if an error occurred,
 *                      SSH_AGAIN if in nonblocking mode and call has
 *                      to be done again.
 *
 * @see ssh_channel_request_pty_size()
 */
int ssh_channel_request_pty(ssh_channel channel)
{
  return ssh_channel_request_pty_size(channel, "xterm", 80, 24);
}

/**
 * @brief Change the size of the terminal associated to a channel.
 *
 * @param[in]  channel  The channel to change the size.
 *
 * @param[in]  cols     The new number of columns.
 *
 * @param[in]  rows     The new number of rows.
 *
 * @return              SSH_OK on success, SSH_ERROR if an error occurred.
 *
 * @warning Do not call it from a signal handler if you are not sure any other
 *          libssh function using the same channel/session is running at the
 *          same time (not 100% threadsafe).
 */
int ssh_channel_change_pty_size(ssh_channel channel, int cols, int rows)
{
  ssh_session session = channel->session;
  ssh_buffer buffer = NULL;
  int rc = SSH_ERROR;

  buffer = ssh_buffer_new();
  if (buffer == NULL) {
    ssh_set_error_oom(session);
    goto error;
  }

  rc = ssh_buffer_pack(buffer,
                       "dddd",
                       cols,
                       rows,
                       0, /* pix */
                       0 /* pix */);
  if (rc != SSH_OK) {
    ssh_set_error_oom(session);
    goto error;
  }

  rc = channel_request(channel, "window-change", buffer, 0);
error:
  SSH_BUFFER_FREE(buffer);

  return rc;
}

/**
 * @brief Request a shell.
 *
 * @param[in]  channel  The channel to send the request.
 *
 * @return              SSH_OK on success,
 *                      SSH_ERROR if an error occurred,
 *                      SSH_AGAIN if in nonblocking mode and call has
 *                      to be done again.
 */
int ssh_channel_request_shell(ssh_channel channel)
{
    if (channel == NULL) {
        return SSH_ERROR;
    }

    return channel_request(channel, "shell", NULL, 1);
}

/**
 * @brief Request a subsystem (for example "sftp").
 *
 * @param[in]  channel  The channel to send the request.
 *
 * @param[in]  subsys   The subsystem to request (for example "sftp").
 *
 * @return              SSH_OK on success,
 *                      SSH_ERROR if an error occurred,
 *                      SSH_AGAIN if in nonblocking mode and call has
 *                      to be done again.
 *
 * @warning You normally don't have to call it for sftp, see sftp_new().
 */
int ssh_channel_request_subsystem(ssh_channel channel, const char *subsys)
{
  ssh_buffer buffer = NULL;
  int rc = SSH_ERROR;

  if(channel == NULL) {
      return SSH_ERROR;
  }
  if(subsys == NULL) {
      ssh_set_error_invalid(channel->session);
      return rc;
  }
  switch(channel->request_state){
  case SSH_CHANNEL_REQ_STATE_NONE:
    break;
  default:
    goto pending;
  }

  buffer = ssh_buffer_new();
  if (buffer == NULL) {
    ssh_set_error_oom(channel->session);
    goto error;
  }

  rc = ssh_buffer_pack(buffer, "s", subsys);
  if (rc != SSH_OK) {
    ssh_set_error_oom(channel->session);
    goto error;
  }
pending:
  rc = channel_request(channel, "subsystem", buffer, 1);
error:
  SSH_BUFFER_FREE(buffer);

  return rc;
}

/**
 * @brief Request sftp subsystem on the channel
 *
 * @param[in]  channel The channel to request the sftp subsystem.
 *
 * @return              SSH_OK on success,
 *                      SSH_ERROR if an error occurred,
 *                      SSH_AGAIN if in nonblocking mode and call has
 *                      to be done again.
 *
 * @note You should use sftp_new() which does this for you.
 */
<<<<<<< HEAD
int ssh_channel_request_sftp( ssh_channel channel){
=======
int ssh_channel_request_sftp( ssh_channel channel)
{
>>>>>>> 7f6b3fab
    if(channel == NULL) {
        return SSH_ERROR;
    }
    return ssh_channel_request_subsystem(channel, "sftp");
}

static char *generate_cookie(void)
{
  static const char *hex = "0123456789abcdef";
  char s[36];
  unsigned char rnd[16];
  int ok;
  int i;

  ok = ssh_get_random(rnd, sizeof(rnd), 0);
  if (!ok) {
      return NULL;
  }

  for (i = 0; i < 16; i++) {
    s[i*2] = hex[rnd[i] & 0x0f];
    s[i*2+1] = hex[rnd[i] >> 4];
  }
  s[32] = '\0';
  return strdup(s);
}

/**
 * @brief Sends the "x11-req" channel request over an existing session channel.
 *
 * This will enable redirecting the display of the remote X11 applications to
 * local X server over a secure tunnel.
 *
 * @param[in]  channel  An existing session channel where the remote X11
 *                      applications are going to be executed.
 *
 * @param[in]  single_connection A boolean to mark only one X11 app will be
 *                               redirected.
 *
 * @param[in]  protocol A x11 authentication protocol. Pass NULL to use the
 *                      default value MIT-MAGIC-COOKIE-1.
 *
 * @param[in]  cookie   A x11 authentication cookie. Pass NULL to generate
 *                      a random cookie.
 *
 * @param[in] screen_number The screen number.
 *
 * @return              SSH_OK on success,
 *                      SSH_ERROR if an error occurred,
 *                      SSH_AGAIN if in nonblocking mode and call has
 *                      to be done again.
 */
int ssh_channel_request_x11(ssh_channel channel, int single_connection, const char *protocol,
    const char *cookie, int screen_number)
{
  ssh_buffer buffer = NULL;
  char *c = NULL;
  int rc = SSH_ERROR;

  if(channel == NULL) {
      return SSH_ERROR;
  }
  switch(channel->request_state){
  case SSH_CHANNEL_REQ_STATE_NONE:
    break;
  default:
    goto pending;
  }

  buffer = ssh_buffer_new();
  if (buffer == NULL) {
    ssh_set_error_oom(channel->session);
    goto error;
  }

  if (cookie == NULL) {
    c = generate_cookie();
    if (c == NULL) {
      ssh_set_error_oom(channel->session);
      goto error;
    }
  }

  rc = ssh_buffer_pack(buffer,
                       "bssd",
                       single_connection == 0 ? 0 : 1,
                       protocol ? protocol : "MIT-MAGIC-COOKIE-1",
                       cookie ? cookie : c,
                       screen_number);
  if (c != NULL){
      SAFE_FREE(c);
  }
  if (rc != SSH_OK) {
    ssh_set_error_oom(channel->session);
    goto error;
  }
pending:
  rc = channel_request(channel, "x11-req", buffer, 1);

error:
  SSH_BUFFER_FREE(buffer);
  return rc;
}

static ssh_channel ssh_channel_accept(ssh_session session, int channeltype,
    int timeout_ms, int *destination_port, char **originator, int *originator_port)
{
#ifndef _WIN32
  static const struct timespec ts = {
    .tv_sec = 0,
    .tv_nsec = 50000000 /* 50ms */
  };
#endif
  ssh_message msg = NULL;
  ssh_channel channel = NULL;
  struct ssh_iterator *iterator;
  int t;

  /*
   * We sleep for 50 ms in ssh_handle_packets() and later sleep for
   * 50 ms. So we need to decrement by 100 ms.
   */
  for (t = timeout_ms; t >= 0; t -= 100) {
    if (timeout_ms == 0) {
        ssh_handle_packets(session, 0);
    } else {
        ssh_handle_packets(session, 50);
    }

    if (session->ssh_message_list) {
      iterator = ssh_list_get_iterator(session->ssh_message_list);
      while (iterator) {
        msg = (ssh_message)iterator->data;
        if (ssh_message_type(msg) == SSH_REQUEST_CHANNEL_OPEN &&
            ssh_message_subtype(msg) == channeltype) {
          ssh_list_remove(session->ssh_message_list, iterator);
          channel = ssh_message_channel_request_open_reply_accept(msg);
          if(destination_port) {
            *destination_port=msg->channel_request_open.destination_port;
          }
          if(originator) {
            *originator=strdup(msg->channel_request_open.originator);
          }
          if(originator_port) {
            *originator_port=msg->channel_request_open.originator_port;
          }

          ssh_message_free(msg);
          return channel;
        }
        iterator = iterator->next;
      }
    }
    if(t>0){
#ifdef _WIN32
      Sleep(50); /* 50ms */
#else
      nanosleep(&ts, NULL);
#endif
    }
  }

  ssh_set_error(session, SSH_NO_ERROR, "No channel request of this type from server");
  return NULL;
}

/**
 * @brief Accept an X11 forwarding channel.
 *
 * @param[in]  channel  An x11-enabled session channel.
 *
 * @param[in]  timeout_ms Timeout in milliseconds.
 *
 * @return              A newly created channel, or NULL if no X11 request from
 *                      the server.
 */
ssh_channel ssh_channel_accept_x11(ssh_channel channel, int timeout_ms)
{
    return ssh_channel_accept(channel->session, SSH_CHANNEL_X11, timeout_ms, NULL, NULL, NULL);
}

/**
 * @brief Send an "auth-agent-req" channel request over an existing session channel.
 *
 * This client-side request will enable forwarding the agent over an secure tunnel.
 * When the server is ready to open one authentication agent channel, an
 * ssh_channel_open_request_auth_agent_callback event will be generated.
 *
 * @param[in]  channel  The channel to send signal.
 *
 * @return              SSH_OK on success, SSH_ERROR if an error occurred
 */
int ssh_channel_request_auth_agent(ssh_channel channel) {
  if (channel == NULL) {
    return SSH_ERROR;
  }

  return channel_request(channel, "auth-agent-req@openssh.com", NULL, 0);
}

/**
 * @internal
 *
 * @brief Handle a SSH_REQUEST_SUCCESS packet normally sent after a global
 * request.
 */
SSH_PACKET_CALLBACK(ssh_request_success){
  (void)type;
  (void)user;
  (void)packet;

  SSH_LOG(SSH_LOG_PACKET,
      "Received SSH_REQUEST_SUCCESS");
  if(session->global_req_state != SSH_CHANNEL_REQ_STATE_PENDING){
    SSH_LOG(SSH_LOG_RARE, "SSH_REQUEST_SUCCESS received in incorrect state %d",
        session->global_req_state);
  } else {
    session->global_req_state=SSH_CHANNEL_REQ_STATE_ACCEPTED;
  }

  return SSH_PACKET_USED;
}

/**
 * @internal
 *
 * @brief Handle a SSH_REQUEST_DENIED packet normally sent after a global
 * request.
 */
SSH_PACKET_CALLBACK(ssh_request_denied){
  (void)type;
  (void)user;
  (void)packet;

  SSH_LOG(SSH_LOG_PACKET,
      "Received SSH_REQUEST_FAILURE");
  if(session->global_req_state != SSH_CHANNEL_REQ_STATE_PENDING){
    SSH_LOG(SSH_LOG_RARE, "SSH_REQUEST_DENIED received in incorrect state %d",
        session->global_req_state);
  } else {
    session->global_req_state=SSH_CHANNEL_REQ_STATE_DENIED;
  }

  return SSH_PACKET_USED;

}

static int ssh_global_request_termination(void *s)
{
  ssh_session session = (ssh_session) s;
  if (session->global_req_state != SSH_CHANNEL_REQ_STATE_PENDING ||
      session->session_state == SSH_SESSION_STATE_ERROR)
    return 1;
  else
    return 0;
}

/**
 * @internal
 *
 * @brief Send a global request (needed for forward listening) and wait for the
 * result.
 *
 * @param[in]  session  The SSH session handle.
 *
 * @param[in]  request  The type of request (defined in RFC).
 *
 * @param[in]  buffer   Additional data to put in packet.
 *
 * @param[in]  reply    Set if you expect a reply from server.
 *
 * @return              SSH_OK on success,
 *                      SSH_ERROR if an error occurred,
 *                      SSH_AGAIN if in nonblocking mode and call has
 *                      to be done again.
 */
int ssh_global_request(ssh_session session,
                       const char *request,
                       ssh_buffer buffer,
                       int reply)
{
  int rc;

  switch (session->global_req_state) {
  case SSH_CHANNEL_REQ_STATE_NONE:
    break;
  default:
    goto pending;
  }

  rc = ssh_buffer_pack(session->out_buffer,
                       "bsb",
                       SSH2_MSG_GLOBAL_REQUEST,
                       request,
                       reply == 0 ? 0 : 1);
  if (rc != SSH_OK){
      ssh_set_error_oom(session);
      rc = SSH_ERROR;
      goto error;
  }

  if (buffer != NULL) {
      rc = ssh_buffer_add_data(session->out_buffer,
                           ssh_buffer_get(buffer),
                           ssh_buffer_get_len(buffer));
      if (rc < 0) {
          ssh_set_error_oom(session);
          rc = SSH_ERROR;
          goto error;
      }
  }

  session->global_req_state = SSH_CHANNEL_REQ_STATE_PENDING;
  rc = ssh_packet_send(session);
  if (rc == SSH_ERROR) {
      return rc;
  }

  SSH_LOG(SSH_LOG_PACKET,
      "Sent a SSH_MSG_GLOBAL_REQUEST %s", request);

  if (reply == 0) {
      session->global_req_state = SSH_CHANNEL_REQ_STATE_NONE;

      return SSH_OK;
  }
pending:
  rc = ssh_handle_packets_termination(session,
                                      SSH_TIMEOUT_DEFAULT,
                                      ssh_global_request_termination,
                                      session);

  if(rc==SSH_ERROR || session->session_state == SSH_SESSION_STATE_ERROR){
    session->global_req_state = SSH_CHANNEL_REQ_STATE_ERROR;
  }
  switch(session->global_req_state){
    case SSH_CHANNEL_REQ_STATE_ACCEPTED:
      SSH_LOG(SSH_LOG_PROTOCOL, "Global request %s success",request);
      rc=SSH_OK;
      break;
    case SSH_CHANNEL_REQ_STATE_DENIED:
      SSH_LOG(SSH_LOG_PACKET,
          "Global request %s failed", request);
      ssh_set_error(session, SSH_REQUEST_DENIED,
          "Global request %s failed", request);
      rc=SSH_ERROR;
      break;
    case SSH_CHANNEL_REQ_STATE_ERROR:
    case SSH_CHANNEL_REQ_STATE_NONE:
      rc = SSH_ERROR;
      break;
    case SSH_CHANNEL_REQ_STATE_PENDING:
      return SSH_AGAIN;
  }
  session->global_req_state = SSH_CHANNEL_REQ_STATE_NONE;

  return rc;
error:
  ssh_buffer_reinit(session->out_buffer);

  return rc;
}

/**
 * @brief Sends the "tcpip-forward" global request to ask the server to begin
 *        listening for inbound connections.
 *
 * @param[in]  session  The ssh session to send the request.
 *
 * @param[in]  address  The address to bind to on the server. Pass NULL to bind
 *                      to all available addresses on all protocol families
 *                      supported by the server.
 *
 * @param[in]  port     The port to bind to on the server. Pass 0 to ask the
 *                      server to allocate the next available unprivileged port
 *                      number
 *
 * @param[in]  bound_port The pointer to get actual bound port. Pass NULL to
 *                        ignore.
 *
 * @return              SSH_OK on success,
 *                      SSH_ERROR if an error occurred,
 *                      SSH_AGAIN if in nonblocking mode and call has
 *                      to be done again.
 **/
int ssh_channel_listen_forward(ssh_session session,
                               const char *address,
                               int port,
                               int *bound_port)
{
  ssh_buffer buffer = NULL;
  int rc = SSH_ERROR;

  if(session->global_req_state != SSH_CHANNEL_REQ_STATE_NONE)
    goto pending;

  buffer = ssh_buffer_new();
  if (buffer == NULL) {
    ssh_set_error_oom(session);
    goto error;
  }

  rc = ssh_buffer_pack(buffer,
                       "sd",
                       address ? address : "",
                       port);
  if (rc != SSH_OK){
    ssh_set_error_oom(session);
    goto error;
  }
pending:
  rc = ssh_global_request(session, "tcpip-forward", buffer, 1);

  /* TODO: FIXME no guarantee the last packet we received contains
   * that info */
  if (rc == SSH_OK && port == 0 && bound_port != NULL) {
    rc = ssh_buffer_unpack(session->in_buffer, "d", bound_port);
    if (rc != SSH_OK)
        *bound_port = 0;
  }

error:
  SSH_BUFFER_FREE(buffer);
  return rc;
}

/* DEPRECATED */
int ssh_forward_listen(ssh_session session, const char *address, int port, int *bound_port)
{
  return ssh_channel_listen_forward(session, address, port, bound_port);
}

/* DEPRECATED */
ssh_channel ssh_forward_accept(ssh_session session, int timeout_ms)
{
    return ssh_channel_accept(session, SSH_CHANNEL_FORWARDED_TCPIP, timeout_ms, NULL, NULL, NULL);
}

/**
 * @brief Accept an incoming TCP/IP forwarding channel and get some information
 * about incomming connection
 * @param[in]  session    The ssh session to use.
 *
 * @param[in]  timeout_ms A timeout in milliseconds.
 *
 * @param[in]  destination_port A pointer to destination port or NULL.
 *
 * @return Newly created channel, or NULL if no incoming channel request from
 *         the server
 */
ssh_channel ssh_channel_accept_forward(ssh_session session, int timeout_ms, int* destination_port) {
  return ssh_channel_accept(session, SSH_CHANNEL_FORWARDED_TCPIP, timeout_ms, destination_port, NULL, NULL);
}

/**
 * @brief Accept an incoming TCP/IP forwarding channel and get information
 * about incomming connection
 * @param[in]  session    The ssh session to use.
 *
 * @param[in]  timeout_ms A timeout in milliseconds.
 *
 * @param[out]  destination_port A pointer to destination port or NULL.
 *
 * @param[out]  originator A pointer to a pointer to a string of originator host or NULL.
 *              That the caller is responsible for to ssh_string_free_char().
 *
 * @param[out]  originator_port A pointer to originator port or NULL.
 *
 * @return Newly created channel, or NULL if no incoming channel request from
 *         the server
 *
 * @see ssh_string_free_char()
 */
ssh_channel ssh_channel_open_forward_port(ssh_session session, int timeout_ms, int *destination_port, char **originator, int *originator_port) {
  return ssh_channel_accept(session, SSH_CHANNEL_FORWARDED_TCPIP, timeout_ms, destination_port, originator, originator_port);
}

/**
 * @brief Sends the "cancel-tcpip-forward" global request to ask the server to
 *        cancel the tcpip-forward request.
 *
 * @param[in]  session  The ssh session to send the request.
 *
 * @param[in]  address  The bound address on the server.
 *
 * @param[in]  port     The bound port on the server.
 *
 * @return              SSH_OK on success,
 *                      SSH_ERROR if an error occurred,
 *                      SSH_AGAIN if in nonblocking mode and call has
 *                      to be done again.
 */
int ssh_channel_cancel_forward(ssh_session session,
                               const char *address,
                               int port)
{
  ssh_buffer buffer = NULL;
  int rc = SSH_ERROR;

  if(session->global_req_state != SSH_CHANNEL_REQ_STATE_NONE)
    goto pending;

  buffer = ssh_buffer_new();
  if (buffer == NULL) {
    ssh_set_error_oom(session);
    goto error;
  }

  rc = ssh_buffer_pack(buffer, "sd",
                       address ? address : "",
                       port);
  if (rc != SSH_OK){
      ssh_set_error_oom(session);
      goto error;
  }
pending:
  rc = ssh_global_request(session, "cancel-tcpip-forward", buffer, 1);

error:
  SSH_BUFFER_FREE(buffer);
  return rc;
}

/* DEPRECATED */
int ssh_forward_cancel(ssh_session session, const char *address, int port)
{
    return ssh_channel_cancel_forward(session, address, port);
}

/**
 * @brief Set environment variables.
 *
 * @param[in]  channel  The channel to set the environment variables.
 *
 * @param[in]  name     The name of the variable.
 *
 * @param[in]  value    The value to set.
 *
 * @return              SSH_OK on success,
 *                      SSH_ERROR if an error occurred,
 *                      SSH_AGAIN if in nonblocking mode and call has
 *                      to be done again.
 * @warning Some environment variables may be refused by security reasons.
 */
int ssh_channel_request_env(ssh_channel channel, const char *name, const char *value)
{
  ssh_buffer buffer = NULL;
  int rc = SSH_ERROR;

  if(channel == NULL) {
      return SSH_ERROR;
  }
  if(name == NULL || value == NULL) {
      ssh_set_error_invalid(channel->session);
      return rc;
  }
  switch(channel->request_state){
  case SSH_CHANNEL_REQ_STATE_NONE:
    break;
  default:
    goto pending;
  }
  buffer = ssh_buffer_new();
  if (buffer == NULL) {
    ssh_set_error_oom(channel->session);
    goto error;
  }

  rc = ssh_buffer_pack(buffer,
                       "ss",
                       name,
                       value);
  if (rc != SSH_OK){
    ssh_set_error_oom(channel->session);
    goto error;
  }
pending:
  rc = channel_request(channel, "env", buffer,1);
error:
  SSH_BUFFER_FREE(buffer);

  return rc;
}

/**
 * @brief Run a shell command without an interactive shell.
 *
 * This is similar to 'sh -c command'.
 *
 * @param[in]  channel  The channel to execute the command.
 *
 * @param[in]  cmd      The command to execute
 *                      (e.g. "ls ~/ -al | grep -i reports").
 *
 * @return              SSH_OK on success,
 *                      SSH_ERROR if an error occurred,
 *                      SSH_AGAIN if in nonblocking mode and call has
 *                      to be done again.
 *
 * Example:
@code
   rc = ssh_channel_request_exec(channel, "ps aux");
   if (rc > 0) {
       return -1;
   }

   while ((rc = ssh_channel_read(channel, buffer, sizeof(buffer), 0)) > 0) {
       if (fwrite(buffer, 1, rc, stdout) != (unsigned int) rc) {
           return -1;
       }
   }
@endcode
 *
 * @see ssh_channel_request_shell()
 */
int ssh_channel_request_exec(ssh_channel channel, const char *cmd)
{
  ssh_buffer buffer = NULL;
  int rc = SSH_ERROR;

  if(channel == NULL) {
      return SSH_ERROR;
  }
  if(cmd == NULL) {
      ssh_set_error_invalid(channel->session);
      return rc;
  }

  switch(channel->request_state){
  case SSH_CHANNEL_REQ_STATE_NONE:
    break;
  default:
    goto pending;
  }
  buffer = ssh_buffer_new();
  if (buffer == NULL) {
    ssh_set_error_oom(channel->session);
    goto error;
  }

  rc = ssh_buffer_pack(buffer, "s", cmd);

  if (rc != SSH_OK) {
    ssh_set_error_oom(channel->session);
    goto error;
  }
pending:
  rc = channel_request(channel, "exec", buffer, 1);
error:
  SSH_BUFFER_FREE(buffer);
  return rc;
}


/**
 * @brief Send a signal to remote process (as described in RFC 4254, section 6.9).
 *
 * Sends a signal 'sig' to the remote process.
 * Note, that remote system may not support signals concept.
 * In such a case this request will be silently ignored.
 *
 * @param[in]  channel  The channel to send signal.
 *
 * @param[in]  sig      The signal to send (without SIG prefix)
 *                      \n\n
 *                      SIGABRT  -> ABRT \n
 *                      SIGALRM  -> ALRM \n
 *                      SIGFPE   -> FPE  \n
 *                      SIGHUP   -> HUP  \n
 *                      SIGILL   -> ILL  \n
 *                      SIGINT   -> INT  \n
 *                      SIGKILL  -> KILL \n
 *                      SIGPIPE  -> PIPE \n
 *                      SIGQUIT  -> QUIT \n
 *                      SIGSEGV  -> SEGV \n
 *                      SIGTERM  -> TERM \n
 *                      SIGUSR1  -> USR1 \n
 *                      SIGUSR2  -> USR2 \n
 *
 * @return              SSH_OK on success, SSH_ERROR if an error occurred.
 */
int ssh_channel_request_send_signal(ssh_channel channel, const char *sig)
{
  ssh_buffer buffer = NULL;
  int rc = SSH_ERROR;

  if (channel == NULL) {
      return SSH_ERROR;
  }
  if (sig == NULL) {
      ssh_set_error_invalid(channel->session);
      return rc;
  }

  buffer = ssh_buffer_new();
  if (buffer == NULL) {
    ssh_set_error_oom(channel->session);
    goto error;
  }

  rc = ssh_buffer_pack(buffer, "s", sig);
  if (rc != SSH_OK) {
    ssh_set_error_oom(channel->session);
    goto error;
  }

  rc = channel_request(channel, "signal", buffer, 0);
error:
  SSH_BUFFER_FREE(buffer);
  return rc;
}


/**
 * @brief Send a break signal to the server (as described in RFC 4335).
 *
 * Sends a break signal to the remote process.
 * Note, that remote system may not support breaks.
 * In such a case this request will be silently ignored.
 *
 * @param[in]  channel  The channel to send the break to.
 *
 * @param[in]  length   The break-length in milliseconds to send.
 *
 * @return              SSH_OK on success, SSH_ERROR if an error occurred
 */
int ssh_channel_request_send_break(ssh_channel channel, uint32_t length)
{
    ssh_buffer buffer = NULL;
    int rc = SSH_ERROR;

    if (channel == NULL) {
        return SSH_ERROR;
    }

    buffer = ssh_buffer_new();
    if (buffer == NULL) {
        ssh_set_error_oom(channel->session);
        goto error;
    }

    rc = ssh_buffer_pack(buffer, "d", length);
    if (rc != SSH_OK) {
        ssh_set_error_oom(channel->session);
        goto error;
    }

    rc = channel_request(channel, "break", buffer, 0);

error:
    SSH_BUFFER_FREE(buffer);
    return rc;
}


/**
 * @brief Read data from a channel into a buffer.
 *
 * @param[in]  channel  The channel to read from.
 *
 * @param[out]  buffer   The buffer which will get the data.
 *
 * @param[in]  count    The count of bytes to be read. If it is bigger than 0,
 *                      the exact size will be read, else (bytes=0) it will
 *                      return once anything is available.
 *
 * @param is_stderr     A boolean value to mark reading from the stderr stream.
 *
 * @return              The number of bytes read, 0 on end of file or SSH_ERROR
 *                      on error.
 * @deprecated          Please use ssh_channel_read instead
 * @warning             This function doesn't work in nonblocking/timeout mode
 * @see ssh_channel_read
 */
int channel_read_buffer(ssh_channel channel, ssh_buffer buffer, uint32_t count,
    int is_stderr)
{
  ssh_session session;
  char *buffer_tmp = NULL;
  int r;
  uint32_t total=0;

  if(channel == NULL) {
      return SSH_ERROR;
  }
  session = channel->session;

  if(buffer == NULL) {
      ssh_set_error_invalid(channel->session);
      return SSH_ERROR;
  }

  ssh_buffer_reinit(buffer);
  if(count==0){
    do {
      r=ssh_channel_poll(channel, is_stderr);
      if(r < 0){
        return r;
      }
      if(r > 0){
        count = r;
        buffer_tmp = ssh_buffer_allocate(buffer, count);
        if (buffer_tmp == NULL) {
          ssh_set_error_oom(session);
          return SSH_ERROR;
        }
        r=ssh_channel_read(channel, buffer_tmp, r, is_stderr);
        if(r < 0){
          ssh_buffer_pass_bytes_end(buffer, count);
          return r;
        }
        /* Rollback the unused space */
        ssh_buffer_pass_bytes_end(buffer, count - r);

        return r;
      }
      if(ssh_channel_is_eof(channel)){
        return 0;
      }
      ssh_handle_packets(channel->session, SSH_TIMEOUT_INFINITE);
    } while (r == 0);
  }

  buffer_tmp = ssh_buffer_allocate(buffer, count);
  if (buffer_tmp == NULL) {
    ssh_set_error_oom(session);
    return SSH_ERROR;
  }
  while(total < count){
    r=ssh_channel_read(channel, buffer_tmp, count - total, is_stderr);
    if(r<0){
      ssh_buffer_pass_bytes_end(buffer, count);
      return r;
    }
    if(r==0){
      /* Rollback the unused space */
      ssh_buffer_pass_bytes_end(buffer, count - total);
      return total;
    }
    total += r;
  }

  return total;
}

struct ssh_channel_read_termination_struct {
  ssh_channel channel;
  uint32_t count;
  ssh_buffer buffer;
};

static int ssh_channel_read_termination(void *s)
{
  struct ssh_channel_read_termination_struct *ctx = s;
  if (ssh_buffer_get_len(ctx->buffer) >= ctx->count ||
      ctx->channel->remote_eof ||
      ctx->channel->session->session_state == SSH_SESSION_STATE_ERROR)
    return 1;
  else
    return 0;
}

/* TODO: FIXME Fix the blocking behaviours */

/**
 * @brief Reads data from a channel.
 *
 * @param[in]  channel  The channel to read from.
 *
 * @param[out] dest     The destination buffer which will get the data.
 *
 * @param[in]  count    The count of bytes to be read.
 *
 * @param[in]  is_stderr A boolean value to mark reading from the stderr flow.
 *
 * @return              The number of bytes read, 0 on end of file or SSH_ERROR
 *                      on error. In nonblocking mode it can return 0 if no data
 *                      is available or SSH_AGAIN.
 *
 * @warning This function may return less than count bytes of data, and won't
 *          block until count bytes have been read.
 */
int ssh_channel_read(ssh_channel channel, void *dest, uint32_t count, int is_stderr)
{
    return ssh_channel_read_timeout(channel,
                                    dest,
                                    count,
                                    is_stderr,
                                    SSH_TIMEOUT_DEFAULT);
}

/**
 * @brief Reads data from a channel.
 *
 * @param[in]  channel     The channel to read from.
 *
 * @param[out] dest        The destination buffer which will get the data.
 *
 * @param[in]  count       The count of bytes to be read.
 *
 * @param[in]  is_stderr   A boolean value to mark reading from the stderr flow.
 *
 * @param[in]  timeout_ms  A timeout in milliseconds. A value of -1 means
 *                         infinite timeout.
 *
 * @return              The number of bytes read, 0 on end of file or SSH_ERROR
 *                      on error. In nonblocking mode it Can return 0 if no data
 *                      is available or SSH_AGAIN.
 *
 * @warning This function may return less than count bytes of data, and won't
 *          block until count bytes have been read.
 */
int ssh_channel_read_timeout(ssh_channel channel,
                             void *dest,
                             uint32_t count,
                             int is_stderr,
                             int timeout_ms)
{
  ssh_session session;
  ssh_buffer stdbuf;
  uint32_t len;
  struct ssh_channel_read_termination_struct ctx;
  int rc;

  if(channel == NULL) {
      return SSH_ERROR;
  }
  if(dest == NULL) {
      ssh_set_error_invalid(channel->session);
      return SSH_ERROR;
  }

  session = channel->session;
  stdbuf = channel->stdout_buffer;

  if (count == 0) {
    return 0;
  }

  if (is_stderr) {
    stdbuf=channel->stderr_buffer;
  }

  /*
   * We may have problem if the window is too small to accept as much data
   * as asked
   */
  SSH_LOG(SSH_LOG_PACKET,
      "Read (%d) buffered : %d bytes. Window: %d",
      count,
      ssh_buffer_get_len(stdbuf),
      channel->local_window);

  if (count > ssh_buffer_get_len(stdbuf) + channel->local_window) {
    if (grow_window(session, channel, count - ssh_buffer_get_len(stdbuf)) < 0) {
      return -1;
    }
  }

  /* block reading until at least one byte has been read
  *  and ignore the trivial case count=0
  */
  ctx.channel = channel;
  ctx.buffer = stdbuf;
  ctx.count = 1;

  if (timeout_ms < SSH_TIMEOUT_DEFAULT) {
      timeout_ms = SSH_TIMEOUT_INFINITE;
  }

  rc = ssh_handle_packets_termination(session,
                                      timeout_ms,
                                      ssh_channel_read_termination,
                                      &ctx);
  if (rc == SSH_ERROR){
    return rc;
  }

  /*
   * If the channel is closed or in an error state, reading from it is an error
   */
  if (session->session_state == SSH_SESSION_STATE_ERROR) {
      return SSH_ERROR;
  }
  /* If the server closed the channel properly, there is nothing to do */
  if (channel->remote_eof && ssh_buffer_get_len(stdbuf) == 0) {
      return 0;
  }
  if (channel->state == SSH_CHANNEL_STATE_CLOSED) {
      ssh_set_error(session,
                    SSH_FATAL,
                    "Remote channel is closed.");
      return SSH_ERROR;
  }
  len = ssh_buffer_get_len(stdbuf);
  /* Read count bytes if len is greater, everything otherwise */
  len = (len > count ? count : len);
  memcpy(dest, ssh_buffer_get(stdbuf), len);
  ssh_buffer_pass_bytes(stdbuf,len);
  if (channel->counter != NULL) {
      channel->counter->in_bytes += len;
  }
  /* Try completing the delayed_close */
  if (channel->delayed_close && !ssh_channel_has_unread_data(channel)) {
      channel->state = SSH_CHANNEL_STATE_CLOSED;
  }
  /* Authorize some buffering while userapp is busy */
  if (channel->local_window < WINDOWLIMIT) {
    if (grow_window(session, channel, 0) < 0) {
      return -1;
    }
  }

  return len;
}

/**
 * @brief Do a nonblocking read on the channel.
 *
 * A nonblocking read on the specified channel. it will return <= count bytes of
 * data read atomically.
 *
 * @param[in]  channel  The channel to read from.
 *
 * @param[out] dest     A pointer to a destination buffer.
 *
 * @param[in]  count    The count of bytes of data to be read.
 *
 * @param[in]  is_stderr A boolean to select the stderr stream.
 *
 * @return              The number of bytes read, 0 if nothing is available or
 *                      SSH_ERROR on error.
 *
 * @warning Don't forget to check for EOF as it would return 0 here.
 *
 * @see ssh_channel_is_eof()
 */
int ssh_channel_read_nonblocking(ssh_channel channel,
                                 void *dest,
                                 uint32_t count,
                                 int is_stderr)
{
    ssh_session session;
<<<<<<< HEAD
    ssize_t to_read;
=======
    uint32_t to_read;
>>>>>>> 7f6b3fab
    int rc;
    int blocking;

    if(channel == NULL) {
        return SSH_ERROR;
    }
    if(dest == NULL) {
        ssh_set_error_invalid(channel->session);
        return SSH_ERROR;
    }

    session = channel->session;

<<<<<<< HEAD
    to_read = ssh_channel_poll(channel, is_stderr);

    if (to_read <= 0) {
=======
    rc = ssh_channel_poll(channel, is_stderr);

    if (rc <= 0) {
>>>>>>> 7f6b3fab
        if (session->session_state == SSH_SESSION_STATE_ERROR){
            return SSH_ERROR;
        }

<<<<<<< HEAD
        return to_read; /* may be an error code */
    }

    if ((size_t)to_read > count) {
        to_read = (ssize_t)count;
    }
    blocking = ssh_is_blocking(session);
    ssh_set_blocking(session, 0);
    rc = ssh_channel_read(channel, dest, (uint32_t)to_read, is_stderr);
    ssh_set_blocking(session,blocking);

=======
        return rc; /* may be an error code */
    }

    to_read = (unsigned int)rc;

    if (to_read > count) {
        to_read = count;
    }
    blocking = ssh_is_blocking(session);
    ssh_set_blocking(session, 0);
    rc = ssh_channel_read(channel, dest, to_read, is_stderr);
    ssh_set_blocking(session,blocking);

>>>>>>> 7f6b3fab
    return rc;
}

/**
 * @brief Polls a channel for data to read.
 *
 * @param[in]  channel  The channel to poll.
 *
 * @param[in]  is_stderr A boolean to select the stderr stream.
 *
 * @return              The number of bytes available for reading, 0 if nothing
 *                      is available or SSH_ERROR on error.
 *                      When a channel is freed the function returns
 *                      SSH_ERROR immediately.
 *
 * @warning When the channel is in EOF state, the function returns SSH_EOF.
 *
 * @see ssh_channel_is_eof()
 */
int ssh_channel_poll(ssh_channel channel, int is_stderr)
{
  ssh_buffer stdbuf;

  if ((channel == NULL) || (channel->flags & SSH_CHANNEL_FLAG_FREED_LOCAL)) {
      return SSH_ERROR;
  }

  stdbuf = channel->stdout_buffer;

  if (is_stderr) {
    stdbuf = channel->stderr_buffer;
  }

  if (ssh_buffer_get_len(stdbuf) == 0 && channel->remote_eof == 0) {
    if (channel->session->session_state == SSH_SESSION_STATE_ERROR){
      return SSH_ERROR;
    }
    if (ssh_handle_packets(channel->session, SSH_TIMEOUT_NONBLOCKING)==SSH_ERROR) {
      return SSH_ERROR;
    }
  }

  if (ssh_buffer_get_len(stdbuf) > 0){
  	return ssh_buffer_get_len(stdbuf);
  }

  if (channel->remote_eof) {
    return SSH_EOF;
  }

  return ssh_buffer_get_len(stdbuf);
}

/**
 * @brief Polls a channel for data to read, waiting for a certain timeout.
 *
 * @param[in]  channel   The channel to poll.
 * @param[in]  timeout   Set an upper limit on the time for which this function
 *                       will block, in milliseconds. Specifying a negative value
 *                       means an infinite timeout. This parameter is passed to
 *                       the poll() function.
 * @param[in]  is_stderr A boolean to select the stderr stream.
 *
 * @return              The number of bytes available for reading,
 *                      0 if nothing is available (timeout elapsed),
 *                      SSH_EOF on end of file,
 *                      SSH_ERROR on error.
 *
 * @warning When the channel is in EOF state, the function returns SSH_EOF.
 *          When a channel is freed the function returns SSH_ERROR immediately.
 *
 * @see ssh_channel_is_eof()
 */
int ssh_channel_poll_timeout(ssh_channel channel, int timeout, int is_stderr)
{
    ssh_session session;
    ssh_buffer stdbuf;
    struct ssh_channel_read_termination_struct ctx;
    size_t len;
    int rc;

<<<<<<< HEAD
    if (channel == NULL) {
=======
    if ((channel == NULL) || (channel->flags & SSH_CHANNEL_FLAG_FREED_LOCAL)) {
>>>>>>> 7f6b3fab
        return SSH_ERROR;
    }

    session = channel->session;
    stdbuf = channel->stdout_buffer;

    if (is_stderr) {
        stdbuf = channel->stderr_buffer;
    }
    ctx.buffer = stdbuf;
    ctx.channel = channel;
    ctx.count = 1;
    rc = ssh_handle_packets_termination(channel->session,
                                        timeout,
                                        ssh_channel_read_termination,
                                        &ctx);
    if (rc == SSH_ERROR ||
        session->session_state == SSH_SESSION_STATE_ERROR) {
        rc = SSH_ERROR;
        goto out;
    } else if (rc == SSH_AGAIN) {
        /* If the above timeout expired, it is ok and we do not need to
         * attempt to check the read buffer. The calling functions do not
         * expect us to return SSH_AGAIN either here. */
        rc = SSH_OK;
        goto out;
    }
    len = ssh_buffer_get_len(stdbuf);
    if (len > 0) {
        if (len > INT_MAX) {
            rc = SSH_ERROR;
        } else {
            rc = (int)len;
        }
        goto out;
    }
    if (channel->remote_eof) {
        rc = SSH_EOF;
    }

out:
    return rc;
}

/**
 * @brief Recover the session in which belongs a channel.
 *
 * @param[in]  channel  The channel to recover the session from.
 *
 * @return              The session pointer.
 */
ssh_session ssh_channel_get_session(ssh_channel channel)
{
  if (channel == NULL) {
      return NULL;
  }

  return channel->session;
}

static int ssh_channel_exit_status_termination(void *c)
{
  ssh_channel channel = c;
  if(channel->exit_status != -1 ||
      /* When a channel is closed, no exit status message can
       * come anymore */
      (channel->flags & SSH_CHANNEL_FLAG_CLOSED_REMOTE) ||
      channel->session->session_state == SSH_SESSION_STATE_ERROR)
    return 1;
  else
    return 0;
}

/**
 * @brief Get the exit status of the channel (error code from the executed
 *        instruction).
 *
 * @param[in]  channel  The channel to get the status from.
 *
 * @return              The exit status, -1 if no exit status has been returned
 *                      (yet), or SSH_ERROR on error.
 * @warning             This function may block until a timeout (or never)
 *                      if the other side is not willing to close the channel.
 *                      When a channel is freed the function returns
 *                      SSH_ERROR immediately.
 *
 * If you're looking for an async handling of this register a callback for the
 * exit status.
 *
 * @see ssh_channel_exit_status_callback
 */
int ssh_channel_get_exit_status(ssh_channel channel)
{
  int rc;
  if ((channel == NULL) || (channel->flags & SSH_CHANNEL_FLAG_FREED_LOCAL)) {
      return SSH_ERROR;
  }
  rc = ssh_handle_packets_termination(channel->session,
                                      SSH_TIMEOUT_DEFAULT,
                                      ssh_channel_exit_status_termination,
                                      channel);
  if (rc == SSH_ERROR || channel->session->session_state ==
      SSH_SESSION_STATE_ERROR)
    return SSH_ERROR;
  return channel->exit_status;
}

/*
 * This function acts as a meta select.
 *
 * First, channels are analyzed to seek potential can-write or can-read ones,
 * then if no channel has been elected, it goes in a loop with the posix
 * select(2).
 * This is made in two parts: protocol select and network select. The protocol
 * select does not use the network functions at all
 */
static int
channel_protocol_select(ssh_channel *rchans, ssh_channel *wchans,
                        ssh_channel *echans, ssh_channel *rout,
                        ssh_channel *wout, ssh_channel *eout)
{
  ssh_channel chan;
  int i;
  int j = 0;

  for (i = 0; rchans[i] != NULL; i++) {
    chan = rchans[i];

    while (ssh_channel_is_open(chan) && ssh_socket_data_available(chan->session->socket)) {
      ssh_handle_packets(chan->session, SSH_TIMEOUT_NONBLOCKING);
    }

    if ((chan->stdout_buffer && ssh_buffer_get_len(chan->stdout_buffer) > 0) ||
        (chan->stderr_buffer && ssh_buffer_get_len(chan->stderr_buffer) > 0) ||
        chan->remote_eof) {
      rout[j] = chan;
      j++;
    }
  }
  rout[j] = NULL;

  j = 0;
  for(i = 0; wchans[i] != NULL; i++) {
    chan = wchans[i];
    /* It's not our business to seek if the file descriptor is writable */
    if (ssh_socket_data_writable(chan->session->socket) &&
        ssh_channel_is_open(chan) && (chan->remote_window > 0)) {
      wout[j] = chan;
      j++;
    }
  }
  wout[j] = NULL;

  j = 0;
  for (i = 0; echans[i] != NULL; i++) {
    chan = echans[i];

    if (!ssh_socket_is_open(chan->session->socket) || ssh_channel_is_closed(chan)) {
      eout[j] = chan;
      j++;
    }
  }
  eout[j] = NULL;

  return 0;
}

/* Just count number of pointers in the array */
static size_t count_ptrs(ssh_channel *ptrs)
{
  size_t c;
  for (c = 0; ptrs[c] != NULL; c++)
    ;

  return c;
}

/**
 * @brief Act like the standard select(2) on channels.
 *
 * The list of pointers are then actualized and will only contain pointers to
 * channels that are respectively readable, writable or have an exception to
 * trap.
 *
 * @param[in]  readchans A NULL pointer or an array of channel pointers,
 *                       terminated by a NULL.
 *
 * @param[in]  writechans A NULL pointer or an array of channel pointers,
 *                        terminated by a NULL.
 *
 * @param[in]  exceptchans A NULL pointer or an array of channel pointers,
 *                         terminated by a NULL.
 *
 * @param[in]  timeout  Timeout as defined by select(2).
 *
 * @return             SSH_OK on a successful operation, SSH_EINTR if the
 *                     select(2) syscall was interrupted, then relaunch the
 *                     function, or SSH_ERROR on error.
 */
int ssh_channel_select(ssh_channel *readchans, ssh_channel *writechans,
                       ssh_channel *exceptchans, struct timeval * timeout)
{
  ssh_channel *rchans, *wchans, *echans;
  ssh_channel dummy = NULL;
  ssh_event event = NULL;
  int rc;
  int i;
  int tm, tm_base;
  int firstround=1;
  struct ssh_timestamp ts;

  if (timeout != NULL)
    tm_base = timeout->tv_sec * 1000 + timeout->tv_usec/1000;
  else
    tm_base = SSH_TIMEOUT_INFINITE;
  ssh_timestamp_init(&ts);
  tm = tm_base;
  /* don't allow NULL pointers */
  if (readchans == NULL) {
    readchans = &dummy;
  }

  if (writechans == NULL) {
    writechans = &dummy;
  }

  if (exceptchans == NULL) {
    exceptchans = &dummy;
  }

  if (readchans[0] == NULL && writechans[0] == NULL && exceptchans[0] == NULL) {
    /* No channel to poll?? Go away! */
    return 0;
  }

  /* Prepare the outgoing temporary arrays */
  rchans = calloc(count_ptrs(readchans) + 1, sizeof(ssh_channel));
  if (rchans == NULL) {
    return SSH_ERROR;
  }

  wchans = calloc(count_ptrs(writechans) + 1, sizeof(ssh_channel));
  if (wchans == NULL) {
    SAFE_FREE(rchans);
    return SSH_ERROR;
  }

  echans = calloc(count_ptrs(exceptchans) + 1, sizeof(ssh_channel));
  if (echans == NULL) {
    SAFE_FREE(rchans);
    SAFE_FREE(wchans);
    return SSH_ERROR;
  }

  /*
   * First, try without doing network stuff then, use the ssh_poll
   * infrastructure to poll on all sessions.
   */
  do {
    channel_protocol_select(readchans, writechans, exceptchans,
        rchans, wchans, echans);
    if (rchans[0] != NULL || wchans[0] != NULL || echans[0] != NULL) {
      /* At least one channel has an event */
      break;
    }
    /* Add all channels' sessions right into an event object */
    if (event == NULL) {
      event = ssh_event_new();
      if (event == NULL) {
          SAFE_FREE(rchans);
          SAFE_FREE(wchans);
          SAFE_FREE(echans);

          return SSH_ERROR;
      }
      for (i = 0; readchans[i] != NULL; i++) {
        ssh_poll_get_default_ctx(readchans[i]->session);
        ssh_event_add_session(event, readchans[i]->session);
      }
      for (i = 0; writechans[i] != NULL; i++) {
        ssh_poll_get_default_ctx(writechans[i]->session);
        ssh_event_add_session(event, writechans[i]->session);
      }
      for (i = 0; exceptchans[i] != NULL; i++) {
        ssh_poll_get_default_ctx(exceptchans[i]->session);
        ssh_event_add_session(event, exceptchans[i]->session);
      }
    }
    /* Get out if the timeout has elapsed */
    if (!firstround && ssh_timeout_elapsed(&ts, tm_base)){
      break;
    }
    /* Here we go */
    rc = ssh_event_dopoll(event,tm);
    if (rc != SSH_OK){
      SAFE_FREE(rchans);
      SAFE_FREE(wchans);
      SAFE_FREE(echans);
      ssh_event_free(event);
      return rc;
    }
    tm = ssh_timeout_update(&ts, tm_base);
    firstround=0;
  } while(1);

  memcpy(readchans, rchans, (count_ptrs(rchans) + 1) * sizeof(ssh_channel ));
  memcpy(writechans, wchans, (count_ptrs(wchans) + 1) * sizeof(ssh_channel ));
  memcpy(exceptchans, echans, (count_ptrs(echans) + 1) * sizeof(ssh_channel ));
  SAFE_FREE(rchans);
  SAFE_FREE(wchans);
  SAFE_FREE(echans);
  if(event)
    ssh_event_free(event);
  return 0;
}

/**
 * @brief Set the channel data counter.
 *
 * @code
 * struct ssh_counter_struct counter = {
 *     .in_bytes = 0,
 *     .out_bytes = 0,
 *     .in_packets = 0,
 *     .out_packets = 0
 * };
 *
 * ssh_channel_set_counter(channel, &counter);
 * @endcode
 *
 * @param[in] channel The SSH channel.
 *
 * @param[in] counter Counter for bytes handled by the channel.
 */
void ssh_channel_set_counter(ssh_channel channel,
                             ssh_counter counter)
{
    if (channel != NULL) {
        channel->counter = counter;
    }
}

/**
 * @brief Blocking write on a channel stderr.
 *
 * @param[in]  channel  The channel to write to.
 *
 * @param[in]  data     A pointer to the data to write.
 *
 * @param[in]  len      The length of the buffer to write to.
 *
 * @return              The number of bytes written, SSH_ERROR on error.
 *
 * @see ssh_channel_read()
 */
int ssh_channel_write_stderr(ssh_channel channel, const void *data, uint32_t len)
{
    return channel_write_common(channel, data, len, 1);
}

#if WITH_SERVER

/**
 * @brief Open a TCP/IP reverse forwarding channel.
 *
 * @param[in]  channel  An allocated channel.
 *
 * @param[in]  remotehost The remote host to connected (host name or IP).
 *
 * @param[in]  remoteport The remote port.
 *
 * @param[in]  sourcehost The source host (your local computer). It's optional
 *                        and for logging purpose.
 *
 * @param[in]  localport  The source port (your local computer). It's optional
 *                        and for logging purpose.
 *
 * @return              SSH_OK on success,
 *                      SSH_ERROR if an error occurred,
 *                      SSH_AGAIN if in nonblocking mode and call has
 *                      to be done again.
 *
 * @warning This function does not bind the local port and does not automatically
 *          forward the content of a socket to the channel. You still have to
 *          use ssh_channel_read and ssh_channel_write for this.
 */
int ssh_channel_open_reverse_forward(ssh_channel channel, const char *remotehost,
                                     int remoteport, const char *sourcehost, int localport)
{
  ssh_session session;
  ssh_buffer payload = NULL;
  int rc = SSH_ERROR;

  if(channel == NULL) {
      return rc;
  }
  if(remotehost == NULL || sourcehost == NULL) {
      ssh_set_error_invalid(channel->session);
      return rc;
  }

  session = channel->session;

  if(channel->state != SSH_CHANNEL_STATE_NOT_OPEN)
    goto pending;
  payload = ssh_buffer_new();
  if (payload == NULL) {
    ssh_set_error_oom(session);
    goto error;
  }
  rc = ssh_buffer_pack(payload,
                       "sdsd",
                       remotehost,
                       remoteport,
                       sourcehost,
                       localport);
  if (rc != SSH_OK){
    ssh_set_error_oom(session);
    goto error;
  }
pending:
  rc = channel_open(channel,
                    "forwarded-tcpip",
                    CHANNEL_INITIAL_WINDOW,
                    CHANNEL_MAX_PACKET,
                    payload);

error:
  SSH_BUFFER_FREE(payload);

  return rc;
}

/**
 * @brief Open a X11 channel.
 *
 * @param[in]  channel      An allocated channel.
 *
 * @param[in]  orig_addr    The source host (the local server).
 *
 * @param[in]  orig_port    The source port (the local server).
 *
 * @return              SSH_OK on success,
 *                      SSH_ERROR if an error occurred,
 *                      SSH_AGAIN if in nonblocking mode and call has
 *                      to be done again.
 * @warning This function does not bind the local port and does not automatically
 *          forward the content of a socket to the channel. You still have to
 *          use shh_channel_read and ssh_channel_write for this.
 */
int ssh_channel_open_x11(ssh_channel channel,
                         const char *orig_addr, int orig_port)
{
  ssh_session session;
  ssh_buffer payload = NULL;
  int rc = SSH_ERROR;

  if(channel == NULL) {
      return rc;
  }
  if(orig_addr == NULL) {
      ssh_set_error_invalid(channel->session);
      return rc;
  }
  session = channel->session;

  if(channel->state != SSH_CHANNEL_STATE_NOT_OPEN)
    goto pending;

  payload = ssh_buffer_new();
  if (payload == NULL) {
    ssh_set_error_oom(session);
    goto error;
  }

  rc = ssh_buffer_pack(payload,
                       "sd",
                       orig_addr,
                       orig_port);
  if (rc != SSH_OK) {
    ssh_set_error_oom(session);
    goto error;
  }
pending:
  rc = channel_open(channel,
                    "x11",
                    CHANNEL_INITIAL_WINDOW,
                    CHANNEL_MAX_PACKET,
                    payload);

error:
  SSH_BUFFER_FREE(payload);

  return rc;
}

/**
 * @brief Send the exit status to the remote process
 *
 * Sends the exit status to the remote process (as described in RFC 4254,
 * section 6.10).
 *
 * @param[in]  channel  The channel to send exit status.
 *
 * @param[in]  exit_status  The exit status to send
 *
 * @return     SSH_OK on success, SSH_ERROR if an error occurred.
 */
int ssh_channel_request_send_exit_status(ssh_channel channel, int exit_status)
{
  ssh_buffer buffer = NULL;
  int rc = SSH_ERROR;

  if(channel == NULL) {
      return SSH_ERROR;
  }

  buffer = ssh_buffer_new();
  if (buffer == NULL) {
    ssh_set_error_oom(channel->session);
    goto error;
  }

  rc = ssh_buffer_pack(buffer, "d", exit_status);
  if (rc != SSH_OK) {
    ssh_set_error_oom(channel->session);
    goto error;
  }

  rc = channel_request(channel, "exit-status", buffer, 0);
error:
  SSH_BUFFER_FREE(buffer);
  return rc;
}

/**
 * @brief Send an exit signal to remote process (RFC 4254, section 6.10).
 *
 * This sends the exit status of the remote process.
 * Note, that remote system may not support signals concept.
 * In such a case this request will be silently ignored.
 *
 * @param[in]  channel  The channel to send signal.
 *
 * @param[in]  sig      The signal to send (without SIG prefix)
 *                      (e.g. "TERM" or "KILL").
 * @param[in]  core     A boolean to tell if a core was dumped
 * @param[in]  errmsg   A CRLF explanation text about the error condition
 * @param[in]  lang     The language used in the message (format: RFC 3066)
 *
 * @return              SSH_OK on success, SSH_ERROR if an error occurred
 */
int ssh_channel_request_send_exit_signal(ssh_channel channel, const char *sig,
                                         int core, const char *errmsg, const char *lang)
{
  ssh_buffer buffer = NULL;
  int rc = SSH_ERROR;

  if(channel == NULL) {
      return rc;
  }
  if(sig == NULL || errmsg == NULL || lang == NULL) {
      ssh_set_error_invalid(channel->session);
      return rc;
  }

  buffer = ssh_buffer_new();
  if (buffer == NULL) {
    ssh_set_error_oom(channel->session);
    goto error;
  }

  rc = ssh_buffer_pack(buffer,
                       "sbss",
                       sig,
                       core ? 1 : 0,
                       errmsg,
                       lang);
  if (rc != SSH_OK) {
    ssh_set_error_oom(channel->session);
    goto error;
  }

  rc = channel_request(channel, "exit-signal", buffer, 0);
error:
  SSH_BUFFER_FREE(buffer);
  return rc;
}

#endif

/* @} */<|MERGE_RESOLUTION|>--- conflicted
+++ resolved
@@ -29,10 +29,7 @@
 #include <errno.h>
 #include <time.h>
 #include <stdbool.h>
-<<<<<<< HEAD
-=======
 #include <string.h>
->>>>>>> 7f6b3fab
 #ifdef HAVE_SYS_TIME_H
 #include <sys/time.h>
 #endif /* HAVE_SYS_TIME_H */
@@ -345,19 +342,11 @@
         ssh_set_error_oom(session);
         return err;
     }
-<<<<<<< HEAD
 
     if (payload != NULL) {
         if (ssh_buffer_add_buffer(session->out_buffer, payload) < 0) {
             ssh_set_error_oom(session);
 
-=======
-
-    if (payload != NULL) {
-        if (ssh_buffer_add_buffer(session->out_buffer, payload) < 0) {
-            ssh_set_error_oom(session);
-
->>>>>>> 7f6b3fab
             return err;
         }
     }
@@ -387,11 +376,7 @@
     if (channel->state == SSH_CHANNEL_STATE_OPEN) {
         err = SSH_OK;
     } else if (err != SSH_AGAIN) {
-<<<<<<< HEAD
-        /* Messages were handled correctly, but he channel state is invalid */
-=======
         /* Messages were handled correctly, but the channel state is invalid */
->>>>>>> 7f6b3fab
         err = SSH_ERROR;
     }
 
@@ -914,11 +899,7 @@
  * FIXME is the window changed?
  */
 int channel_default_bufferize(ssh_channel channel,
-<<<<<<< HEAD
-                              void *data, size_t len,
-=======
                               void *data, uint32_t len,
->>>>>>> 7f6b3fab
                               bool is_stderr)
 {
   ssh_session session;
@@ -935,11 +916,7 @@
   }
 
   SSH_LOG(SSH_LOG_PACKET,
-<<<<<<< HEAD
-          "placing %zu bytes into channel buffer (%s)",
-=======
           "placing %u bytes into channel buffer (%s)",
->>>>>>> 7f6b3fab
           len,
           is_stderr ? "stderr" : "stdout");
   if (!is_stderr) {
@@ -2080,12 +2057,8 @@
  *
  * @note You should use sftp_new() which does this for you.
  */
-<<<<<<< HEAD
-int ssh_channel_request_sftp( ssh_channel channel){
-=======
 int ssh_channel_request_sftp( ssh_channel channel)
 {
->>>>>>> 7f6b3fab
     if(channel == NULL) {
         return SSH_ERROR;
     }
@@ -3129,11 +3102,7 @@
                                  int is_stderr)
 {
     ssh_session session;
-<<<<<<< HEAD
-    ssize_t to_read;
-=======
     uint32_t to_read;
->>>>>>> 7f6b3fab
     int rc;
     int blocking;
 
@@ -3147,32 +3116,13 @@
 
     session = channel->session;
 
-<<<<<<< HEAD
-    to_read = ssh_channel_poll(channel, is_stderr);
-
-    if (to_read <= 0) {
-=======
     rc = ssh_channel_poll(channel, is_stderr);
 
     if (rc <= 0) {
->>>>>>> 7f6b3fab
         if (session->session_state == SSH_SESSION_STATE_ERROR){
             return SSH_ERROR;
         }
 
-<<<<<<< HEAD
-        return to_read; /* may be an error code */
-    }
-
-    if ((size_t)to_read > count) {
-        to_read = (ssize_t)count;
-    }
-    blocking = ssh_is_blocking(session);
-    ssh_set_blocking(session, 0);
-    rc = ssh_channel_read(channel, dest, (uint32_t)to_read, is_stderr);
-    ssh_set_blocking(session,blocking);
-
-=======
         return rc; /* may be an error code */
     }
 
@@ -3186,7 +3136,6 @@
     rc = ssh_channel_read(channel, dest, to_read, is_stderr);
     ssh_set_blocking(session,blocking);
 
->>>>>>> 7f6b3fab
     return rc;
 }
 
@@ -3268,11 +3217,7 @@
     size_t len;
     int rc;
 
-<<<<<<< HEAD
-    if (channel == NULL) {
-=======
     if ((channel == NULL) || (channel->flags & SSH_CHANNEL_FLAG_FREED_LOCAL)) {
->>>>>>> 7f6b3fab
         return SSH_ERROR;
     }
 
