--- conflicted
+++ resolved
@@ -277,11 +277,7 @@
   type = ssh_string_from_char(type_c);
   if (type == NULL) {
     ssh_set_error_oom(session);
-<<<<<<< HEAD
-    leave_function();
-=======
-
->>>>>>> 4919771f
+
     return err;
   }
 
@@ -301,11 +297,7 @@
   if (payload != NULL) {
     if (buffer_add_buffer(session->out_buffer, payload) < 0) {
       ssh_set_error_oom(session);
-<<<<<<< HEAD
-      leave_function();
-=======
-
->>>>>>> 4919771f
+
       return err;
     }
   }
@@ -320,18 +312,6 @@
       type_c, channel->local_channel);
 pending:
   /* wait until channel is opened by server */
-<<<<<<< HEAD
-  while(channel->state == SSH_CHANNEL_STATE_NOT_OPEN){
-      err = ssh_handle_packets(session, -2);
-      if (err != SSH_OK) {
-          break;
-      }
-      if (session->session_state == SSH_SESSION_STATE_ERROR) {
-          err = SSH_ERROR;
-          break;
-      }
-  }
-=======
   err = ssh_handle_packets_termination(session,
                                        SSH_TIMEOUT_DEFAULT,
                                        ssh_channel_open_termination,
@@ -340,7 +320,6 @@
   if (session->session_state == SSH_SESSION_STATE_ERROR)
     err = SSH_ERROR;
 end:
->>>>>>> 4919771f
   if(channel->state == SSH_CHANNEL_STATE_OPEN)
     err=SSH_OK;
 
@@ -375,18 +354,10 @@
 static int grow_window(ssh_session session, ssh_channel channel, int minimumsize) {
   uint32_t new_window = minimumsize > WINDOWBASE ? minimumsize : WINDOWBASE;
 
-<<<<<<< HEAD
-  enter_function();
 #ifdef WITH_SSH1
   if (session->version == 1){
       channel->remote_window = new_window;
-      leave_function();
-=======
-#ifdef WITH_SSH1
-  if (session->version == 1){
-      channel->remote_window = new_window;
-
->>>>>>> 4919771f
+
       return SSH_OK;
   }
 #endif
@@ -536,11 +507,7 @@
   }
   len = ssh_string_len(str);
 
-<<<<<<< HEAD
-  ssh_log(session, SSH_LOG_PROTOCOL,
-=======
   SSH_LOG(SSH_LOG_PROTOCOL,
->>>>>>> 4919771f
       "Channel receiving %" PRIdS " bytes data in %d (local win=%d remote win=%d)",
       len,
       is_stderr,
@@ -549,11 +516,7 @@
 
   /* What shall we do in this case? Let's accept it anyway */
   if (len > channel->local_window) {
-<<<<<<< HEAD
-    ssh_log(session, SSH_LOG_RARE,
-=======
     SSH_LOG(SSH_LOG_RARE,
->>>>>>> 4919771f
         "Data packet too big for our window(%" PRIdS " vs %d)",
         len,
         channel->local_window);
@@ -900,11 +863,7 @@
   session = channel->session;
 
   if(data == NULL) {
-<<<<<<< HEAD
-      ssh_set_error_invalid(session, __FUNCTION__);
-=======
       ssh_set_error_invalid(session);
->>>>>>> 4919771f
       return -1;
   }
 
@@ -1046,24 +1005,16 @@
   ssh_string str = NULL;
   int rc = SSH_ERROR;
 
-<<<<<<< HEAD
-  if (channel == NULL) {
-=======
   if(channel == NULL) {
->>>>>>> 4919771f
       return rc;
   }
 
   session = channel->session;
-<<<<<<< HEAD
-  enter_function();
-=======
 
   if(remotehost == NULL || sourcehost == NULL) {
       ssh_set_error_invalid(session);
       return rc;
   }
->>>>>>> 4919771f
 
   if(remotehost == NULL || sourcehost == NULL) {
       ssh_set_error_invalid(session, __FUNCTION__);
@@ -1123,32 +1074,17 @@
  */
 void ssh_channel_free(ssh_channel channel) {
   ssh_session session;
-<<<<<<< HEAD
-  struct ssh_iterator *it;
-=======
->>>>>>> 4919771f
 
   if (channel == NULL) {
     return;
   }
 
   session = channel->session;
-<<<<<<< HEAD
-  enter_function();
-
-=======
->>>>>>> 4919771f
   if (session->alive && channel->state == SSH_CHANNEL_STATE_OPEN) {
     ssh_channel_close(channel);
   }
   channel->flags |= SSH_CHANNEL_FLAG_FREED_LOCAL;
 
-<<<<<<< HEAD
-  it = ssh_list_find(session->channels, channel);
-  if(it != NULL){
-    ssh_list_remove(session->channels, it);
-  }
-=======
   /* The idea behind the flags is the following : it is well possible
    * that a client closes a channel that stills exists on the server side.
    * We definitively close the channel when we receive a close message *and*
@@ -1172,7 +1108,6 @@
   if(it != NULL){
     ssh_list_remove(session->channels, it);
   }
->>>>>>> 4919771f
   ssh_buffer_free(channel->stdout_buffer);
   ssh_buffer_free(channel->stderr_buffer);
 
@@ -1202,10 +1137,6 @@
   }
 
   session = channel->session;
-<<<<<<< HEAD
-  enter_function();
-=======
->>>>>>> 4919771f
 
   if (buffer_add_u8(session->out_buffer, SSH2_MSG_CHANNEL_EOF) < 0) {
     ssh_set_error_oom(session);
@@ -1256,10 +1187,6 @@
   }
 
   session = channel->session;
-<<<<<<< HEAD
-  enter_function();
-=======
->>>>>>> 4919771f
 
   if (channel->local_eof == 0) {
     rc = ssh_channel_send_eof(channel);
@@ -1339,41 +1266,13 @@
   uint32_t origlen = len;
   size_t effectivelen;
   size_t maxpacketlen;
-<<<<<<< HEAD
-  int timeout;
   int rc;
 
-  if(channel == NULL || data == NULL) {
-=======
-  int rc;
-
   if(channel == NULL) {
->>>>>>> 4919771f
       return -1;
   }
   session = channel->session;
   if(data == NULL) {
-<<<<<<< HEAD
-      ssh_set_error_invalid(session, __FUNCTION__);
-      return -1;
-  }
-
-  if (len > INT_MAX) {
-      ssh_log(session, SSH_LOG_PROTOCOL,
-              "Length (%u) is bigger than INT_MAX", len);
-      return SSH_ERROR;
-  }
-
-  if(channel == NULL || data == NULL) {
-      return -1;
-  }
-  session = channel->session;
-  enter_function();
-  if(ssh_is_blocking(session))
-    timeout = -2;
-  else
-    timeout = 0;
-=======
       ssh_set_error_invalid(session);
       return -1;
   }
@@ -1384,7 +1283,6 @@
       return SSH_ERROR;
   }
 
->>>>>>> 4919771f
   /*
    * Handle the max packet len from remote side, be nice
    * 10 bytes for the headers
@@ -1411,11 +1309,7 @@
 #ifdef WITH_SSH1
   if (channel->version == 1) {
     rc = channel_write1(channel, data, len);
-<<<<<<< HEAD
-    leave_function();
-=======
-
->>>>>>> 4919771f
+
     return rc;
   }
 #endif
@@ -1434,12 +1328,6 @@
       /* What happens when the channel window is zero? */
       if(channel->remote_window == 0) {
           /* nothing can be written */
-<<<<<<< HEAD
-          ssh_log(session, SSH_LOG_PROTOCOL,
-                "Wait for a growing window message...");
-          rc = ssh_handle_packets(session, timeout);
-          if (rc == SSH_ERROR || (channel->remote_window == 0 && timeout==0))
-=======
           SSH_LOG(SSH_LOG_PROTOCOL,
                 "Wait for a growing window message...");
           rc = ssh_handle_packets_termination(session, SSH_TIMEOUT_DEFAULT,
@@ -1447,7 +1335,6 @@
           if (rc == SSH_ERROR ||
               !ssh_channel_waitwindow_termination(channel) ||
               channel->session->session_state == SSH_SESSION_STATE_ERROR)
->>>>>>> 4919771f
             goto out;
           continue;
       }
@@ -1488,20 +1375,10 @@
     data = ((uint8_t*)data + effectivelen);
   }
   /* it's a good idea to flush the socket now */
-<<<<<<< HEAD
-  do {
-    rc = ssh_handle_packets(session, timeout);
-  } while(rc == SSH_OK &&
-          timeout != 0 &&
-          ssh_socket_buffered_write_bytes(session->socket) > 0);
-out:
-  leave_function();
-=======
   rc = ssh_channel_flush(channel);
   if(rc == SSH_ERROR)
     goto error;
 out:
->>>>>>> 4919771f
   return (int)(origlen - len);
 
 error:
@@ -1723,15 +1600,6 @@
     channel->request_state = SSH_CHANNEL_REQ_STATE_NONE;
     return SSH_OK;
   }
-<<<<<<< HEAD
-  while(channel->request_state == SSH_CHANNEL_REQ_STATE_PENDING){
-    ssh_handle_packets(session, -2);
-    if(session->session_state == SSH_SESSION_STATE_ERROR) {
-	channel->request_state = SSH_CHANNEL_REQ_STATE_ERROR;
-	break;
-    }
-
-=======
 pending:
   rc = ssh_handle_packets_termination(session,
                                       SSH_TIMEOUT_DEFAULT,
@@ -1740,7 +1608,6 @@
 
   if(session->session_state == SSH_SESSION_STATE_ERROR || rc == SSH_ERROR) {
       channel->request_state = SSH_CHANNEL_REQ_STATE_ERROR;
->>>>>>> 4919771f
   }
   /* we received something */
   switch (channel->request_state){
@@ -1798,24 +1665,16 @@
   ssh_buffer buffer = NULL;
   int rc = SSH_ERROR;
 
-<<<<<<< HEAD
-  if (channel == NULL) {
-=======
   if(channel == NULL) {
->>>>>>> 4919771f
       return SSH_ERROR;
   }
   session = channel->session;
 
-<<<<<<< HEAD
-  enter_function();
-=======
   if(terminal == NULL) {
       ssh_set_error_invalid(channel->session);
       return rc;
   }
 
->>>>>>> 4919771f
 #ifdef WITH_SSH1
   if (channel->version==1) {
     rc = channel_request_pty_size1(channel,terminal, col, row);
@@ -2122,16 +1981,11 @@
   struct ssh_iterator *iterator;
   int t;
 
-<<<<<<< HEAD
-  for (t = timeout_ms; t >= 0; t -= 50)
-  {
-=======
   /*
    * We sleep for 50 ms in ssh_handle_packets() and later sleep for
    * 50 ms. So we need to decrement by 100 ms.
    */
   for (t = timeout_ms; t >= 0; t -= 100) {
->>>>>>> 4919771f
     ssh_handle_packets(session, 50);
 
     if (session->ssh_message_list) {
@@ -2269,25 +2123,12 @@
 
   req = ssh_string_from_char(request);
   if (req == NULL) {
-<<<<<<< HEAD
-    ssh_set_error_oom(session);
-    goto error;
-  }
-
-  if (buffer_add_u8(session->out_buffer, SSH2_MSG_GLOBAL_REQUEST) < 0 ||
-      buffer_add_ssh_string(session->out_buffer, req) < 0 ||
-      buffer_add_u8(session->out_buffer, reply == 0 ? 0 : 1) < 0) {
-    ssh_set_error_oom(session);
-    goto error;
-  }
-=======
       ssh_set_error_oom(session);
       rc = SSH_ERROR;
       goto error;
   }
 
   rc = buffer_add_ssh_string(session->out_buffer, req);
->>>>>>> 4919771f
   ssh_string_free(req);
   if (rc < 0) {
       ssh_set_error_oom(session);
@@ -2295,17 +2136,10 @@
       goto error;
   }
 
-<<<<<<< HEAD
-  if (buffer != NULL) {
-    if (buffer_add_data(session->out_buffer, buffer_get_rest(buffer),
-        buffer_get_rest_len(buffer)) < 0) {
-      ssh_set_error_oom(session);
-=======
   rc = buffer_add_u8(session->out_buffer, reply == 0 ? 0 : 1);
   if (rc < 0) {
       ssh_set_error_oom(session);
       rc = SSH_ERROR;
->>>>>>> 4919771f
       goto error;
   }
 
@@ -2334,14 +2168,6 @@
 
       return SSH_OK;
   }
-<<<<<<< HEAD
-  while(session->global_req_state == SSH_CHANNEL_REQ_STATE_PENDING){
-    rc=ssh_handle_packets(session, -2);
-    if(rc==SSH_ERROR){
-      session->global_req_state = SSH_CHANNEL_REQ_STATE_ERROR;
-      break;
-    }
-=======
 pending:
   rc = ssh_handle_packets_termination(session,
                                       SSH_TIMEOUT_DEFAULT,
@@ -2350,7 +2176,6 @@
 
   if(rc==SSH_ERROR || session->session_state == SSH_SESSION_STATE_ERROR){
     session->global_req_state = SSH_CHANNEL_REQ_STATE_ERROR;
->>>>>>> 4919771f
   }
   switch(session->global_req_state){
     case SSH_CHANNEL_REQ_STATE_ACCEPTED:
@@ -2684,11 +2509,7 @@
  *                      SIGUSR1  -> USR1 \n
  *                      SIGUSR2  -> USR2 \n
  *
-<<<<<<< HEAD
- * @return              SSH_OK on success, SSH_ERROR if an error occured
-=======
  * @return              SSH_OK on success, SSH_ERROR if an error occurred
->>>>>>> 4919771f
  *                      (including attempts to send signal via SSH-v1 session).
  */
 int ssh_channel_request_send_signal(ssh_channel channel, const char *sig) {
@@ -2761,24 +2582,16 @@
   int r;
   uint32_t total=0;
 
-<<<<<<< HEAD
-  if (channel == NULL) {
-=======
   if(channel == NULL) {
->>>>>>> 4919771f
       return SSH_ERROR;
   }
   session = channel->session;
 
-<<<<<<< HEAD
-  enter_function();
-=======
   if(buffer == NULL) {
       ssh_set_error_invalid(channel->session);
       return SSH_ERROR;
   }
 
->>>>>>> 4919771f
   buffer_reinit(buffer);
   if(count==0){
     do {
@@ -2792,27 +2605,16 @@
           return r;
         }
         if(buffer_add_data(buffer,buffer_tmp,r) < 0){
-<<<<<<< HEAD
-	  ssh_set_error_oom(session);
-	  r = SSH_ERROR;
-	}
-        leave_function();
-=======
           ssh_set_error_oom(session);
           r = SSH_ERROR;
         }
 
->>>>>>> 4919771f
         return r;
       }
       if(ssh_channel_is_eof(channel)){
         return 0;
       }
-<<<<<<< HEAD
-      ssh_handle_packets(channel->session, -2);
-=======
       ssh_handle_packets(channel->session, SSH_TIMEOUT_INFINITE);
->>>>>>> 4919771f
     } while (r == 0);
   }
   while(total < count){
@@ -2825,11 +2627,7 @@
     }
     if(buffer_add_data(buffer,buffer_tmp,r) < 0){
       ssh_set_error_oom(session);
-<<<<<<< HEAD
-      leave_function();
-=======
-
->>>>>>> 4919771f
+
       return SSH_ERROR;
     }
     total += r;
@@ -2914,9 +2712,6 @@
   ssh_session session;
   ssh_buffer stdbuf;
   uint32_t len;
-<<<<<<< HEAD
-  int rc;
-=======
   struct ssh_channel_read_termination_struct ctx;
   int rc;
 
@@ -2927,7 +2722,6 @@
       ssh_set_error_invalid(channel->session);
       return SSH_ERROR;
   }
->>>>>>> 4919771f
 
   session = channel->session;
   stdbuf = channel->stdout_buffer;
@@ -2963,15 +2757,8 @@
   ctx.buffer = stdbuf;
   ctx.count = 1;
 
-<<<<<<< HEAD
-    rc = ssh_handle_packets(session, -2);
-    if (rc != SSH_OK) {
-        return rc;
-    }
-=======
   if (timeout < 0) {
       timeout = SSH_TIMEOUT_DEFAULT;
->>>>>>> 4919771f
   }
 
   rc = ssh_handle_packets_termination(session,
@@ -3025,11 +2812,7 @@
  */
 int ssh_channel_read_nonblocking(ssh_channel channel, void *dest, uint32_t count,
     int is_stderr) {
-<<<<<<< HEAD
-  ssh_session session = channel->session;
-=======
   ssh_session session;
->>>>>>> 4919771f
   int to_read;
   int rc;
   int blocking;
@@ -3093,15 +2876,10 @@
   }
 
   if (buffer_get_rest_len(stdbuf) == 0 && channel->remote_eof == 0) {
-<<<<<<< HEAD
-    if (ssh_handle_packets(channel->session, 0)==SSH_ERROR) {
-      leave_function();
-=======
     if (channel->session->session_state == SSH_SESSION_STATE_ERROR){
       return SSH_ERROR;
     }
     if (ssh_handle_packets(channel->session, SSH_TIMEOUT_NONBLOCKING)==SSH_ERROR) {
->>>>>>> 4919771f
       return SSH_ERROR;
     }
   }
@@ -3209,29 +2987,9 @@
  *                      if the other side is not willing to close the channel.
  */
 int ssh_channel_get_exit_status(ssh_channel channel) {
-<<<<<<< HEAD
-  if (channel->local_eof == 0) {
-    return -1;
-  }
-
-  while ((channel->remote_eof == 0 || channel->exit_status == -1) && channel->session->alive) {
-    /* Parse every incoming packet */
-    if (ssh_handle_packets(channel->session, -2) != SSH_OK) {
-      return -1;
-    }
-    /* XXX We should actually wait for a close packet and not a close
-     * we issued ourselves
-     */
-    if (channel->state != SSH_CHANNEL_STATE_OPEN) {
-      /* When a channel is closed, no exit status message can
-       * come anymore */
-      break;
-    }
-=======
   int rc;
   if(channel == NULL) {
       return SSH_ERROR;
->>>>>>> 4919771f
   }
   rc = ssh_handle_packets_termination(channel->session,
                                       SSH_TIMEOUT_DEFAULT,
@@ -3262,11 +3020,7 @@
     chan = rchans[i];
 
     while (ssh_channel_is_open(chan) && ssh_socket_data_available(chan->session->socket)) {
-<<<<<<< HEAD
-      ssh_handle_packets(chan->session, -2);
-=======
       ssh_handle_packets(chan->session, SSH_TIMEOUT_NONBLOCKING);
->>>>>>> 4919771f
     }
 
     if ((chan->stdout_buffer && buffer_get_rest_len(chan->stdout_buffer) > 0) ||
@@ -3503,12 +3257,6 @@
   if(channel == NULL) {
       return rc;
   }
-<<<<<<< HEAD
-
-  session = channel->session;
-
-  enter_function();
-=======
   if(remotehost == NULL || sourcehost == NULL) {
       ssh_set_error_invalid(channel->session);
       return rc;
@@ -3516,7 +3264,6 @@
 
 
   session = channel->session;
->>>>>>> 4919771f
 
   if(channel->state != SSH_CHANNEL_STATE_NOT_OPEN)
     goto pending;
@@ -3560,10 +3307,6 @@
   ssh_buffer_free(payload);
   ssh_string_free(str);
 
-<<<<<<< HEAD
-  rc = channel_open(channel,
-                    "forwarded-tcpip",
-=======
   return rc;
 }
 
@@ -3623,7 +3366,6 @@
 pending:
   rc = channel_open(channel,
                     "x11",
->>>>>>> 4919771f
                     CHANNEL_INITIAL_WINDOW,
                     CHANNEL_MAX_PACKET,
                     payload);
@@ -3708,19 +3450,10 @@
   if(channel == NULL) {
       return rc;
   }
-<<<<<<< HEAD
-
-  if(sig == NULL || errmsg == NULL || lang == NULL) {
-      ssh_set_error_invalid(channel->session, __FUNCTION__);
-      return rc;
-  }
-
-=======
   if(sig == NULL || errmsg == NULL || lang == NULL) {
       ssh_set_error_invalid(channel->session);
       return rc;
   }
->>>>>>> 4919771f
 #ifdef WITH_SSH1
   if (channel->version == 1) {
     return SSH_ERROR; // TODO: Add support for SSH-v1 if possible.
