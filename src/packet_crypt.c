--- conflicted
+++ resolved
@@ -220,17 +220,6 @@
     return (rc != 0);
 }
 
-static int secure_memcmp(const void *s1, const void *s2, size_t n)
-{
-    int rc = 0;
-    const unsigned char *p1 = s1;
-    const unsigned char *p2 = s2;
-    for (; n > 0; --n) {
-        rc |= *p1++ ^ *p2++;
-    }
-    return (rc != 0);
-}
-
 /**
  * @internal
  *
@@ -279,11 +268,7 @@
   ssh_print_hexa("Computed mac",hmacbuf,hmaclen);
   ssh_print_hexa("seq",(unsigned char *)&seq,sizeof(uint32_t));
 #endif
-<<<<<<< HEAD
-  if (secure_memcmp(mac, hmacbuf, len) == 0) {
-=======
   if (secure_memcmp(mac, hmacbuf, hmaclen) == 0) {
->>>>>>> 79900e52
     return 0;
   }
 
