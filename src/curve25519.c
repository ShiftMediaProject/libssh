--- conflicted
+++ resolved
@@ -39,11 +39,7 @@
 #include "libssh/pki.h"
 #include "libssh/bignum.h"
 
-<<<<<<< HEAD
-#ifdef HAVE_OPENSSL_X25519
-=======
 #if defined(HAVE_LIBCRYPTO) && defined(HAVE_OPENSSL_X25519)
->>>>>>> 7f6b3fab
 #include <openssl/err.h>
 #endif
 
@@ -63,11 +59,7 @@
 static int ssh_curve25519_init(ssh_session session)
 {
     int rc;
-<<<<<<< HEAD
-#ifdef HAVE_OPENSSL_X25519
-=======
 #if defined(HAVE_LIBCRYPTO) && defined(HAVE_OPENSSL_X25519)
->>>>>>> 7f6b3fab
     EVP_PKEY_CTX *pctx = NULL;
     EVP_PKEY *pkey = NULL;
     size_t pubkey_len = CURVE25519_PUBKEY_SIZE;
@@ -144,11 +136,7 @@
         crypto_scalarmult_base(session->next_crypto->curve25519_client_pubkey,
                                session->next_crypto->curve25519_privkey);
     }
-<<<<<<< HEAD
-#endif /* HAVE_OPENSSL_X25519 */
-=======
 #endif /* defined(HAVE_LIBCRYPTO) && defined(HAVE_OPENSSL_X25519) */
->>>>>>> 7f6b3fab
 
     return SSH_OK;
 }
@@ -188,11 +176,7 @@
 {
     ssh_curve25519_pubkey k;
 
-<<<<<<< HEAD
-#ifdef HAVE_OPENSSL_X25519
-=======
 #if defined(HAVE_LIBCRYPTO) && defined(HAVE_OPENSSL_X25519)
->>>>>>> 7f6b3fab
     EVP_PKEY_CTX *pctx = NULL;
     EVP_PKEY *pkey = NULL, *pubkey = NULL;
     size_t shared_key_len = sizeof(k);
@@ -271,11 +255,7 @@
         crypto_scalarmult(k, session->next_crypto->curve25519_privkey,
                           session->next_crypto->curve25519_server_pubkey);
     }
-<<<<<<< HEAD
-#endif /* HAVE_OPENSSL_X25519 */
-=======
 #endif /* defined(HAVE_LIBCRYPTO) && defined(HAVE_OPENSSL_X25519) */
->>>>>>> 7f6b3fab
 
     bignum_bin2bn(k, CURVE25519_PUBKEY_SIZE, &session->next_crypto->shared_secret);
     if (session->next_crypto->shared_secret == NULL) {
