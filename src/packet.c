/*
 * packet.c - packet building functions
 *
 * This file is part of the SSH Library
 *
 * Copyright (c) 2003-2013 by Aris Adamantiadis
 *
 * The SSH Library is free software; you can redistribute it and/or modify
 * it under the terms of the GNU Lesser General Public License as published by
 * the Free Software Foundation; either version 2.1 of the License, or (at your
 * option) any later version.
 *
 * The SSH Library is distributed in the hope that it will be useful, but
 * WITHOUT ANY WARRANTY; without even the implied warranty of MERCHANTABILITY
 * or FITNESS FOR A PARTICULAR PURPOSE.  See the GNU Lesser General Public
 * License for more details.
 *
 * You should have received a copy of the GNU Lesser General Public License
 * along with the SSH Library; see the file COPYING.  If not, write to
 * the Free Software Foundation, Inc., 59 Temple Place - Suite 330, Boston,
 * MA 02111-1307, USA.
 */

#include "config.h"

#include <stdlib.h>
#include <stdio.h>
#include <string.h>
#include <errno.h>

#ifndef _WIN32
#include <netinet/in.h>
#include <arpa/inet.h>
#endif

#include "libssh/priv.h"
#include "libssh/ssh2.h"
#include "libssh/crypto.h"
#include "libssh/buffer.h"
#include "libssh/packet.h"
#include "libssh/socket.h"
#include "libssh/channels.h"
#include "libssh/misc.h"
#include "libssh/session.h"
#include "libssh/messages.h"
#include "libssh/pcap.h"
#include "libssh/kex.h"
#include "libssh/auth.h"
#include "libssh/gssapi.h"

#define MACSIZE SHA_DIGEST_LEN

static ssh_packet_callback default_packet_handlers[]= {
  ssh_packet_disconnect_callback,          // SSH2_MSG_DISCONNECT                 1
  ssh_packet_ignore_callback,              // SSH2_MSG_IGNORE	                    2
  ssh_packet_unimplemented,                // SSH2_MSG_UNIMPLEMENTED              3
  ssh_packet_ignore_callback,              // SSH2_MSG_DEBUG	                    4
#if WITH_SERVER
  ssh_packet_service_request,              // SSH2_MSG_SERVICE_REQUEST	          5
#else
  NULL,
#endif
  ssh_packet_service_accept,               // SSH2_MSG_SERVICE_ACCEPT             6
  NULL, NULL, NULL, NULL, NULL, NULL, NULL,
  NULL, NULL, NULL,	NULL, NULL, NULL,      //                                     7-19
  ssh_packet_kexinit,                      // SSH2_MSG_KEXINIT	                  20
  ssh_packet_newkeys,                      // SSH2_MSG_NEWKEYS                    21
  NULL, NULL, NULL, NULL, NULL, NULL, NULL,
  NULL,                                    //                                     22-29
#if WITH_SERVER
  ssh_packet_kexdh_init,                   // SSH2_MSG_KEXDH_INIT                 30
                                           // SSH2_MSG_KEX_DH_GEX_REQUEST_OLD     30
#else
  NULL,
#endif
  ssh_packet_dh_reply,                     // SSH2_MSG_KEXDH_REPLY                31
                                           // SSH2_MSG_KEX_DH_GEX_GROUP           31
  NULL,                                    // SSH2_MSG_KEX_DH_GEX_INIT            32
  NULL,                                    // SSH2_MSG_KEX_DH_GEX_REPLY           33
  NULL,                                    // SSH2_MSG_KEX_DH_GEX_REQUEST         34
  NULL, NULL, NULL, NULL, NULL, NULL,	NULL,
  NULL, NULL, NULL, NULL, NULL, NULL, NULL,
  NULL,                                    //                                     35-49
#if WITH_SERVER
  ssh_packet_userauth_request,             // SSH2_MSG_USERAUTH_REQUEST           50
#else
  NULL,
#endif
  ssh_packet_userauth_failure,             // SSH2_MSG_USERAUTH_FAILURE           51
  ssh_packet_userauth_success,             // SSH2_MSG_USERAUTH_SUCCESS           52
  ssh_packet_userauth_banner,              // SSH2_MSG_USERAUTH_BANNER            53
  NULL,NULL,NULL,NULL,NULL,NULL,           //                                     54-59
  ssh_packet_userauth_pk_ok,               // SSH2_MSG_USERAUTH_PK_OK             60
                                           // SSH2_MSG_USERAUTH_PASSWD_CHANGEREQ  60
                                           // SSH2_MSG_USERAUTH_INFO_REQUEST	  60
                                           // SSH2_MSG_USERAUTH_GSSAPI_RESPONSE   60
  ssh_packet_userauth_info_response,       // SSH2_MSG_USERAUTH_INFO_RESPONSE     61
                                           // SSH2_MSG_USERAUTH_GSSAPI_TOKEN      61
  NULL,                                    //                                     62
  NULL,                             // SSH2_MSG_USERAUTH_GSSAPI_EXCHANGE_COMPLETE 63
  NULL,                                    // SSH2_MSG_USERAUTH_GSSAPI_ERROR      64
  NULL,                                    // SSH2_MSG_USERAUTH_GSSAPI_ERRTOK     65
#if defined(WITH_GSSAPI) && defined(WITH_SERVER)
  ssh_packet_userauth_gssapi_mic,          // SSH2_MSG_USERAUTH_GSSAPI_MIC        66
#else /* WITH_GSSAPI && WITH_SERVER */
  NULL,
#endif /* WITH_GSSAPI && WITH_SERVER */
  NULL, NULL,
  NULL, NULL, NULL, NULL, NULL, NULL, NULL,
  NULL, NULL, NULL, NULL,                  //                                     67-79
#ifdef WITH_SERVER
  ssh_packet_global_request,               // SSH2_MSG_GLOBAL_REQUEST             80
#else /* WITH_SERVER */
  NULL,
#endif /* WITH_SERVER */ 
  ssh_request_success,                     // SSH2_MSG_REQUEST_SUCCESS            81
  ssh_request_denied,                      // SSH2_MSG_REQUEST_FAILURE            82
  NULL, NULL, NULL, NULL, NULL, NULL, NULL,//                                     83-89
  ssh_packet_channel_open,                 // SSH2_MSG_CHANNEL_OPEN               90
  ssh_packet_channel_open_conf,            // SSH2_MSG_CHANNEL_OPEN_CONFIRMATION  91
  ssh_packet_channel_open_fail,            // SSH2_MSG_CHANNEL_OPEN_FAILURE       92
  channel_rcv_change_window,               // SSH2_MSG_CHANNEL_WINDOW_ADJUST      93
  channel_rcv_data,                        // SSH2_MSG_CHANNEL_DATA               94
  channel_rcv_data,                        // SSH2_MSG_CHANNEL_EXTENDED_DATA      95
  channel_rcv_eof,                         // SSH2_MSG_CHANNEL_EOF	              96
  channel_rcv_close,                       // SSH2_MSG_CHANNEL_CLOSE              97
  channel_rcv_request,                     // SSH2_MSG_CHANNEL_REQUEST            98
  ssh_packet_channel_success,              // SSH2_MSG_CHANNEL_SUCCESS            99
  ssh_packet_channel_failure,              // SSH2_MSG_CHANNEL_FAILURE            100
};

/* in nonblocking mode, socket_read will read as much as it can, and return */
/* SSH_OK if it has read at least len bytes, otherwise, SSH_AGAIN. */
/* in blocking mode, it will read at least len bytes and will block until it's ok. */

/** @internal
 * @handles a data received event. It then calls the handlers for the different packet types
 * or and exception handler callback.
 * @param user pointer to current ssh_session
 * @param data pointer to the data received
 * @len length of data received. It might not be enough for a complete packet
 * @returns number of bytes read and processed.
 */
int ssh_packet_socket_callback(const void *data, size_t receivedlen, void *user)
{
    ssh_session session= (ssh_session) user;
    unsigned int blocksize = (session->current_crypto ?
                              session->current_crypto->in_cipher->blocksize : 8);
    int current_macsize = session->current_crypto ? MACSIZE : 0;
    unsigned char mac[30] = {0};
    char buffer[16] = {0};
    const uint8_t *packet;
    int to_be_read;
    int rc;
    uint32_t len, compsize, payloadsize;
    uint8_t padding;
    size_t processed = 0; /* number of byte processed from the callback */

    if (data == NULL) {
        goto error;
    }

    if (session->session_state == SSH_SESSION_STATE_ERROR) {
        goto error;
    }

    switch(session->packet_state) {
        case PACKET_STATE_INIT:
            if (receivedlen < blocksize) {
                /*
                 * We didn't receive enough data to read at least one
                 * block size, give up
                 */
                return 0;
            }

            memset(&session->in_packet, 0, sizeof(PACKET));

            if (session->in_buffer) {
                rc = buffer_reinit(session->in_buffer);
                if (rc < 0) {
                    goto error;
                }
            } else {
                session->in_buffer = ssh_buffer_new();
                if (session->in_buffer == NULL) {
                    goto error;
                }
            }

            memcpy(buffer, data, blocksize);
            processed += blocksize;
            len = packet_decrypt_len(session, buffer);

            rc = buffer_add_data(session->in_buffer, buffer, blocksize);
            if (rc < 0) {
                goto error;
            }

            if (len > MAX_PACKET_LEN) {
                ssh_set_error(session,
                              SSH_FATAL,
                              "read_packet(): Packet len too high(%u %.4x)",
                              len, len);
                goto error;
            }

            to_be_read = len - blocksize + sizeof(uint32_t);
            if (to_be_read < 0) {
                /* remote sshd sends invalid sizes? */
                ssh_set_error(session,
                              SSH_FATAL,
                              "Given numbers of bytes left to be read < 0 (%d)!",
                              to_be_read);
                goto error;
            }

            /* Saves the status of the current operations */
            session->in_packet.len = len;
            session->packet_state = PACKET_STATE_SIZEREAD;
            /* FALL TROUGH */
        case PACKET_STATE_SIZEREAD:
            len = session->in_packet.len;
            to_be_read = len - blocksize + sizeof(uint32_t) + current_macsize;
            /* if to_be_read is zero, the whole packet was blocksize bytes. */
            if (to_be_read != 0) {
                if (receivedlen - processed < (unsigned int)to_be_read) {
                    /* give up, not enough data in buffer */
                    SSH_LOG(SSH_LOG_PACKET,"packet: partial packet (read len) [len=%d]",len);
                    return processed;
                }

                packet = ((uint8_t*)data) + processed;
#if 0
                ssh_socket_read(session->socket,
                                packet,
                                to_be_read - current_macsize);
#endif
<<<<<<< HEAD
        goto error;
      }
      buffer_pass_bytes_end(session->in_buffer, padding);

      ssh_log(session, SSH_LOG_PACKET,
          "After padding, %d bytes left in buffer",
          buffer_get_rest_len(session->in_buffer));
#if defined(HAVE_LIBZ) && defined(WITH_LIBZ)
      if (session->current_crypto
          && session->current_crypto->do_compress_in
          && buffer_get_rest_len(session->in_buffer)) {
        ssh_log(session, SSH_LOG_PACKET, "Decompressing in_buffer ...");
        if (decompress_buffer(session, session->in_buffer,MAX_PACKET_LEN) < 0) {
          goto error;
        }
      }
#endif
      session->recv_seq++;
      /* We don't want to rewrite a new packet while still executing the packet callbacks */
      session->packet_state = PACKET_STATE_PROCESSING;
      ssh_packet_parse_type(session);
      /* execute callbacks */
      ssh_packet_process(session, session->in_packet.type);
      session->packet_state = PACKET_STATE_INIT;
      if(processed < receivedlen){
      	/* Handle a potential packet left in socket buffer */
      	ssh_log(session,SSH_LOG_PACKET,"Processing %" PRIdS " bytes left in socket buffer",
      			receivedlen-processed);
      	rc = ssh_packet_socket_callback((char *)data + processed,
      			receivedlen - processed,user);
      	processed += rc;
      }
      leave_function();
      return processed;
    case PACKET_STATE_PROCESSING:
    	ssh_log(session, SSH_LOG_RARE, "Nested packet processing. Delaying.");
    	return 0;
  }
=======
>>>>>>> 4919771f

                rc = buffer_add_data(session->in_buffer,
                                     packet,
                                     to_be_read - current_macsize);
                if (rc < 0) {
                    goto error;
                }
                processed += to_be_read - current_macsize;
            }

            if (session->current_crypto) {
                /*
                 * Decrypt the rest of the packet (blocksize bytes already
                 * have been decrypted)
                 */
                rc = packet_decrypt(session,
                                    ((uint8_t*)buffer_get_rest(session->in_buffer) + blocksize),
                                    buffer_get_rest_len(session->in_buffer) - blocksize);
                if (rc < 0) {
                    ssh_set_error(session, SSH_FATAL, "Decrypt error");
                    goto error;
                }

                /* copy the last part from the incoming buffer */
                packet = ((uint8_t *)data) + processed;
                memcpy(mac, packet, MACSIZE);

                rc = packet_hmac_verify(session, session->in_buffer, mac);
                if (rc < 0) {
                    ssh_set_error(session, SSH_FATAL, "HMAC error");
                    goto error;
                }
                processed += current_macsize;
            }

            /* skip the size field which has been processed before */
            buffer_pass_bytes(session->in_buffer, sizeof(uint32_t));

            rc = buffer_get_u8(session->in_buffer, &padding);
            if (rc == 0) {
                ssh_set_error(session,
                              SSH_FATAL,
                              "Packet too short to read padding");
                goto error;
            }

            if (padding > buffer_get_rest_len(session->in_buffer)) {
                ssh_set_error(session,
                              SSH_FATAL,
                              "Invalid padding: %d (%d left)",
                              padding,
                              buffer_get_rest_len(session->in_buffer));
                goto error;
            }
            buffer_pass_bytes_end(session->in_buffer, padding);
            compsize = buffer_get_rest_len(session->in_buffer);

#ifdef WITH_ZLIB
            if (session->current_crypto
                && session->current_crypto->do_compress_in
                && buffer_get_rest_len(session->in_buffer) > 0) {
                rc = decompress_buffer(session, session->in_buffer,MAX_PACKET_LEN);
                if (rc < 0) {
                    goto error;
                }
            }
#endif /* WITH_ZLIB */
            payloadsize = buffer_get_rest_len(session->in_buffer);
            session->recv_seq++;

            /*
             * We don't want to rewrite a new packet while still executing the
             * packet callbacks
             */
            session->packet_state = PACKET_STATE_PROCESSING;
            ssh_packet_parse_type(session);
            SSH_LOG(SSH_LOG_PACKET,
                    "packet: read type %hhd [len=%d,padding=%hhd,comp=%d,payload=%d]",
                    session->in_packet.type, len, padding, compsize, payloadsize);

            /* Execute callbacks */
            ssh_packet_process(session, session->in_packet.type);
            session->packet_state = PACKET_STATE_INIT;
            if (processed < receivedlen) {
                /* Handle a potential packet left in socket buffer */
                SSH_LOG(SSH_LOG_PACKET,
                        "Processing %" PRIdS " bytes left in socket buffer",
                        receivedlen-processed);

                packet = ((uint8_t*)data) + processed;

                rc = ssh_packet_socket_callback(packet, receivedlen - processed,user);
                processed += rc;
            }

            return processed;
        case PACKET_STATE_PROCESSING:
            SSH_LOG(SSH_LOG_RARE, "Nested packet processing. Delaying.");
            return 0;
    }

    ssh_set_error(session,
                  SSH_FATAL,
                  "Invalid state into packet_read2(): %d",
                  session->packet_state);

error:
    session->session_state= SSH_SESSION_STATE_ERROR;

    return processed;
}

void ssh_packet_register_socket_callback(ssh_session session, ssh_socket s){
	session->socket_callbacks.data=ssh_packet_socket_callback;
	session->socket_callbacks.connected=NULL;
	session->socket_callbacks.controlflow=NULL;
	session->socket_callbacks.exception=NULL;
	session->socket_callbacks.userdata=session;
	ssh_socket_set_callbacks(s,&session->socket_callbacks);
}

/** @internal
 * @brief sets the callbacks for the packet layer
 */
void ssh_packet_set_callbacks(ssh_session session, ssh_packet_callbacks callbacks){
  if(session->packet_callbacks == NULL){
    session->packet_callbacks = ssh_list_new();
  }
  if (session->packet_callbacks != NULL) {
    ssh_list_append(session->packet_callbacks, callbacks);
  }
}

/** @internal
 * @brief sets the default packet handlers
 */
void ssh_packet_set_default_callbacks(ssh_session session){
#ifdef WITH_SSH1
  if(session->version==1){
    ssh_packet_set_default_callbacks1(session);
    return;
  }
#endif
	session->default_packet_callbacks.start=1;
	session->default_packet_callbacks.n_callbacks=sizeof(default_packet_handlers)/sizeof(ssh_packet_callback);
	session->default_packet_callbacks.user=session;
	session->default_packet_callbacks.callbacks=default_packet_handlers;
	ssh_packet_set_callbacks(session, &session->default_packet_callbacks);
}

/** @internal
 * @brief dispatch the call of packet handlers callbacks for a received packet
 * @param type type of packet
 */
void ssh_packet_process(ssh_session session, uint8_t type){
	struct ssh_iterator *i;
	int r=SSH_PACKET_NOT_USED;
	ssh_packet_callbacks cb;

	SSH_LOG(SSH_LOG_PACKET, "Dispatching handler for packet type %d",type);
	if(session->packet_callbacks == NULL){
		SSH_LOG(SSH_LOG_RARE,"Packet callback is not initialized !");

		return;
	}
	i=ssh_list_get_iterator(session->packet_callbacks);
	while(i != NULL){
		cb=ssh_iterator_value(ssh_packet_callbacks,i);
		i=i->next;
		if(!cb)
			continue;
		if(cb->start > type)
			continue;
		if(cb->start + cb->n_callbacks <= type)
			continue;
		if(cb->callbacks[type - cb->start]==NULL)
			continue;
		r=cb->callbacks[type - cb->start](session,type,session->in_buffer,cb->user);
		if(r==SSH_PACKET_USED)
			break;
	}
	if(r==SSH_PACKET_NOT_USED){
		SSH_LOG(SSH_LOG_RARE,"Couldn't do anything with packet type %d",type);
		ssh_packet_send_unimplemented(session, session->recv_seq-1);
	}
}

/** @internal
 * @brief sends a SSH_MSG_UNIMPLEMENTED answer to an unhandled packet
 * @param session the SSH session
 * @param seqnum the sequence number of the unknown packet
 * @return SSH_ERROR on error, else SSH_OK
 */
int ssh_packet_send_unimplemented(ssh_session session, uint32_t seqnum){
  int r;

  r = buffer_add_u8(session->out_buffer, SSH2_MSG_UNIMPLEMENTED);
  if (r < 0) {
    return SSH_ERROR;
  }
  r = buffer_add_u32(session->out_buffer, htonl(seqnum));
  if (r < 0) {
    return SSH_ERROR;
  }
  r = packet_send(session);

  return r;
}

/** @internal
 * @brief handles a SSH_MSG_UNIMPLEMENTED packet
 */
SSH_PACKET_CALLBACK(ssh_packet_unimplemented){
  uint32_t seq;
    (void)session; /* unused */
  (void)type;
  (void)user;
  buffer_get_u32(packet,&seq);
  seq=ntohl(seq);
  SSH_LOG(SSH_LOG_RARE,
      "Received SSH_MSG_UNIMPLEMENTED (sequence number %d)",seq);
  return SSH_PACKET_USED;
}

/** @internal
 * @parse the "Type" header field of a packet and updates the session
 */
int ssh_packet_parse_type(ssh_session session) {
  memset(&session->in_packet, 0, sizeof(PACKET));
  if(session->in_buffer == NULL) {
    return SSH_ERROR;
  }

  if(buffer_get_u8(session->in_buffer, &session->in_packet.type) == 0) {
    ssh_set_error(session, SSH_FATAL, "Packet too short to read type");
    return SSH_ERROR;
  }

  session->in_packet.valid = 1;

  return SSH_OK;
}

/*
 * This function places the outgoing packet buffer into an outgoing
 * socket buffer
 */
static int ssh_packet_write(ssh_session session) {
  int rc = SSH_ERROR;

  rc=ssh_socket_write(session->socket,
      buffer_get_rest(session->out_buffer),
      buffer_get_rest_len(session->out_buffer));

  return rc;
}

static int packet_send2(ssh_session session) {
  unsigned int blocksize = (session->current_crypto ?
      session->current_crypto->out_cipher->blocksize : 8);
  uint32_t currentlen = buffer_get_rest_len(session->out_buffer);
  unsigned char *hmac = NULL;
  char padstring[32] = {0};
  int rc = SSH_ERROR;
  uint32_t finallen,payloadsize,compsize;
  uint8_t padding;

<<<<<<< HEAD
  enter_function();

  ssh_log(session, SSH_LOG_PACKET,
      "Writing on the wire a packet having %u bytes before", currentlen);

#if defined(HAVE_LIBZ) && defined(WITH_LIBZ)
  if (session->current_crypto
      && session->current_crypto->do_compress_out
      && buffer_get_rest_len(session->out_buffer)) {
    ssh_log(session, SSH_LOG_PACKET, "Compressing out_buffer ...");
=======
  payloadsize = currentlen;
#ifdef WITH_ZLIB
  if (session->current_crypto
      && session->current_crypto->do_compress_out
      && buffer_get_rest_len(session->out_buffer)) {
>>>>>>> 4919771f
    if (compress_buffer(session,session->out_buffer) < 0) {
      goto error;
    }
    currentlen = buffer_get_rest_len(session->out_buffer);
  }
#endif /* WITH_ZLIB */
  compsize = currentlen;
  padding = (blocksize - ((currentlen +5) % blocksize));
  if(padding < 4) {
    padding += blocksize;
  }

  if (session->current_crypto) {
    ssh_get_random(padstring, padding, 0);
  } else {
    memset(padstring,0,padding);
  }

  finallen = htonl(currentlen + padding + 1);

  if (buffer_prepend_data(session->out_buffer, &padding, sizeof(uint8_t)) < 0) {
    goto error;
  }
  if (buffer_prepend_data(session->out_buffer, &finallen, sizeof(uint32_t)) < 0) {
    goto error;
  }
  if (buffer_add_data(session->out_buffer, padstring, padding) < 0) {
    goto error;
  }
#ifdef WITH_PCAP
  if(session->pcap_ctx){
  	ssh_pcap_context_write(session->pcap_ctx,SSH_PCAP_DIR_OUT,
  			buffer_get_rest(session->out_buffer),buffer_get_rest_len(session->out_buffer)
  			,buffer_get_rest_len(session->out_buffer));
  }
#endif
  hmac = packet_encrypt(session, buffer_get_rest(session->out_buffer),
      buffer_get_rest_len(session->out_buffer));
  if (hmac) {
    if (buffer_add_data(session->out_buffer, hmac, 20) < 0) {
      goto error;
    }
  }

  rc = ssh_packet_write(session);
  session->send_seq++;

  SSH_LOG(SSH_LOG_PACKET,
          "packet: wrote [len=%d,padding=%hhd,comp=%d,payload=%d]",
          ntohl(finallen), padding, compsize, payloadsize);
  if (buffer_reinit(session->out_buffer) < 0) {
    rc = SSH_ERROR;
  }
error:

  return rc; /* SSH_OK, AGAIN or ERROR */
}


int packet_send(ssh_session session) {
#ifdef WITH_SSH1
  if (session->version == 1) {
    return packet_send1(session);
  }
#endif
  return packet_send2(session);
}<|MERGE_RESOLUTION|>--- conflicted
+++ resolved
@@ -236,47 +236,6 @@
                                 packet,
                                 to_be_read - current_macsize);
 #endif
-<<<<<<< HEAD
-        goto error;
-      }
-      buffer_pass_bytes_end(session->in_buffer, padding);
-
-      ssh_log(session, SSH_LOG_PACKET,
-          "After padding, %d bytes left in buffer",
-          buffer_get_rest_len(session->in_buffer));
-#if defined(HAVE_LIBZ) && defined(WITH_LIBZ)
-      if (session->current_crypto
-          && session->current_crypto->do_compress_in
-          && buffer_get_rest_len(session->in_buffer)) {
-        ssh_log(session, SSH_LOG_PACKET, "Decompressing in_buffer ...");
-        if (decompress_buffer(session, session->in_buffer,MAX_PACKET_LEN) < 0) {
-          goto error;
-        }
-      }
-#endif
-      session->recv_seq++;
-      /* We don't want to rewrite a new packet while still executing the packet callbacks */
-      session->packet_state = PACKET_STATE_PROCESSING;
-      ssh_packet_parse_type(session);
-      /* execute callbacks */
-      ssh_packet_process(session, session->in_packet.type);
-      session->packet_state = PACKET_STATE_INIT;
-      if(processed < receivedlen){
-      	/* Handle a potential packet left in socket buffer */
-      	ssh_log(session,SSH_LOG_PACKET,"Processing %" PRIdS " bytes left in socket buffer",
-      			receivedlen-processed);
-      	rc = ssh_packet_socket_callback((char *)data + processed,
-      			receivedlen - processed,user);
-      	processed += rc;
-      }
-      leave_function();
-      return processed;
-    case PACKET_STATE_PROCESSING:
-    	ssh_log(session, SSH_LOG_RARE, "Nested packet processing. Delaying.");
-    	return 0;
-  }
-=======
->>>>>>> 4919771f
 
                 rc = buffer_add_data(session->in_buffer,
                                      packet,
@@ -544,24 +503,11 @@
   uint32_t finallen,payloadsize,compsize;
   uint8_t padding;
 
-<<<<<<< HEAD
-  enter_function();
-
-  ssh_log(session, SSH_LOG_PACKET,
-      "Writing on the wire a packet having %u bytes before", currentlen);
-
-#if defined(HAVE_LIBZ) && defined(WITH_LIBZ)
-  if (session->current_crypto
-      && session->current_crypto->do_compress_out
-      && buffer_get_rest_len(session->out_buffer)) {
-    ssh_log(session, SSH_LOG_PACKET, "Compressing out_buffer ...");
-=======
   payloadsize = currentlen;
 #ifdef WITH_ZLIB
   if (session->current_crypto
       && session->current_crypto->do_compress_out
       && buffer_get_rest_len(session->out_buffer)) {
->>>>>>> 4919771f
     if (compress_buffer(session,session->out_buffer) < 0) {
       goto error;
     }
