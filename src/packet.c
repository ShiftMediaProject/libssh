--- conflicted
+++ resolved
@@ -144,15 +144,9 @@
     ssh_session session= (ssh_session) user;
     unsigned int blocksize = (session->current_crypto ?
                               session->current_crypto->in_cipher->blocksize : 8);
-<<<<<<< HEAD
-    int current_macsize = session->current_crypto ? MACSIZE : 0;
-    unsigned char mac[30] = {0};
-    char buffer[16] = {0};
-=======
     unsigned char mac[DIGEST_MAX_LEN] = {0};
     char buffer[16] = {0};
     size_t current_macsize = 0;
->>>>>>> 2721cbc8
     const uint8_t *packet;
     int to_be_read;
     int rc;
@@ -160,13 +154,10 @@
     uint8_t padding;
     size_t processed = 0; /* number of byte processed from the callback */
 
-<<<<<<< HEAD
-=======
     if(session->current_crypto != NULL) {
       current_macsize = hmac_digest_len(session->current_crypto->in_hmac);
     }
 
->>>>>>> 2721cbc8
     if (data == NULL) {
         goto error;
     }
@@ -188,11 +179,7 @@
             memset(&session->in_packet, 0, sizeof(PACKET));
 
             if (session->in_buffer) {
-<<<<<<< HEAD
-                rc = buffer_reinit(session->in_buffer);
-=======
                 rc = ssh_buffer_reinit(session->in_buffer);
->>>>>>> 2721cbc8
                 if (rc < 0) {
                     goto error;
                 }
@@ -207,11 +194,7 @@
             processed += blocksize;
             len = packet_decrypt_len(session, buffer);
 
-<<<<<<< HEAD
-            rc = buffer_add_data(session->in_buffer, buffer, blocksize);
-=======
             rc = ssh_buffer_add_data(session->in_buffer, buffer, blocksize);
->>>>>>> 2721cbc8
             if (rc < 0) {
                 goto error;
             }
@@ -256,11 +239,7 @@
                                 to_be_read - current_macsize);
 #endif
 
-<<<<<<< HEAD
-                rc = buffer_add_data(session->in_buffer,
-=======
                 rc = ssh_buffer_add_data(session->in_buffer,
->>>>>>> 2721cbc8
                                      packet,
                                      to_be_read - current_macsize);
                 if (rc < 0) {
@@ -290,15 +269,9 @@
 
                 /* copy the last part from the incoming buffer */
                 packet = ((uint8_t *)data) + processed;
-<<<<<<< HEAD
-                memcpy(mac, packet, MACSIZE);
-
-                rc = packet_hmac_verify(session, session->in_buffer, mac);
-=======
                 memcpy(mac, packet, current_macsize);
 
                 rc = packet_hmac_verify(session, session->in_buffer, mac, session->current_crypto->in_hmac);
->>>>>>> 2721cbc8
                 if (rc < 0) {
                     ssh_set_error(session, SSH_FATAL, "HMAC error");
                     goto error;
@@ -340,13 +313,10 @@
 #endif /* WITH_ZLIB */
             payloadsize = buffer_get_rest_len(session->in_buffer);
             session->recv_seq++;
-<<<<<<< HEAD
-=======
             if (session->raw_counter != NULL) {
                 session->raw_counter->in_bytes += payloadsize;
                 session->raw_counter->in_packets++;
             }
->>>>>>> 2721cbc8
 
             /*
              * We don't want to rewrite a new packet while still executing the
@@ -375,11 +345,7 @@
 
             return processed;
         case PACKET_STATE_PROCESSING:
-<<<<<<< HEAD
-            SSH_LOG(SSH_LOG_RARE, "Nested packet processing. Delaying.");
-=======
             SSH_LOG(SSH_LOG_PACKET, "Nested packet processing. Delaying.");
->>>>>>> 2721cbc8
             return 0;
     }
 
@@ -590,11 +556,7 @@
   if (rc < 0) {
     goto error;
   }
-<<<<<<< HEAD
-  rc = buffer_add_data(session->out_buffer, padstring, padding);
-=======
   rc = ssh_buffer_add_data(session->out_buffer, padstring, padding);
->>>>>>> 2721cbc8
   if (rc < 0) {
     goto error;
   }
