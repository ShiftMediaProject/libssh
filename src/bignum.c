/*
 * This file is part of the SSH Library
 *
 * Copyright (c) 2014 by Aris Adamantiadis <aris@badcode.be>
 *
 * The SSH Library is free software; you can redistribute it and/or modify
 * it under the terms of the GNU Lesser General Public License as published by
 * the Free Software Foundation; either version 2.1 of the License, or (at your
 * option) any later version.
 *
 * The SSH Library is distributed in the hope that it will be useful, but
 * WITHOUT ANY WARRANTY; without even the implied warranty of MERCHANTABILITY
 * or FITNESS FOR A PARTICULAR PURPOSE.  See the GNU Lesser General Public
 * License for more details.
 *
 * You should have received a copy of the GNU Lesser General Public License
 * along with the SSH Library; see the file COPYING.  If not, write to
 * the Free Software Foundation, Inc., 59 Temple Place - Suite 330, Boston,
 * MA 02111-1307, USA.
 */

#include "config.h"

#include <stdio.h>

#include "libssh/priv.h"
#include "libssh/bignum.h"
#include "libssh/string.h"

ssh_string ssh_make_bignum_string(bignum num) {
  ssh_string ptr = NULL;
  size_t pad = 0;
  size_t len = bignum_num_bytes(num);
  size_t bits = bignum_num_bits(num);

  if (len == 0) {
      return NULL;
  }

  /* If the first bit is set we have a negative number */
  if (!(bits % 8) && bignum_is_bit_set(num, bits - 1)) {
    pad++;
  }

#ifdef DEBUG_CRYPTO
  SSH_LOG(SSH_LOG_TRACE,
          "%zu bits, %zu bytes, %zu padding",
          bits, len, pad);
#endif /* DEBUG_CRYPTO */

  ptr = ssh_string_new(len + pad);
  if (ptr == NULL) {
    return NULL;
  }

  /* We have a negative number so we need a leading zero */
  if (pad) {
    ptr->data[0] = 0;
  }

  bignum_bn2bin(num, len, ptr->data + pad);

  return ptr;
}

bignum ssh_make_string_bn(ssh_string string)
{
    bignum bn = NULL;
    size_t len = ssh_string_len(string);

#ifdef DEBUG_CRYPTO
    SSH_LOG(SSH_LOG_TRACE,
            "Importing a %zu bits, %zu bytes object ...",
            len * 8, len);
#endif /* DEBUG_CRYPTO */

    bignum_bin2bn(string->data, len, &bn);

    return bn;
}

/* prints the bignum on stderr */
void ssh_print_bignum(const char *name, const_bignum num)
{
    unsigned char *hex = NULL;
    if (num != NULL) {
        bignum_bn2hex(num, &hex);
    }
    SSH_LOG(SSH_LOG_DEBUG, "%s value: %s", name,
            (hex == NULL) ? "(null)" : (char *)hex);
<<<<<<< HEAD
#ifdef HAVE_LIBGCRYPT
    SAFE_FREE(hex);
#elif defined HAVE_LIBCRYPTO
    OPENSSL_free(hex);
#elif defined HAVE_LIBMBEDCRYPTO
    SAFE_FREE(hex);
#endif
=======
    ssh_crypto_free(hex);
>>>>>>> 894e07ae
}<|MERGE_RESOLUTION|>--- conflicted
+++ resolved
@@ -88,15 +88,5 @@
     }
     SSH_LOG(SSH_LOG_DEBUG, "%s value: %s", name,
             (hex == NULL) ? "(null)" : (char *)hex);
-<<<<<<< HEAD
-#ifdef HAVE_LIBGCRYPT
-    SAFE_FREE(hex);
-#elif defined HAVE_LIBCRYPTO
-    OPENSSL_free(hex);
-#elif defined HAVE_LIBMBEDCRYPTO
-    SAFE_FREE(hex);
-#endif
-=======
     ssh_crypto_free(hex);
->>>>>>> 894e07ae
 }