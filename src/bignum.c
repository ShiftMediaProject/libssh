--- conflicted
+++ resolved
@@ -116,16 +116,10 @@
   fprintf(stderr, "%s value: ", which);
   fprintf(stderr, "%s\n", (hex == NULL) ? "(null)" : (char *) hex);
 #ifdef HAVE_LIBGCRYPT
-<<<<<<< HEAD
-  SAFE_FREE(hex);
-#elif defined HAVE_LIBCRYPTO
-  OPENSSL_free(hex);
-=======
   SAFE_FREE(hex);
 #elif defined HAVE_LIBCRYPTO
   OPENSSL_free(hex);
 #elif defined HAVE_LIBMBEDCRYPTO
   SAFE_FREE(hex);
->>>>>>> d66ea0b3
 #endif
 }