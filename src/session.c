--- conflicted
+++ resolved
@@ -140,13 +140,8 @@
     /* the default certificates are loaded automatically from the default
      * identities later */
 
-<<<<<<< HEAD
-    rc = ssh_list_append(session->opts.identity_non_exp, id);
-    if (rc == SSH_ERROR) {
-=======
     session->opts.proxy_jumps = ssh_list_new();
     if (session->opts.proxy_jumps == NULL) {
->>>>>>> 894e07ae
         goto err;
     }
 
@@ -159,10 +154,7 @@
     if (id == NULL) {
         goto err;
     }
-<<<<<<< HEAD
-=======
-
->>>>>>> 894e07ae
+
     rc = ssh_list_append(session->opts.identity_non_exp, id);
     if (rc == SSH_ERROR) {
         goto err;
@@ -323,8 +315,6 @@
       ssh_list_free(session->opts.identity_non_exp);
   }
 
-<<<<<<< HEAD
-=======
     if (session->opts.certificate) {
         char *cert = NULL;
 
@@ -351,7 +341,6 @@
     SSH_LIST_FREE(session->opts.proxy_jumps);
     SSH_LIST_FREE(session->opts.proxy_jumps_user_cb);
 
->>>>>>> 894e07ae
     while ((b = ssh_list_pop_head(struct ssh_buffer_struct *,
                                   session->out_queue)) != NULL) {
         SSH_BUFFER_FREE(b);
@@ -1129,10 +1118,7 @@
                     ssh_string_data(pubkey_blob),
                     ssh_string_len(pubkey_blob));
     if (rc != SSH_OK) {
-<<<<<<< HEAD
-=======
         SSH_STRING_FREE(pubkey_blob);
->>>>>>> 894e07ae
         md5_ctx_free(ctx);
         SAFE_FREE(h);
         return rc;
