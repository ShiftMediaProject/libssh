/*
 * session.c - non-networking functions
 *
 * This file is part of the SSH Library
 *
 * Copyright (c) 2005-2013 by Aris Adamantiadis
 *
 * The SSH Library is free software; you can redistribute it and/or modify
 * it under the terms of the GNU Lesser General Public License as published by
 * the Free Software Foundation; either version 2.1 of the License, or (at your
 * option) any later version.
 *
 * The SSH Library is distributed in the hope that it will be useful, but
 * WITHOUT ANY WARRANTY; without even the implied warranty of MERCHANTABILITY
 * or FITNESS FOR A PARTICULAR PURPOSE.  See the GNU Lesser General Public
 * License for more details.
 *
 * You should have received a copy of the GNU Lesser General Public License
 * along with the SSH Library; see the file COPYING.  If not, write to
 * the Free Software Foundation, Inc., 59 Temple Place - Suite 330, Boston,
 * MA 02111-1307, USA.
 */

#include "config.h"

#include <string.h>
#include <stdlib.h>

#include "libssh/priv.h"
#include "libssh/libssh.h"
#include "libssh/crypto.h"
#include "libssh/server.h"
#include "libssh/socket.h"
#include "libssh/ssh2.h"
#include "libssh/agent.h"
#include "libssh/packet.h"
#include "libssh/session.h"
#include "libssh/misc.h"
#include "libssh/buffer.h"
#include "libssh/poll.h"

#define FIRST_CHANNEL 42 // why not ? it helps to find bugs.

/**
 * @defgroup libssh_session The SSH session functions.
 * @ingroup libssh
 *
 * Functions that manage a session.
 *
 * @{
 */

/**
 * @brief Create a new ssh session.
 *
 * @returns             A new ssh_session pointer, NULL on error.
 */
ssh_session ssh_new(void) {
  ssh_session session;
  char *id = NULL;
  int rc;

  session = malloc(sizeof (struct ssh_session_struct));
  if (session == NULL) {
    return NULL;
  }
  ZERO_STRUCTP(session);

  session->next_crypto = crypto_new();
  if (session->next_crypto == NULL) {
    goto err;
  }

  session->socket = ssh_socket_new(session);
  if (session->socket == NULL) {
    goto err;
  }

  session->out_buffer = ssh_buffer_new();
  if (session->out_buffer == NULL) {
    goto err;
  }

  session->in_buffer=ssh_buffer_new();
  if (session->in_buffer == NULL) {
    goto err;
  }

  session->alive = 0;
  session->auth_methods = 0;
  ssh_set_blocking(session, 1);
<<<<<<< HEAD
  session->common.log_indent = 0;
=======
>>>>>>> 4919771f
  session->maxchannel = FIRST_CHANNEL;

#ifndef _WIN32
    session->agent = agent_new(session);
    if (session->agent == NULL) {
      goto err;
    }
#endif /* _WIN32 */

    /* OPTIONS */
    session->opts.StrictHostKeyChecking = 1;
    session->opts.port = 22;
    session->opts.fd = -1;
    session->opts.ssh2 = 1;
    session->opts.compressionlevel=7;
#ifdef WITH_SSH1
    session->opts.ssh1 = 1;
#else
    session->opts.ssh1 = 0;
#endif

    session->opts.identity = ssh_list_new();
    if (session->opts.identity == NULL) {
      goto err;
    }

#ifdef HAVE_ECC
    id = strdup("%d/id_ecdsa");
    if (id == NULL) {
      goto err;
    }
    rc = ssh_list_append(session->opts.identity, id);
    if (rc == SSH_ERROR) {
      goto err;
    }
#endif

    id = strdup("%d/id_rsa");
    if (id == NULL) {
      goto err;
    }
    rc = ssh_list_append(session->opts.identity, id);
    if (rc == SSH_ERROR) {
      goto err;
    }

    id = strdup("%d/id_dsa");
    if (id == NULL) {
      goto err;
    }
    rc = ssh_list_append(session->opts.identity, id);
    if (rc == SSH_ERROR) {
      goto err;
    }

    id = strdup("%d/identity");
    if (id == NULL) {
      goto err;
    }
    rc = ssh_list_append(session->opts.identity, id);
    if (rc == SSH_ERROR) {
      goto err;
    }

    return session;

err:
    free(id);
    ssh_free(session);
    return NULL;
}

/**
 * @brief Deallocate a SSH session handle.
 *
 * @param[in] session   The SSH session to free.
 *
 * @see ssh_disconnect()
 * @see ssh_new()
 */
void ssh_free(ssh_session session) {
  int i;
  struct ssh_iterator *it;

  if (session == NULL) {
    return;
  }

<<<<<<< HEAD
  /* delete all channels */
  while ((it=ssh_list_get_iterator(session->channels)) != NULL) {
    ssh_channel_free(ssh_iterator_value(ssh_channel,it));
    ssh_list_remove(session->channels, it);
  }
  ssh_list_free(session->channels);
  session->channels=NULL;

  ssh_socket_free(session->socket);

  if (session->default_poll_ctx) {
      ssh_poll_ctx_free(session->default_poll_ctx);
  }
=======
  /*
   * Delete all channels
   *
   * This needs the first thing we clean up cause if there is still an open
   * channel we call ssh_channel_close() first. So we need a working socket
   * and poll context for it.
   */
  for (it = ssh_list_get_iterator(session->channels);
       it != NULL;
       it = ssh_list_get_iterator(session->channels)) {
      ssh_channel_do_free(ssh_iterator_value(ssh_channel,it));
      ssh_list_remove(session->channels, it);
  }
  ssh_list_free(session->channels);
  session->channels = NULL;
>>>>>>> 4919771f

#ifdef WITH_PCAP
  if (session->pcap_ctx) {
      ssh_pcap_context_free(session->pcap_ctx);
      session->pcap_ctx = NULL;
  }
#endif

  ssh_socket_free(session->socket);
  session->socket = NULL;

  if (session->default_poll_ctx) {
      ssh_poll_ctx_free(session->default_poll_ctx);
  }

  ssh_buffer_free(session->in_buffer);
  ssh_buffer_free(session->out_buffer);
<<<<<<< HEAD
  if(session->in_hashbuf != NULL)
    ssh_buffer_free(session->in_hashbuf);
  if(session->out_hashbuf != NULL)
    ssh_buffer_free(session->out_hashbuf);
  session->in_buffer=session->out_buffer=NULL;
  crypto_free(session->current_crypto);
  crypto_free(session->next_crypto);
=======
  session->in_buffer = session->out_buffer = NULL;

  if (session->in_hashbuf != NULL) {
      ssh_buffer_free(session->in_hashbuf);
  }
  if (session->out_hashbuf != NULL) {
      ssh_buffer_free(session->out_hashbuf);
  }

  crypto_free(session->current_crypto);
  crypto_free(session->next_crypto);

>>>>>>> 4919771f
#ifndef _WIN32
  agent_free(session->agent);
#endif /* _WIN32 */

  ssh_key_free(session->srv.dsa_key);
  ssh_key_free(session->srv.rsa_key);

  if (session->ssh_message_list) {
      ssh_message msg;

      for (msg = ssh_list_pop_head(ssh_message, session->ssh_message_list);
           msg != NULL;
           msg = ssh_list_pop_head(ssh_message, session->ssh_message_list)) {
          ssh_message_free(msg);
      }
      ssh_list_free(session->ssh_message_list);
  }

  if (session->packet_callbacks) {
    ssh_list_free(session->packet_callbacks);
  }

  SAFE_FREE(session->serverbanner);
  SAFE_FREE(session->clientbanner);
  SAFE_FREE(session->bindaddr);
  SAFE_FREE(session->banner);

  /* options */
  if (session->opts.identity) {
      char *id;

      for (id = ssh_list_pop_head(char *, session->opts.identity);
           id != NULL;
           id = ssh_list_pop_head(char *, session->opts.identity)) {
          SAFE_FREE(id);
      }
      ssh_list_free(session->opts.identity);
  }

  SAFE_FREE(session->auth_auto_state);
  SAFE_FREE(session->serverbanner);
  SAFE_FREE(session->clientbanner);
  SAFE_FREE(session->banner);

  SAFE_FREE(session->opts.bindaddr);
  SAFE_FREE(session->opts.username);
  SAFE_FREE(session->opts.host);
  SAFE_FREE(session->opts.sshdir);
  SAFE_FREE(session->opts.knownhosts);
  SAFE_FREE(session->opts.ProxyCommand);
  SAFE_FREE(session->opts.gss_server_identity);
  SAFE_FREE(session->opts.gss_client_identity);

  for (i = 0; i < 10; i++) {
      if (session->opts.wanted_methods[i]) {
          SAFE_FREE(session->opts.wanted_methods[i]);
      }
  }

  /* burn connection, it could hang sensitive datas */
  BURN_BUFFER(session, sizeof(struct ssh_session_struct));
  SAFE_FREE(session);
}

/**
 * @brief get the client banner
 *
 * @param[in] session   The SSH session
 *
 * @return Returns the client banner string or NULL.
 */
const char* ssh_get_clientbanner(ssh_session session) {
    if (session == NULL) {
        return NULL;
    }

    return session->clientbanner;
}

/**
 * @brief get the server banner
 *
 * @param[in] session   The SSH session
 *
 * @return Returns the server banner string or NULL.
 */
const char* ssh_get_serverbanner(ssh_session session) {
	if(!session) {
		return NULL;
	}
	return session->serverbanner;
}

/**
 * @brief Disconnect impolitely from a remote host by closing the socket.
 *
 * Suitable if you forked and want to destroy this session.
 *
 * @param[in]  session  The SSH session to disconnect.
 */
void ssh_silent_disconnect(ssh_session session) {
  if (session == NULL) {
    return;
  }

  ssh_socket_close(session->socket);
  session->alive = 0;
  ssh_disconnect(session);
}

/**
 * @brief Set the session in blocking/nonblocking mode.
 *
 * @param[in]  session  The ssh session to change.
 *
 * @param[in]  blocking Zero for nonblocking mode.
 */
void ssh_set_blocking(ssh_session session, int blocking) {
	if (session == NULL) {
    return;
  }
  session->flags &= ~SSH_SESSION_FLAG_BLOCKING;
  session->flags |= blocking ? SSH_SESSION_FLAG_BLOCKING : 0;
}

/**
 * @brief Return the blocking mode of libssh
 * @param[in] session The SSH session
 * @returns 0 if the session is nonblocking,
 * @returns 1 if the functions may block.
 */
int ssh_is_blocking(ssh_session session){
	return (session->flags&SSH_SESSION_FLAG_BLOCKING) ? 1 : 0;
}

/* Waits until the output socket is empty */
static int ssh_flush_termination(void *c){
  ssh_session session = c;
  if (ssh_socket_buffered_write_bytes(session->socket) == 0 ||
      session->session_state == SSH_SESSION_STATE_ERROR)
    return 1;
  else
    return 0;
}

/**
 * @brief Blocking flush of the outgoing buffer
 * @param[in] session The SSH session
 * @param[in] timeout Set an upper limit on the time for which this function
 *                    will block, in milliseconds. Specifying -1
 *                    means an infinite timeout. This parameter is passed to
 *                    the poll() function.
 * @returns           SSH_OK on success, SSH_AGAIN if timeout occurred,
 *                    SSH_ERROR otherwise.
 */

int ssh_blocking_flush(ssh_session session, int timeout){
    int rc;
    if (session == NULL) {
        return SSH_ERROR;
    }

    rc = ssh_handle_packets_termination(session, timeout,
            ssh_flush_termination, session);
    if (rc == SSH_ERROR) {
        return rc;
    }
    if (!ssh_flush_termination(session)) {
        rc = SSH_AGAIN;
    }

    return rc;
}

/**
 * @brief Blocking flush of the outgoing buffer
 * @param[in] session The SSH session
 * @param[in] timeout Set an upper limit on the time for which this function
 *                    will block, in milliseconds. Specifying -1
 *                    means an infinite timeout. This parameter is passed to
 *                    the poll() function.
 * @returns           SSH_OK on success, SSH_AGAIN if timeout occurred,
 *                    SSH_ERROR otherwise.
 */

int ssh_blocking_flush(ssh_session session, int timeout){
	ssh_socket s;
	int rc = SSH_OK;
	if(session==NULL)
		return SSH_ERROR;

	s=session->socket;
	while (ssh_socket_buffered_write_bytes(s) > 0 && session->alive) {
		rc = ssh_handle_packets(session, timeout);
		if(rc == SSH_AGAIN || rc == SSH_ERROR) break;
	}

	return rc;
}

/**
 * @brief Check if we are connected.
 *
 * @param[in]  session  The session to check if it is connected.
 *
 * @return              1 if we are connected, 0 if not.
 */
int ssh_is_connected(ssh_session session) {
    if (session == NULL) {
        return 0;
    }

    return session->alive;
}

/**
 * @brief Get the fd of a connection.
 *
 * In case you'd need the file descriptor of the connection to the server/client.
 *
 * @param[in] session   The ssh session to use.
 *
 * @return              The file descriptor of the connection, or -1 if it is
 *                      not connected
 */
socket_t ssh_get_fd(ssh_session session) {
  if (session == NULL) {
    return -1;
  }

  return ssh_socket_get_fd_in(session->socket);
}

/**
 * @brief Tell the session it has data to read on the file descriptor without
 * blocking.
 *
 * @param[in] session   The ssh session to use.
 */
void ssh_set_fd_toread(ssh_session session) {
  if (session == NULL) {
    return;
  }

  ssh_socket_set_read_wontblock(session->socket);
}

/**
 * @brief Tell the session it may write to the file descriptor without blocking.
 *
 * @param[in] session   The ssh session to use.
 */
void ssh_set_fd_towrite(ssh_session session) {
  if (session == NULL) {
    return;
  }

  ssh_socket_set_write_wontblock(session->socket);
}

/**
 * @brief Tell the session it has an exception to catch on the file descriptor.
 *
 * \param[in] session   The ssh session to use.
 */
void ssh_set_fd_except(ssh_session session) {
  if (session == NULL) {
    return;
  }

  ssh_socket_set_except(session->socket);
}

/**
 * @internal
 *
 * @brief Poll the current session for an event and call the appropriate
 * callbacks. This function will not loop until the timeout is expired.
 *
 * This will block until one event happens.
 *
 * @param[in] session   The session handle to use.
 *
 * @param[in] timeout   Set an upper limit on the time for which this function
<<<<<<< HEAD
 *                      will block, in milliseconds. Specifying -1
 *                      means an infinite timeout.
 *                      Specifying -2 means to use the timeout specified in
 *                      options. 0 means poll will return immediately. This
 *                      parameter is passed to the poll() function.
=======
 *                      will block, in milliseconds. Specifying SSH_TIMEOUT_INFINITE
 *                      (-1) means an infinite timeout.
 *                      Specifying SSH_TIMEOUT_USER means to use the timeout
 *                      specified in options. 0 means poll will return immediately.
 *                      This parameter is passed to the poll() function.
>>>>>>> 4919771f
 *
 * @return              SSH_OK on success, SSH_ERROR otherwise.
 */
int ssh_handle_packets(ssh_session session, int timeout) {
    ssh_poll_handle spoll_in,spoll_out;
    ssh_poll_ctx ctx;
    int tm = timeout;
    int rc;

    if (session == NULL || session->socket == NULL) {
        return SSH_ERROR;
    }
<<<<<<< HEAD
    enter_function();

    spoll_in = ssh_socket_get_poll_handle_in(session->socket);
    spoll_out = ssh_socket_get_poll_handle_out(session->socket);
    if (session->server) {
        ssh_poll_add_events(spoll_in, POLLIN);
    }
=======

    spoll_in = ssh_socket_get_poll_handle_in(session->socket);
    spoll_out = ssh_socket_get_poll_handle_out(session->socket);
    ssh_poll_add_events(spoll_in, POLLIN);
>>>>>>> 4919771f
    ctx = ssh_poll_get_ctx(spoll_in);

    if (!ctx) {
        ctx = ssh_poll_get_default_ctx(session);
        ssh_poll_ctx_add(ctx, spoll_in);
        if (spoll_in != spoll_out) {
            ssh_poll_ctx_add(ctx, spoll_out);
        }
    }

<<<<<<< HEAD
    if (timeout == -2) {
        tm = ssh_make_milliseconds(session->timeout, session->timeout_usec);
=======
    if (timeout == SSH_TIMEOUT_USER) {
        if (ssh_is_blocking(session))
          tm = ssh_make_milliseconds(session->opts.timeout,
                                     session->opts.timeout_usec);
        else
          tm = 0;
>>>>>>> 4919771f
    }
    rc = ssh_poll_ctx_dopoll(ctx, tm);
    if (rc == SSH_ERROR) {
        session->session_state = SSH_SESSION_STATE_ERROR;
    }

<<<<<<< HEAD
    leave_function();
=======
>>>>>>> 4919771f
    return rc;
}

/**
 * @internal
 *
 * @brief Poll the current session for an event and call the appropriate
 * callbacks.
 *
 * This will block until termination function returns true, or timeout expired.
 *
 * @param[in] session   The session handle to use.
 *
 * @param[in] timeout   Set an upper limit on the time for which this function
 *                      will block, in milliseconds. Specifying SSH_TIMEOUT_INFINITE
 *                      (-1) means an infinite timeout.
 *                      Specifying SSH_TIMEOUT_USER means to use the timeout
 *                      specified in options. 0 means poll will return immediately.
 *                      SSH_TIMEOUT_DEFAULT uses blocking parameters of the session.
 *                      This parameter is passed to the poll() function.
 *
 * @param[in] fct       Termination function to be used to determine if it is
 *                      possible to stop polling.
 * @param[in] user      User parameter to be passed to fct termination function.
 * @return              SSH_OK on success, SSH_ERROR otherwise.
 */
<<<<<<< HEAD
int ssh_handle_packets_termination(ssh_session session, int timeout,
	ssh_termination_function fct, void *user){
	int ret = SSH_OK;
	struct ssh_timestamp ts;
	ssh_timestamp_init(&ts);
	while(!fct(user)){
		ret = ssh_handle_packets(session, timeout);
		if(ret == SSH_ERROR || ret == SSH_AGAIN)
			return ret;
		if(fct(user)) 
			return SSH_OK;
		else if(ssh_timeout_elapsed(&ts, timeout == -2 ? ssh_make_milliseconds(session->timeout, session->timeout_usec) : timeout))
			/* it is possible that we get unrelated packets but still timeout our request,
			 * so simply relying on the poll timeout is not enough */
			return SSH_AGAIN;
	}
	return ret;
=======
int ssh_handle_packets_termination(ssh_session session,
                                   int timeout,
                                   ssh_termination_function fct,
                                   void *user)
{
    struct ssh_timestamp ts;
    int ret = SSH_OK;
    int tm;

    if (timeout == SSH_TIMEOUT_USER) {
        if (ssh_is_blocking(session)) {
            timeout = ssh_make_milliseconds(session->opts.timeout,
                                            session->opts.timeout_usec);
        } else {
            timeout = SSH_TIMEOUT_NONBLOCKING;
        }
    } else if (timeout == SSH_TIMEOUT_DEFAULT) {
        if (ssh_is_blocking(session)) {
            timeout = SSH_TIMEOUT_INFINITE;
        } else {
            timeout = SSH_TIMEOUT_NONBLOCKING;
        }
    }

    ssh_timestamp_init(&ts);
    tm = timeout;
    while(!fct(user)) {
        ret = ssh_handle_packets(session, tm);
        if (ret == SSH_ERROR) {
            break;
        }
        if (ssh_timeout_elapsed(&ts,timeout)) {
            ret = fct(user) ? SSH_OK : SSH_AGAIN;
            break;
        }

        tm = ssh_timeout_update(&ts, timeout);
    }

    return ret;
>>>>>>> 4919771f
}

/**
 * @brief Get session status
 *
 * @param session       The ssh session to use.
 *
 * @returns A bitmask including SSH_CLOSED, SSH_READ_PENDING, SSH_WRITE_PENDING
 *          or SSH_CLOSED_ERROR which respectively means the session is closed,
 *          has data to read on the connection socket and session was closed
 *          due to an error.
 */
int ssh_get_status(ssh_session session) {
  int socketstate;
  int r = 0;

  if (session == NULL) {
    return 0;
  }

  socketstate = ssh_socket_get_status(session->socket);

  if (session->session_state == SSH_SESSION_STATE_DISCONNECTED) {
    r |= SSH_CLOSED;
  }
  if (socketstate & SSH_READ_PENDING) {
    r |= SSH_READ_PENDING;
  }
  if (socketstate & SSH_WRITE_PENDING) {
      r |= SSH_WRITE_PENDING;
  }
  if ((session->session_state == SSH_SESSION_STATE_DISCONNECTED &&
       (socketstate & SSH_CLOSED_ERROR)) ||
      session->session_state == SSH_SESSION_STATE_ERROR) {
    r |= SSH_CLOSED_ERROR;
  }

  return r;
}

/**
 * @brief Get poll flags for an external mainloop
 *
 * @param session       The ssh session to use.
 *
 * @returns A bitmask including SSH_READ_PENDING or SSH_WRITE_PENDING.
 *          For SSH_READ_PENDING, your invocation of poll() should include
 *          POLLIN.  For SSH_WRITE_PENDING, your invocation of poll() should
 *          include POLLOUT.
 */
int ssh_get_poll_flags(ssh_session session)
{
  if (session == NULL) {
    return 0;
  }

  return ssh_socket_get_poll_flags (session->socket);
}

/**
 * @brief Get the disconnect message from the server.
 *
 * @param[in] session   The ssh session to use.
 *
 * @return              The message sent by the server along with the
 *                      disconnect, or NULL in which case the reason of the
 *                      disconnect may be found with ssh_get_error.
 *
 * @see ssh_get_error()
 */
const char *ssh_get_disconnect_message(ssh_session session) {
  if (session == NULL) {
    return NULL;
  }

  if (session->session_state != SSH_SESSION_STATE_DISCONNECTED) {
    ssh_set_error(session, SSH_REQUEST_DENIED,
        "Connection not closed yet");
  } else if(!session->discon_msg) {
    ssh_set_error(session, SSH_FATAL,
        "Connection correctly closed but no disconnect message");
  } else {
    return session->discon_msg;
  }

  return NULL;
}

/**
 * @brief Get the protocol version of the session.
 *
 * @param session       The ssh session to use.
 *
 * @return 1 or 2, for ssh1 or ssh2, < 0 on error.
 */
int ssh_get_version(ssh_session session) {
  if (session == NULL) {
    return -1;
  }

  return session->version;
}

/**
 * @internal
 * @brief Callback to be called when the socket received an exception code.
 * @param user is a pointer to session
 */
void ssh_socket_exception_callback(int code, int errno_code, void *user){
    ssh_session session=(ssh_session)user;

<<<<<<< HEAD
  ssh_socket_close(session->socket);
  session->alive = 0;
  session->session_state= SSH_SESSION_STATE_ERROR;
	/* TODO: handle a graceful disconnect */
	return SSH_PACKET_USED;
=======
    SSH_LOG(SSH_LOG_RARE,"Socket exception callback: %d (%d)",code, errno_code);
    session->session_state=SSH_SESSION_STATE_ERROR;
    ssh_set_error(session,SSH_FATAL,"Socket error: %s",strerror(errno_code));
    session->ssh_connection_callback(session);
>>>>>>> 4919771f
}

/**
 * @brief Send a message that should be ignored
 *
 * @param[in] session   The SSH session
 * @param[in] data      Data to be sent
 *
 * @return              SSH_OK on success, SSH_ERROR otherwise.
 */
int ssh_send_ignore (ssh_session session, const char *data) {
    ssh_string str;

    if (ssh_socket_is_open(session->socket)) {
        if (buffer_add_u8(session->out_buffer, SSH2_MSG_IGNORE) < 0) {
            goto error;
        }

        str = ssh_string_from_char(data);
        if (str == NULL) {
            goto error;
        }

        if (buffer_add_ssh_string(session->out_buffer, str) < 0) {
            ssh_string_free(str);
            goto error;
        }

        packet_send(session);
        ssh_handle_packets(session, 0);

        ssh_string_free(str);
    }

    return SSH_OK;

error:
    buffer_reinit(session->out_buffer);
    return SSH_ERROR;
}

/**
 * @brief Send a debug message
 *
 * @param[in] session          The SSH session
 * @param[in] message          Data to be sent
 * @param[in] always_display   Message SHOULD be displayed by the server. It
 *                             SHOULD NOT be displayed unless debugging
 *                             information has been explicitly requested.
 *
 * @return                     SSH_OK on success, SSH_ERROR otherwise.
 */
int ssh_send_debug (ssh_session session, const char *message, int always_display) {
    ssh_string str;
    int rc;

    if (ssh_socket_is_open(session->socket)) {
        if (buffer_add_u8(session->out_buffer, SSH2_MSG_DEBUG) < 0) {
            goto error;
        }

        if (buffer_add_u8(session->out_buffer, always_display) < 0) {
            goto error;
        }

        str = ssh_string_from_char(message);
        if (str == NULL) {
            goto error;
        }

        rc = buffer_add_ssh_string(session->out_buffer, str);
        ssh_string_free(str);
        if (rc < 0) {
            goto error;
        }

        /* Empty language tag */
        if (buffer_add_u32(session->out_buffer, 0) < 0) {
            goto error;
        }

        packet_send(session);
        ssh_handle_packets(session, 0);
    }

    return SSH_OK;

error:
    buffer_reinit(session->out_buffer);
    return SSH_ERROR;
}

/** @} */

/* vim: set ts=4 sw=4 et cindent: */<|MERGE_RESOLUTION|>--- conflicted
+++ resolved
@@ -89,10 +89,6 @@
   session->alive = 0;
   session->auth_methods = 0;
   ssh_set_blocking(session, 1);
-<<<<<<< HEAD
-  session->common.log_indent = 0;
-=======
->>>>>>> 4919771f
   session->maxchannel = FIRST_CHANNEL;
 
 #ifndef _WIN32
@@ -181,21 +177,6 @@
     return;
   }
 
-<<<<<<< HEAD
-  /* delete all channels */
-  while ((it=ssh_list_get_iterator(session->channels)) != NULL) {
-    ssh_channel_free(ssh_iterator_value(ssh_channel,it));
-    ssh_list_remove(session->channels, it);
-  }
-  ssh_list_free(session->channels);
-  session->channels=NULL;
-
-  ssh_socket_free(session->socket);
-
-  if (session->default_poll_ctx) {
-      ssh_poll_ctx_free(session->default_poll_ctx);
-  }
-=======
   /*
    * Delete all channels
    *
@@ -211,7 +192,6 @@
   }
   ssh_list_free(session->channels);
   session->channels = NULL;
->>>>>>> 4919771f
 
 #ifdef WITH_PCAP
   if (session->pcap_ctx) {
@@ -229,28 +209,18 @@
 
   ssh_buffer_free(session->in_buffer);
   ssh_buffer_free(session->out_buffer);
-<<<<<<< HEAD
-  if(session->in_hashbuf != NULL)
-    ssh_buffer_free(session->in_hashbuf);
-  if(session->out_hashbuf != NULL)
-    ssh_buffer_free(session->out_hashbuf);
-  session->in_buffer=session->out_buffer=NULL;
+  session->in_buffer = session->out_buffer = NULL;
+
+  if (session->in_hashbuf != NULL) {
+      ssh_buffer_free(session->in_hashbuf);
+  }
+  if (session->out_hashbuf != NULL) {
+      ssh_buffer_free(session->out_hashbuf);
+  }
+
   crypto_free(session->current_crypto);
   crypto_free(session->next_crypto);
-=======
-  session->in_buffer = session->out_buffer = NULL;
-
-  if (session->in_hashbuf != NULL) {
-      ssh_buffer_free(session->in_hashbuf);
-  }
-  if (session->out_hashbuf != NULL) {
-      ssh_buffer_free(session->out_hashbuf);
-  }
-
-  crypto_free(session->current_crypto);
-  crypto_free(session->next_crypto);
-
->>>>>>> 4919771f
+
 #ifndef _WIN32
   agent_free(session->agent);
 #endif /* _WIN32 */
@@ -535,19 +505,11 @@
  * @param[in] session   The session handle to use.
  *
  * @param[in] timeout   Set an upper limit on the time for which this function
-<<<<<<< HEAD
- *                      will block, in milliseconds. Specifying -1
- *                      means an infinite timeout.
- *                      Specifying -2 means to use the timeout specified in
- *                      options. 0 means poll will return immediately. This
- *                      parameter is passed to the poll() function.
-=======
  *                      will block, in milliseconds. Specifying SSH_TIMEOUT_INFINITE
  *                      (-1) means an infinite timeout.
  *                      Specifying SSH_TIMEOUT_USER means to use the timeout
  *                      specified in options. 0 means poll will return immediately.
  *                      This parameter is passed to the poll() function.
->>>>>>> 4919771f
  *
  * @return              SSH_OK on success, SSH_ERROR otherwise.
  */
@@ -560,20 +522,10 @@
     if (session == NULL || session->socket == NULL) {
         return SSH_ERROR;
     }
-<<<<<<< HEAD
-    enter_function();
-
-    spoll_in = ssh_socket_get_poll_handle_in(session->socket);
-    spoll_out = ssh_socket_get_poll_handle_out(session->socket);
-    if (session->server) {
-        ssh_poll_add_events(spoll_in, POLLIN);
-    }
-=======
 
     spoll_in = ssh_socket_get_poll_handle_in(session->socket);
     spoll_out = ssh_socket_get_poll_handle_out(session->socket);
     ssh_poll_add_events(spoll_in, POLLIN);
->>>>>>> 4919771f
     ctx = ssh_poll_get_ctx(spoll_in);
 
     if (!ctx) {
@@ -584,27 +536,18 @@
         }
     }
 
-<<<<<<< HEAD
-    if (timeout == -2) {
-        tm = ssh_make_milliseconds(session->timeout, session->timeout_usec);
-=======
     if (timeout == SSH_TIMEOUT_USER) {
         if (ssh_is_blocking(session))
           tm = ssh_make_milliseconds(session->opts.timeout,
                                      session->opts.timeout_usec);
         else
           tm = 0;
->>>>>>> 4919771f
     }
     rc = ssh_poll_ctx_dopoll(ctx, tm);
     if (rc == SSH_ERROR) {
         session->session_state = SSH_SESSION_STATE_ERROR;
     }
 
-<<<<<<< HEAD
-    leave_function();
-=======
->>>>>>> 4919771f
     return rc;
 }
 
@@ -631,25 +574,6 @@
  * @param[in] user      User parameter to be passed to fct termination function.
  * @return              SSH_OK on success, SSH_ERROR otherwise.
  */
-<<<<<<< HEAD
-int ssh_handle_packets_termination(ssh_session session, int timeout,
-	ssh_termination_function fct, void *user){
-	int ret = SSH_OK;
-	struct ssh_timestamp ts;
-	ssh_timestamp_init(&ts);
-	while(!fct(user)){
-		ret = ssh_handle_packets(session, timeout);
-		if(ret == SSH_ERROR || ret == SSH_AGAIN)
-			return ret;
-		if(fct(user)) 
-			return SSH_OK;
-		else if(ssh_timeout_elapsed(&ts, timeout == -2 ? ssh_make_milliseconds(session->timeout, session->timeout_usec) : timeout))
-			/* it is possible that we get unrelated packets but still timeout our request,
-			 * so simply relying on the poll timeout is not enough */
-			return SSH_AGAIN;
-	}
-	return ret;
-=======
 int ssh_handle_packets_termination(ssh_session session,
                                    int timeout,
                                    ssh_termination_function fct,
@@ -690,7 +614,6 @@
     }
 
     return ret;
->>>>>>> 4919771f
 }
 
 /**
@@ -802,18 +725,10 @@
 void ssh_socket_exception_callback(int code, int errno_code, void *user){
     ssh_session session=(ssh_session)user;
 
-<<<<<<< HEAD
-  ssh_socket_close(session->socket);
-  session->alive = 0;
-  session->session_state= SSH_SESSION_STATE_ERROR;
-	/* TODO: handle a graceful disconnect */
-	return SSH_PACKET_USED;
-=======
     SSH_LOG(SSH_LOG_RARE,"Socket exception callback: %d (%d)",code, errno_code);
     session->session_state=SSH_SESSION_STATE_ERROR;
     ssh_set_error(session,SSH_FATAL,"Socket error: %s",strerror(errno_code));
     session->ssh_connection_callback(session);
->>>>>>> 4919771f
 }
 
 /**
