--- conflicted
+++ resolved
@@ -2024,11 +2024,7 @@
     unsigned char * ghash = (char *)_alloca( sizeof( char )*( hlen + 1 ) );
 #else
     unsigned char ghash[hlen + 1];
-<<<<<<< HEAD
-#endif
-=======
     const char *hash_type = NULL;
->>>>>>> c91f5306
     gcry_sexp_t sexp;
     gcry_error_t err;
 
@@ -2152,16 +2148,6 @@
     return SSH_OK;
 }
 
-<<<<<<< HEAD
-ssh_signature pki_do_sign(const ssh_key privkey,
-                          const unsigned char *hash,
-                          size_t hlen) {
-#ifdef _MSC_VER
-    unsigned char * ghash = (char *)_alloca( sizeof( char )*( hlen + 1 ) );
-#else
-    unsigned char ghash[hlen + 1];
-#endif
-=======
 ssh_signature pki_do_sign_hash(const ssh_key privkey,
                                const unsigned char *hash,
                                size_t hlen,
@@ -2169,7 +2155,6 @@
 {
     unsigned char ghash[hlen + 1];
     const char *hash_c = NULL;
->>>>>>> c91f5306
     ssh_signature sig;
     gcry_sexp_t sexp;
     gcry_error_t err;
@@ -2292,11 +2277,7 @@
     unsigned char * ghash = (char *)_alloca( sizeof( char )*( hlen + 1 ) );
 #else
     unsigned char ghash[hlen + 1];
-<<<<<<< HEAD
-#endif
-=======
     const char *hash_c = NULL;
->>>>>>> c91f5306
     ssh_signature sig;
     gcry_sexp_t sexp;
     gcry_error_t err;
