--- conflicted
+++ resolved
@@ -1392,13 +1392,6 @@
 int pki_key_generate_ecdsa(ssh_key key, int parameter) {
     switch (parameter) {
         case 384:
-<<<<<<< HEAD
-            nid = NID_gcrypt_nistp384;
-            break;
-        case 521:
-            nid = NID_gcrypt_nistp521;
-            break;
-=======
             key->ecdsa_nid = NID_gcrypt_nistp384;
             key->type = SSH_KEYTYPE_ECDSA_P384;
             return pki_key_generate(key, parameter, "ecdsa",
@@ -1408,7 +1401,6 @@
             key->type = SSH_KEYTYPE_ECDSA_P521;
             return pki_key_generate(key, parameter, "ecdsa",
                                     SSH_KEYTYPE_ECDSA_P521);
->>>>>>> 79900e52
         case 256:
         default:
             key->ecdsa_nid = NID_gcrypt_nistp256;
@@ -1919,11 +1911,7 @@
     size_t rsalen;
     int rc;
 
-<<<<<<< HEAD
-    if (type != pubkey->type) {
-=======
     if (ssh_key_type_plain(pubkey->type) != type) {
->>>>>>> 79900e52
         SSH_LOG(SSH_LOG_WARN,
                 "Incompatible public key provided (%d) expecting (%d)",
                 type,
@@ -1937,13 +1925,8 @@
     }
 
     sig->type = type;
-<<<<<<< HEAD
-    sig->hash_type = hash_type;
-    sig->type_c = pubkey->type_c; /* for all types but RSA */
-=======
     sig->type_c = ssh_key_signature_to_char(type, hash_type);
     sig->hash_type = hash_type;
->>>>>>> 79900e52
 
     len = ssh_string_len(sig_blob);
 
@@ -2009,7 +1992,6 @@
                 ssh_signature_free(sig);
                 return NULL;
             }
-            sig->type_c = ssh_key_signature_to_char(type, hash_type);
             break;
         case SSH_KEYTYPE_ED25519:
 		rc = pki_ed25519_sig_from_blob(sig, sig_blob);
@@ -2111,139 +2093,6 @@
                          const unsigned char *input,
                          size_t input_len)
 {
-<<<<<<< HEAD
-#if defined(_MSC_VER)
-    unsigned char * ghash = (char *)_alloca( sizeof( char )*( hlen + 1 ) );
-#else
-    unsigned char ghash[hlen + 1];
-#endif
-    const char *hash_type = NULL;
-    gcry_sexp_t sexp;
-    gcry_error_t err;
-
-    if (key->type != sig->type) {
-        SSH_LOG(SSH_LOG_WARN,
-                "Can not verify %s signature with %s key",
-                sig->type_c,
-                key->type_c);
-        return SSH_ERROR;
-    }
-
-    switch(key->type) {
-        case SSH_KEYTYPE_DSS:
-            /* That is to mark the number as positive */
-            if(hash[0] >= 0x80) {
-                memcpy(ghash + 1, hash, hlen);
-                ghash[0] = 0;
-                hash = ghash;
-                hlen += 1;
-            }
-
-            err = gcry_sexp_build(&sexp, NULL, "%b", hlen, hash);
-            if (err) {
-                ssh_set_error(session,
-                              SSH_FATAL,
-                              "DSA hash error: %s", gcry_strerror(err));
-                return SSH_ERROR;
-            }
-            err = gcry_pk_verify(sig->dsa_sig, sexp, key->dsa);
-            gcry_sexp_release(sexp);
-            if (err) {
-                ssh_set_error(session, SSH_FATAL, "Invalid DSA signature");
-                if (gcry_err_code(err) != GPG_ERR_BAD_SIGNATURE) {
-                    ssh_set_error(session,
-                                  SSH_FATAL,
-                                  "DSA verify error: %s",
-                                  gcry_strerror(err));
-                }
-                return SSH_ERROR;
-            }
-            break;
-        case SSH_KEYTYPE_RSA:
-            switch (sig->hash_type) {
-            case SSH_DIGEST_SHA256:
-                hash_type = "sha256";
-                break;
-            case SSH_DIGEST_SHA512:
-                hash_type = "sha512";
-                break;
-            case SSH_DIGEST_SHA1:
-            case SSH_DIGEST_AUTO:
-                hash_type = "sha1";
-                break;
-            default:
-                SSH_LOG(SSH_LOG_TRACE, "Unknown sig type %d", sig->hash_type);
-                ssh_set_error(session,
-                              SSH_FATAL,
-                              "Unexpected signature type %d during RSA verify",
-                              sig->hash_type);
-                return SSH_ERROR;
-            }
-            err = gcry_sexp_build(&sexp,
-                                  NULL,
-                                  "(data(flags pkcs1)(hash %s %b))",
-                                  hash_type, hlen, hash);
-            if (err) {
-                ssh_set_error(session,
-                              SSH_FATAL,
-                              "RSA hash error: %s",
-                              gcry_strerror(err));
-                return SSH_ERROR;
-            }
-            err = gcry_pk_verify(sig->rsa_sig, sexp, key->rsa);
-            gcry_sexp_release(sexp);
-            if (err) {
-                ssh_set_error(session, SSH_FATAL, "Invalid RSA signature");
-                if (gcry_err_code(err) != GPG_ERR_BAD_SIGNATURE) {
-                    ssh_set_error(session,
-                            SSH_FATAL,
-                            "RSA verify error: %s",
-                            gcry_strerror(err));
-                }
-                return SSH_ERROR;
-            }
-            break;
-        case SSH_KEYTYPE_ED25519:
-		err = pki_ed25519_verify(key, sig, hash, hlen);
-		if (err != SSH_OK){
-			ssh_set_error(session, SSH_FATAL, "ed25519 signature verification error");
-			return SSH_ERROR;
-		}
-		break;
-        case SSH_KEYTYPE_ECDSA:
-#ifdef HAVE_GCRYPT_ECC
-            err = gcry_sexp_build(&sexp,
-                                  NULL,
-                                  "(data(flags raw)(value %b))",
-                                  hlen,
-                                  hash);
-            if (err) {
-                ssh_set_error(session,
-                              SSH_FATAL,
-                              "ECDSA hash error: %s",
-                              gcry_strerror(err));
-                return SSH_ERROR;
-            }
-            err = gcry_pk_verify(sig->ecdsa_sig, sexp, key->ecdsa);
-            gcry_sexp_release(sexp);
-            if (err) {
-                ssh_set_error(session, SSH_FATAL, "Invalid ECDSA signature");
-                if (gcry_err_code(err) != GPG_ERR_BAD_SIGNATURE) {
-                    ssh_set_error(session,
-                            SSH_FATAL,
-                            "ECDSA verify error: %s",
-                            gcry_strerror(err));
-                }
-                return SSH_ERROR;
-            }
-            break;
-#endif
-        case SSH_KEYTYPE_RSA1:
-        case SSH_KEYTYPE_UNKNOWN:
-        default:
-            ssh_set_error(session, SSH_FATAL, "Unknown public key type");
-            return SSH_ERROR;
-=======
     int rc;
 
     if (session == NULL || sig == NULL || key == NULL || input == NULL) {
@@ -2281,7 +2130,6 @@
                       SSH_FATAL,
                       "Signature verification error");
         return SSH_ERROR;
->>>>>>> 79900e52
     }
 
     return SSH_OK;
@@ -2292,38 +2140,23 @@
                                size_t hlen,
                                enum ssh_digest_e hash_type)
 {
-<<<<<<< HEAD
 #if defined(_MSC_VER)
-    unsigned char * ghash = (char *)_alloca(sizeof(char)*(hlen + 1));
+    unsigned char* ghash = (char*)_alloca(sizeof(char) * (hlen + 1));
 #else
     unsigned char ghash[hlen + 1];
 #endif
-=======
-    unsigned char ghash[hlen + 1];
->>>>>>> 79900e52
     const char *hash_c = NULL;
     ssh_signature sig;
     gcry_sexp_t sexp;
     gcry_error_t err;
 
-    /* Only RSA supports different signature algorithm types now */
-    if (privkey->type != SSH_KEYTYPE_RSA && hash_type != SSH_DIGEST_AUTO) {
-        SSH_LOG(SSH_LOG_WARN, "Incompatible signature algorithm passed");
-        return NULL;
-    }
-
     sig = ssh_signature_new();
     if (sig == NULL) {
         return NULL;
     }
     sig->type = privkey->type;
-<<<<<<< HEAD
-    sig->hash_type = hash_type;
-    sig->type_c = privkey->type_c;
-=======
     sig->type_c = ssh_key_signature_to_char(privkey->type, hash_type);
     sig->hash_type = hash_type;
->>>>>>> 79900e52
     switch (privkey->type) {
         case SSH_KEYTYPE_DSS:
             /* That is to mark the number as positive */
@@ -2348,15 +2181,8 @@
             }
             break;
         case SSH_KEYTYPE_RSA:
-<<<<<<< HEAD
-            sig->type_c = ssh_key_signature_to_char(privkey->type, hash_type);
             switch (hash_type) {
             case SSH_DIGEST_SHA1:
-            case SSH_DIGEST_AUTO:
-=======
-            switch (hash_type) {
-            case SSH_DIGEST_SHA1:
->>>>>>> 79900e52
                 hash_c = "sha1";
                 break;
             case SSH_DIGEST_SHA256:
@@ -2365,14 +2191,9 @@
             case SSH_DIGEST_SHA512:
                 hash_c = "sha512";
                 break;
-<<<<<<< HEAD
-            default:
-                SSH_LOG(SSH_LOG_WARN, "Incomplatible key algorithm");
-=======
             case SSH_DIGEST_AUTO:
             default:
                 SSH_LOG(SSH_LOG_WARN, "Incompatible key algorithm");
->>>>>>> 79900e52
                 return NULL;
             }
             err = gcry_sexp_build(&sexp,
@@ -2432,37 +2253,6 @@
     return sig;
 }
 
-<<<<<<< HEAD
-#ifdef WITH_SERVER
-ssh_signature pki_do_sign_sessionid_hash(const ssh_key key,
-                                         const unsigned char *hash,
-                                         size_t hlen,
-                                         enum ssh_digest_e hash_type)
-{
-#ifdef _MSC_VER
-    unsigned char * ghash = (char *)_alloca( sizeof( char )*( hlen + 1 ) );
-#else
-    unsigned char ghash[hlen + 1];
-#endif
-    const char *hash_c = NULL;
-    ssh_signature sig;
-    gcry_sexp_t sexp;
-    gcry_error_t err;
-
-    /* Only RSA supports different signature algorithm types now */
-    if (key->type != SSH_KEYTYPE_RSA && hash_type != SSH_DIGEST_AUTO) {
-        SSH_LOG(SSH_LOG_WARN, "Incompatible signature algorithm passed");
-        return NULL;
-    }
-
-    sig = ssh_signature_new();
-    if (sig == NULL) {
-        return NULL;
-    }
-
-    sig->type = key->type;
-    sig->type_c = key->type_c;
-=======
 /**
  * @internal
  *
@@ -2559,7 +2349,6 @@
                                "pki_verify_data_signature()");
         return SSH_ERROR;
     }
->>>>>>> 79900e52
 
     /* Check if public key and hash type are compatible */
     rc = pki_key_check_hash_compatible(pubkey, signature->hash_type);
@@ -2622,35 +2411,11 @@
             }
             break;
         case SSH_KEYTYPE_RSA:
-<<<<<<< HEAD
-            sig->type_c = ssh_key_signature_to_char(key->type, hash_type);
-            switch (hash_type) {
-            case SSH_DIGEST_SHA1:
-                hash_c = "sha1";
-                break;
-            case SSH_DIGEST_SHA256:
-                hash_c = "sha256";
-                break;
-            case SSH_DIGEST_SHA512:
-                hash_c = "sha512";
-                break;
-            default:
-                SSH_LOG(SSH_LOG_WARN, "Incomplatible key algorithm");
-                return NULL;
-            }
-            err = gcry_sexp_build(&sexp,
-                                  NULL,
-                                  "(data(flags pkcs1)(hash %s %b))",
-                                  hash_c,
-                                  hlen,
-                                  hash);
-=======
         case SSH_KEYTYPE_RSA_CERT01:
             err = gcry_sexp_build(&sexp,
                                   NULL,
                                   "(data(flags pkcs1)(hash %s %b))",
                                   hash_type, hlen, hash);
->>>>>>> 79900e52
             if (err) {
                 SSH_LOG(SSH_LOG_TRACE,
                               "RSA hash error: %s",
