/*
 * pki_gcrypt.c private and public key handling using gcrypt.
 *
 * This file is part of the SSH Library
 *
 * Copyright (c) 2003-2009 Aris Adamantiadis
 * Copyright (c) 2009-2011 Andreas Schneider <asn@cryptomilk.org>
 * Copyright (C) 2016 g10 Code GmbH
 *
 * The SSH Library is free software; you can redistribute it and/or modify
 * it under the terms of the GNU Lesser General Public License as published by
 * the Free Software Foundation; either version 2.1 of the License, or (at your
 * option) any later version.
 *
 * The SSH Library is distributed in the hope that it will be useful, but
 * WITHOUT ANY WARRANTY; without even the implied warranty of MERCHANTABILITY
 * or FITNESS FOR A PARTICULAR PURPOSE.  See the GNU Lesser General Public
 * License for more details.
 *
 * You should have received a copy of the GNU Lesser General Public License
 * along with the SSH Library; see the file COPYING.  If not, write to
 * the Free Software Foundation, Inc., 59 Temple Place - Suite 330, Boston,
 * MA 02111-1307, USA.
 */

#include "config.h"

#ifdef HAVE_LIBGCRYPT

#include <assert.h>
#include <stdbool.h>
#include <string.h>
#include <stdlib.h>
#include <gcrypt.h>
#include <stdio.h>

#include "libssh/priv.h"
#include "libssh/buffer.h"
#include "libssh/session.h"
#include "libssh/wrapper.h"
#include "libssh/misc.h"
#include "libssh/pki.h"
#include "libssh/pki_priv.h"

#define MAXLINESIZE 80
#define RSA_HEADER_BEGIN "-----BEGIN RSA PRIVATE KEY-----"
#define RSA_HEADER_END "-----END RSA PRIVATE KEY-----"
#define ECDSA_HEADER_BEGIN "-----BEGIN EC PRIVATE KEY-----"
#define ECDSA_HEADER_END "-----END EC PRIVATE KEY-----"

#define MAX_KEY_SIZE 32
#define MAX_PASSPHRASE_SIZE 1024
#define ASN1_INTEGER 2
#define ASN1_BIT_STRING 3
#define ASN1_OCTET_STRING 4
#define ASN1_OBJECT_IDENTIFIER 6
#define ASN1_SEQUENCE 48
#define PKCS5_SALT_LEN 8

static int load_iv(const char *header, unsigned char *iv, int iv_len) {
  int i;
  int j;
  int k;

  memset(iv, 0, iv_len);
  for (i = 0; i < iv_len; i++) {
    if ((header[2*i] >= '0') && (header[2*i] <= '9'))
      j = header[2*i] - '0';
    else if ((header[2*i] >= 'A') && (header[2*i] <= 'F'))
      j = header[2*i] - 'A' + 10;
    else if ((header[2*i] >= 'a') && (header[2*i] <= 'f'))
      j = header[2*i] - 'a' + 10;
    else
      return -1;
    if ((header[2*i+1] >= '0') && (header[2*i+1] <= '9'))
      k = header[2*i+1] - '0';
    else if ((header[2*i+1] >= 'A') && (header[2*i+1] <= 'F'))
      k = header[2*i+1] - 'A' + 10;
    else if ((header[2*i+1] >= 'a') && (header[2*i+1] <= 'f'))
      k = header[2*i+1] - 'a' + 10;
    else
      return -1;
    iv[i] = (j << 4) + k;
  }
  return 0;
}

static uint32_t char_to_u32(unsigned char *data, uint32_t size) {
  uint32_t ret;
  uint32_t i;

  for (i = 0, ret = 0; i < size; ret = ret << 8, ret += data[i++])
    ;
  return ret;
}

static uint32_t asn1_get_len(ssh_buffer buffer) {
  uint32_t len;
  unsigned char tmp[4];

  if (ssh_buffer_get_data(buffer,tmp,1) == 0) {
    return 0;
  }

  if (tmp[0] > 127) {
    len = tmp[0] & 127;
    if (len > 4) {
      return 0; /* Length doesn't fit in u32. Can this really happen? */
    }
    if (ssh_buffer_get_data(buffer,tmp,len) == 0) {
      return 0;
    }
    len = char_to_u32(tmp, len);
  } else {
    len = char_to_u32(tmp, 1);
  }

  return len;
}

static ssh_string asn1_get(ssh_buffer buffer, unsigned char want) {
  ssh_string str;
  unsigned char type;
  uint32_t size;

  if (ssh_buffer_get_data(buffer, &type, 1) == 0 || type != want) {
    return NULL;
  }
  size = asn1_get_len(buffer);
  if (size == 0) {
    return NULL;
  }

  str = ssh_string_new(size);
  if (str == NULL) {
    return NULL;
  }

  if (ssh_buffer_get_data(buffer, ssh_string_data(str), size) == 0) {
    SSH_STRING_FREE(str);
    return NULL;
  }

  return str;
}

static ssh_string asn1_get_int(ssh_buffer buffer) {
  return asn1_get(buffer, ASN1_INTEGER);
}

static ssh_string asn1_get_bit_string(ssh_buffer buffer)
{
    ssh_string str;
    unsigned char type;
    uint32_t size;
    unsigned char unused, last, *p = NULL;
    uint32_t len;

    len = ssh_buffer_get_data(buffer, &type, 1);
    if (len == 0 || type != ASN1_BIT_STRING) {
        return NULL;
    }
    size = asn1_get_len(buffer);
    if (size == 0) {
        return NULL;
    }

    /* The first octet encodes the number of unused bits.  */
    size -= 1;

    str = ssh_string_new(size);
    if (str == NULL) {
        return NULL;
    }

    len = ssh_buffer_get_data(buffer, &unused, 1);
    if (len == 0) {
        SSH_STRING_FREE(str);
        return NULL;
    }

    if (unused == 0) {
        len = ssh_buffer_get_data(buffer, ssh_string_data(str), size);
        if (len == 0) {
            SSH_STRING_FREE(str);
            return NULL;
        }
        return str;
    }

    /* The bit string is padded at the end, we must shift the whole
       string by UNUSED bits.  */
    for (p = ssh_string_data(str), last = 0; size; size--, p++) {
        unsigned char c;

        len = ssh_buffer_get_data(buffer, &c, 1);
        if (len == 0) {
            SSH_STRING_FREE(str);
            return NULL;
        }
        *p = last | (c >> unused);
        last = c << (8 - unused);
    }

    return str;
}

static int asn1_check_sequence(ssh_buffer buffer) {
  unsigned char *j = NULL;
  unsigned char tmp;
  int i;
  uint32_t size;
  uint32_t padding;

  if (ssh_buffer_get_data(buffer, &tmp, 1) == 0 || tmp != ASN1_SEQUENCE) {
    return 0;
  }

  size = asn1_get_len(buffer);
  if ((padding = ssh_buffer_get_len(buffer) - size) > 0) {
    for (i = ssh_buffer_get_len(buffer) - size,
         j = (unsigned char*)ssh_buffer_get(buffer) + size;
         i;
         i--, j++)
    {
      if (*j != padding) {                   /* padding is allowed */
        return 0;                            /* but nothing else */
      }
    }
  }

  return 1;
}

static int asn1_check_tag(ssh_buffer buffer, unsigned char tag) {
    unsigned char tmp;
    uint32_t len;

    len = ssh_buffer_get_data(buffer, &tmp, 1);
    if (len == 0 || tmp != tag) {
        return 0;
    }

    (void) asn1_get_len(buffer);
    return 1;
}

static int passphrase_to_key(char *data, unsigned int datalen,
    unsigned char *salt, unsigned char *key, unsigned int keylen) {
  MD5CTX md;
  unsigned char digest[MD5_DIGEST_LEN] = {0};
  unsigned int i;
  unsigned int j;
  unsigned int md_not_empty;

  for (j = 0, md_not_empty = 0; j < keylen; ) {
    md = md5_init();
    if (md == NULL) {
      return -1;
    }

    if (md_not_empty) {
      md5_update(md, digest, MD5_DIGEST_LEN);
    } else {
      md_not_empty = 1;
    }

    md5_update(md, data, datalen);
    if (salt) {
      md5_update(md, salt, PKCS5_SALT_LEN);
    }
    md5_final(digest, md);

    for (i = 0; j < keylen && i < MD5_DIGEST_LEN; j++, i++) {
      if (key) {
        key[j] = digest[i];
      }
    }
  }

  return 0;
}

void pki_key_clean(ssh_key key)
{
    if (key == NULL)
        return;

<<<<<<< HEAD
    if (key->dsa)
        gcry_sexp_release(key->dsa);
=======
>>>>>>> 894e07ae
    if (key->rsa)
        gcry_sexp_release(key->rsa);
    if (key->ecdsa)
        gcry_sexp_release(key->ecdsa);

<<<<<<< HEAD
    key->dsa = NULL;
=======
>>>>>>> 894e07ae
    key->rsa = NULL;
    key->ecdsa = NULL;
}

static int privatekey_decrypt(int algo, int mode, unsigned int key_len,
                       unsigned char *iv, unsigned int iv_len,
                       ssh_buffer data, ssh_auth_callback cb,
                       void *userdata,
                       const char *desc)
{
  char passphrase[MAX_PASSPHRASE_SIZE] = {0};
  unsigned char key[MAX_KEY_SIZE] = {0};
  unsigned char *tmp = NULL;
  gcry_cipher_hd_t cipher;
  int rc = -1;

  if (!algo) {
    return -1;
  }

  if (cb) {
    rc = (*cb)(desc, passphrase, MAX_PASSPHRASE_SIZE, 0, 0, userdata);
    if (rc < 0) {
      return -1;
    }
  } else if (cb == NULL && userdata != NULL) {
    snprintf(passphrase, MAX_PASSPHRASE_SIZE, "%s", (char *) userdata);
  }

  if (passphrase_to_key(passphrase, strlen(passphrase), iv, key, key_len) < 0) {
    return -1;
  }

  if (gcry_cipher_open(&cipher, algo, mode, 0)
      || gcry_cipher_setkey(cipher, key, key_len)
      || gcry_cipher_setiv(cipher, iv, iv_len)
      || (tmp = calloc(ssh_buffer_get_len(data), sizeof(unsigned char))) == NULL
      || gcry_cipher_decrypt(cipher, tmp, ssh_buffer_get_len(data),
                       ssh_buffer_get(data), ssh_buffer_get_len(data))) {
    gcry_cipher_close(cipher);
    return -1;
  }

  memcpy(ssh_buffer_get(data), tmp, ssh_buffer_get_len(data));

  SAFE_FREE(tmp);
  gcry_cipher_close(cipher);

  return 0;
}

static int privatekey_dek_header(const char *header, unsigned int header_len,
    int *algo, int *mode, unsigned int *key_len, unsigned char **iv,
    unsigned int *iv_len) {
  unsigned int iv_pos;

  if (header_len > 13 && !strncmp("DES-EDE3-CBC", header, 12))
  {
    *algo = GCRY_CIPHER_3DES;
    iv_pos = 13;
    *mode = GCRY_CIPHER_MODE_CBC;
    *key_len = 24;
    *iv_len = 8;
  }
  else if (header_len > 8 && !strncmp("DES-CBC", header, 7))
  {
    *algo = GCRY_CIPHER_DES;
    iv_pos = 8;
    *mode = GCRY_CIPHER_MODE_CBC;
    *key_len = 8;
    *iv_len = 8;
  }
  else if (header_len > 12 && !strncmp("AES-128-CBC", header, 11))
  {
    *algo = GCRY_CIPHER_AES128;
    iv_pos = 12;
    *mode = GCRY_CIPHER_MODE_CBC;
    *key_len = 16;
    *iv_len = 16;
  }
  else if (header_len > 12 && !strncmp("AES-192-CBC", header, 11))
  {
    *algo = GCRY_CIPHER_AES192;
    iv_pos = 12;
    *mode = GCRY_CIPHER_MODE_CBC;
    *key_len = 24;
    *iv_len = 16;
  }
  else if (header_len > 12 && !strncmp("AES-256-CBC", header, 11))
  {
    *algo = GCRY_CIPHER_AES256;
    iv_pos = 12;
    *mode = GCRY_CIPHER_MODE_CBC;
    *key_len = 32;
    *iv_len = 16;
  } else {
    return -1;
  }

  *iv = malloc(*iv_len);
  if (*iv == NULL) {
    return -1;
  }

  return load_iv(header + iv_pos, *iv, *iv_len);
}

#define get_next_line(p, len) {                                         \
        while(p[len] == '\n' || p[len] == '\r') /* skip empty lines */  \
            len++;                                                      \
        if(p[len] == '\0')    /* EOL */                                 \
            eol = true;                                                 \
        else                  /* calculate length */                    \
            for(p += len, len = 0; p[len] && p[len] != '\n'             \
                                          && p[len] != '\r'; len++);    \
    }

static ssh_buffer privatekey_string_to_buffer(const char *pkey, int type,
                ssh_auth_callback cb, void *userdata, const char *desc) {
    ssh_buffer buffer = NULL;
    ssh_buffer out = NULL;
    const char *p = NULL;
    unsigned char *iv = NULL;
    const char *header_begin = NULL;
    const char *header_end = NULL;
    unsigned int header_begin_size;
    unsigned int header_end_size;
    unsigned int key_len = 0;
    unsigned int iv_len = 0;
    int algo = 0;
    int mode = 0;
    bool eol = false;
    size_t len;

    buffer = ssh_buffer_new();
    if (buffer == NULL) {
        return NULL;
    }

    switch(type) {
        case SSH_KEYTYPE_RSA:
            header_begin = RSA_HEADER_BEGIN;
            header_end = RSA_HEADER_END;
            break;
        case SSH_KEYTYPE_ECDSA_P256:
        case SSH_KEYTYPE_ECDSA_P384:
        case SSH_KEYTYPE_ECDSA_P521:
            header_begin = ECDSA_HEADER_BEGIN;
            header_end = ECDSA_HEADER_END;
            break;
        default:
            SSH_BUFFER_FREE(buffer);
            return NULL;
    }

    header_begin_size = strlen(header_begin);
    header_end_size = strlen(header_end);

    p = pkey;
    len = 0;
    get_next_line(p, len);

    while(!eol && strncmp(p, header_begin, header_begin_size)) {
        /* skip line */
        get_next_line(p, len);
    }
    if (eol) {
        SSH_BUFFER_FREE(buffer);
        return NULL;
    }

    /* skip header line */
    get_next_line(p, len);
    if (eol) {
        SSH_BUFFER_FREE(buffer);
        return NULL;
    }

    if (len > 11 && strncmp("Proc-Type: 4,ENCRYPTED", p, 11) == 0) {
        /* skip line */
        get_next_line(p, len);
        if (eol) {
            SSH_BUFFER_FREE(buffer);
            return NULL;
        }

        if (len > 10 && strncmp("DEK-Info: ", p, 10) == 0) {
            p += 10;
            len = 0;
            get_next_line(p, len);
            if (eol) {
                SSH_BUFFER_FREE(buffer);
                return NULL;
            }
            if (privatekey_dek_header(p, len, &algo, &mode, &key_len,
                        &iv, &iv_len) < 0) {
                SSH_BUFFER_FREE(buffer);
                SAFE_FREE(iv);
                return NULL;
            }
        } else {
            SSH_BUFFER_FREE(buffer);
            SAFE_FREE(iv);
            return NULL;
        }
    } else {
        if(len > 0) {
            if (ssh_buffer_add_data(buffer, p, len) < 0) {
                SSH_BUFFER_FREE(buffer);
                SAFE_FREE(iv);
                return NULL;
            }
        }
    }

    get_next_line(p, len);
    while(!eol && strncmp(p, header_end, header_end_size) != 0) {
        if (ssh_buffer_add_data(buffer, p, len) < 0) {
            SSH_BUFFER_FREE(buffer);
            SAFE_FREE(iv);
            return NULL;
        }
        get_next_line(p, len);
    }

    if (eol || strncmp(p, header_end, header_end_size) != 0) {
        SSH_BUFFER_FREE(buffer);
        SAFE_FREE(iv);
        return NULL;
    }

    if (ssh_buffer_add_data(buffer, "\0", 1) < 0) {
        SSH_BUFFER_FREE(buffer);
        SAFE_FREE(iv);
        return NULL;
    }

    out = base64_to_bin(ssh_buffer_get(buffer));
    SSH_BUFFER_FREE(buffer);
    if (out == NULL) {
        SAFE_FREE(iv);
        return NULL;
    }

    if (algo) {
        if (privatekey_decrypt(algo, mode, key_len, iv, iv_len, out,
                    cb, userdata, desc) < 0) {
            SSH_BUFFER_FREE(out);
            SAFE_FREE(iv);
            return NULL;
        }
    }
    SAFE_FREE(iv);

    return out;
}

static int
b64decode_rsa_privatekey(const char *pkey,
                         gcry_sexp_t *r,
                         ssh_auth_callback cb,
                         void *userdata,
                         const char *desc)
{
    const unsigned char *data = NULL;
    ssh_string n = NULL;
    ssh_string e = NULL;
    ssh_string d = NULL;
    ssh_string p = NULL;
    ssh_string q = NULL;
    ssh_string unused1 = NULL;
    ssh_string unused2 = NULL;
    ssh_string u = NULL;
    ssh_string v = NULL;
    ssh_buffer buffer = NULL;
    int rc = 1;
    gcry_error_t rv = 0;

    buffer = privatekey_string_to_buffer(pkey,
                                         SSH_KEYTYPE_RSA,
                                         cb,
                                         userdata,
                                         desc);
    if (buffer == NULL) {
        return 0;
    }

    if (!asn1_check_sequence(buffer)) {
        SSH_BUFFER_FREE(buffer);
        return 0;
    }

    v = asn1_get_int(buffer);
    if (v == NULL) {
        SSH_BUFFER_FREE(buffer);
        return 0;
    }

    data = ssh_string_data(v);
    if (ssh_string_len(v) != 1 || data[0] != 0) {
        SSH_STRING_FREE(v);
        SSH_BUFFER_FREE(buffer);
        return 0;
    }

    n = asn1_get_int(buffer);
    e = asn1_get_int(buffer);
    d = asn1_get_int(buffer);
    q = asn1_get_int(buffer);
    p = asn1_get_int(buffer);
    unused1 = asn1_get_int(buffer);
    unused2 = asn1_get_int(buffer);
    u = asn1_get_int(buffer);

    SSH_BUFFER_FREE(buffer);

    if (n == NULL || e == NULL || d == NULL || p == NULL || q == NULL ||
        unused1 == NULL || unused2 == NULL || u == NULL) {
        rc = 0;
        goto error;
    }

    rv = gcry_sexp_build(
        r,
        NULL,
        "(private-key(rsa(n %b)(e %b)(d %b)(p %b)(q %b)(u %b)))",
        ssh_string_len(n),
        ssh_string_data(n),
        ssh_string_len(e),
        ssh_string_data(e),
        ssh_string_len(d),
        ssh_string_data(d),
        ssh_string_len(p),
        ssh_string_data(p),
        ssh_string_len(q),
        ssh_string_data(q),
        ssh_string_len(u),
        ssh_string_data(u));
    if (rv) {
        rc = 0;
    }

error:
    ssh_string_burn(n);
    SSH_STRING_FREE(n);
    ssh_string_burn(e);
    SSH_STRING_FREE(e);
    ssh_string_burn(d);
    SSH_STRING_FREE(d);
    ssh_string_burn(p);
    SSH_STRING_FREE(p);
    ssh_string_burn(q);
    SSH_STRING_FREE(q);
    SSH_STRING_FREE(unused1);
    SSH_STRING_FREE(unused2);
    ssh_string_burn(u);
    SSH_STRING_FREE(u);
    SSH_STRING_FREE(v);

    return rc;
}

#ifdef HAVE_GCRYPT_ECC
static int pki_key_ecdsa_to_nid(gcry_sexp_t k)
{
    gcry_sexp_t sexp = NULL;
    const char *tmp = NULL;
    size_t size;

    sexp = gcry_sexp_find_token(k, "curve", 0);
    if (sexp == NULL) {
        return -1;
    }

    tmp = gcry_sexp_nth_data(sexp, 1, &size);

    if (size == 10) {
        int cmp;

        cmp = memcmp("NIST P-256", tmp, size);
        if (cmp == 0) {
            gcry_sexp_release(sexp);
            return NID_gcrypt_nistp256;
        }

        cmp = memcmp("NIST P-384", tmp, size);
        if (cmp == 0) {
            gcry_sexp_release(sexp);
            return NID_gcrypt_nistp384;
        }

        cmp = memcmp("NIST P-521", tmp, size);
        if (cmp == 0) {
            gcry_sexp_release(sexp);
            return NID_gcrypt_nistp521;
        }
    }

    gcry_sexp_release(sexp);
    return -1;
}

static enum ssh_keytypes_e pki_key_ecdsa_to_key_type(gcry_sexp_t k)
{
    int nid;

    nid = pki_key_ecdsa_to_nid(k);

    switch (nid) {
        case NID_gcrypt_nistp256:
            return SSH_KEYTYPE_ECDSA_P256;
        case NID_gcrypt_nistp384:
            return SSH_KEYTYPE_ECDSA_P384;
        case NID_gcrypt_nistp521:
            return SSH_KEYTYPE_ECDSA_P521;
        default:
            return SSH_KEYTYPE_UNKNOWN;
    }
}

static const char *pki_key_ecdsa_nid_to_gcrypt_name(int nid)
{
    switch (nid) {
    case NID_gcrypt_nistp256:
        return "NIST P-256";
    case NID_gcrypt_nistp384:
        return "NIST P-384";
    case NID_gcrypt_nistp521:
        return "NIST P-521";
    }

    return "unknown";
}


const char *pki_key_ecdsa_nid_to_name(int nid)
{
    switch (nid) {
    case NID_gcrypt_nistp256:
        return "ecdsa-sha2-nistp256";
    case NID_gcrypt_nistp384:
        return "ecdsa-sha2-nistp384";
    case NID_gcrypt_nistp521:
        return "ecdsa-sha2-nistp521";
    }

    return "unknown";
}

static const char *pki_key_ecdsa_nid_to_char(int nid)
{
    switch (nid) {
    case NID_gcrypt_nistp256:
        return "nistp256";
    case NID_gcrypt_nistp384:
        return "nistp384";
    case NID_gcrypt_nistp521:
        return "nistp521";
    default:
        break;
    }

    return "unknown";
}

int pki_key_ecdsa_nid_from_name(const char *name)
{
    int cmp;

    cmp = strcmp(name, "nistp256");
    if (cmp == 0) {
        return NID_gcrypt_nistp256;
    }

    cmp = strcmp(name, "nistp384");
    if (cmp == 0) {
        return NID_gcrypt_nistp384;
    }

    cmp = strcmp(name, "nistp521");
    if (cmp == 0) {
        return NID_gcrypt_nistp521;
    }

    return -1;
}

static int asn1_oi_to_nid(const ssh_string oi)
{
    static const struct {
        int nid;
        size_t length;
        const char *identifier;
    } *e, mapping[] = {
        {NID_gcrypt_nistp256, 8, "\x2a\x86\x48\xce\x3d\x03\x01\x07"},
        {NID_gcrypt_nistp384, 5, "\x2b\x81\x04\x00\x22"},
        {NID_gcrypt_nistp521, 5, "\x2b\x81\x04\x00\x23"},
        {0},
    };
    size_t len = ssh_string_len(oi);
    for (e = mapping; e->length; e++) {
        if (len == e->length
            && memcmp(ssh_string_data(oi), e->identifier, len) == 0) {
            return e->nid;
        }
    }
    return -1;
}

static int b64decode_ecdsa_privatekey(const char *pkey, gcry_sexp_t *r,
                                      ssh_auth_callback cb,
                                      void *userdata,
                                      const char *desc)
{
    const unsigned char *data = NULL;
    ssh_buffer buffer = NULL;
    gcry_error_t err = 0;
    ssh_string v = NULL;
    ssh_string d = NULL;
    ssh_string oi = NULL;
    int nid;
    ssh_string q = NULL;
    int valid = 0;
    int ok;

    buffer = privatekey_string_to_buffer(pkey,
                                         SSH_KEYTYPE_ECDSA_P256,
                                         cb,
                                         userdata,
                                         desc);
    if (buffer == NULL) {
        goto error;
    }

    ok = asn1_check_sequence(buffer);
    if (!ok) {
        goto error;
    }

    /* RFC5915 specifies version 1.  */
    v = asn1_get_int(buffer);
    if (v == NULL) {
        goto error;
    }

    data = ssh_string_data(v);
    if (ssh_string_len(v) != 1 || data[0] != 1) {
        goto error;
    }

    d = asn1_get(buffer, ASN1_OCTET_STRING);
    if (!asn1_check_tag(buffer, 0xa0)) {
        goto error;
    }
    oi = asn1_get(buffer, ASN1_OBJECT_IDENTIFIER);
    nid = asn1_oi_to_nid(oi);
    ok = asn1_check_tag(buffer, 0xa1);
    if (!ok) {
        goto error;
    }
    q = asn1_get_bit_string(buffer);

    if (d == NULL || oi == NULL || nid == -1 || q == NULL) {
        goto error;
    }

    err = gcry_sexp_build(r,
                          NULL,
                          "(private-key(ecdsa(curve %s)(d %b)(q %b)))",
                          pki_key_ecdsa_nid_to_gcrypt_name(nid),
                          ssh_string_len(d),
                          ssh_string_data(d),
                          ssh_string_len(q),
                          ssh_string_data(q));
    if (err == 0) {
        valid = 1;
    }

 error:
    SSH_BUFFER_FREE(buffer);
    SSH_STRING_FREE(v);
    ssh_string_burn(d);
    SSH_STRING_FREE(d);
    SSH_STRING_FREE(oi);
    ssh_string_burn(q);
    SSH_STRING_FREE(q);

    return valid;
}
#endif

ssh_string pki_private_key_to_pem(const ssh_key key,
                                  const char *passphrase,
                                  ssh_auth_callback auth_fn,
                                  void *auth_data)
{
    (void) key;
    (void) passphrase;
    (void) auth_fn;
    (void) auth_data;

    SSH_LOG(SSH_LOG_TRACE, "PEM export not supported by gcrypt backend!");

    return NULL;
}

ssh_key pki_private_key_from_base64(const char *b64_key,
                                    const char *passphrase,
                                    ssh_auth_callback auth_fn,
                                    void *auth_data)
{
    gcry_sexp_t rsa = NULL;
    gcry_sexp_t ecdsa = NULL;
    ssh_key key = NULL;
    enum ssh_keytypes_e type;
    int valid;

    type = pki_privatekey_type_from_string(b64_key);
    if (type == SSH_KEYTYPE_UNKNOWN) {
        SSH_LOG(SSH_LOG_TRACE, "Unknown or invalid private key.");
        return NULL;
    }

    switch (type) {
        case SSH_KEYTYPE_RSA:
            if (passphrase == NULL) {
                if (auth_fn) {
                    valid = b64decode_rsa_privatekey(b64_key, &rsa, auth_fn,
                            auth_data, "Passphrase for private key:");
                } else {
                    valid = b64decode_rsa_privatekey(b64_key, &rsa, NULL, NULL,
                            NULL);
                }
            } else {
                valid = b64decode_rsa_privatekey(b64_key, &rsa, NULL,
                        (void *)passphrase, NULL);
            }

            if (!valid) {
                SSH_LOG(SSH_LOG_TRACE, "Error parsing private key");
                goto fail;
            }
            break;
        case SSH_KEYTYPE_ECDSA_P256:
        case SSH_KEYTYPE_ECDSA_P384:
        case SSH_KEYTYPE_ECDSA_P521:
#if HAVE_GCRYPT_ECC
            if (passphrase == NULL) {
                if (auth_fn != NULL) {
                    valid = b64decode_ecdsa_privatekey(b64_key,
                                                       &ecdsa,
                                                       auth_fn,
                                                       auth_data,
                                                       "Passphrase for private key:");
                } else {
                    valid = b64decode_ecdsa_privatekey(b64_key,
                                                       &ecdsa,
                                                       NULL,
                                                       NULL,
                                                       NULL);
                }
            } else {
                valid = b64decode_ecdsa_privatekey(b64_key,
                                                   &ecdsa,
                                                   NULL,
                                                   (void *)passphrase,
                                                   NULL);
            }

            if (!valid) {
                SSH_LOG(SSH_LOG_TRACE, "Error parsing private key");
                goto fail;
            }

            /* pki_privatekey_type_from_string always returns P256 for ECDSA
             * keys, so we need to figure out the correct type here */
            type = pki_key_ecdsa_to_key_type(ecdsa);
            if (type == SSH_KEYTYPE_UNKNOWN) {
                SSH_LOG(SSH_LOG_TRACE, "Invalid private key.");
                goto fail;
            }
            break;
#endif
        case SSH_KEYTYPE_ED25519:
            /* Cannot open ed25519 keys with libgcrypt */
        case SSH_KEYTYPE_RSA1:
        case SSH_KEYTYPE_UNKNOWN:
        default:
            SSH_LOG(SSH_LOG_TRACE, "Unknown or invalid private key type %d", type);
            return NULL;
    }

    key = ssh_key_new();
    if (key == NULL) {
        goto fail;
    }

    key->type = type;
    key->type_c = ssh_key_type_to_char(type);
    key->flags = SSH_KEY_FLAG_PRIVATE | SSH_KEY_FLAG_PUBLIC;
    key->rsa = rsa;
    key->ecdsa = ecdsa;
#ifdef HAVE_GCRYPT_ECC
    if (is_ecdsa_key_type(key->type)) {
        key->ecdsa_nid = pki_key_ecdsa_to_nid(key->ecdsa);
    }
#endif

    return key;
fail:
    ssh_key_free(key);
    gcry_sexp_release(rsa);
    gcry_sexp_release(ecdsa);

    return NULL;
}

int pki_privkey_build_rsa(ssh_key key,
                          ssh_string n,
                          ssh_string e,
                          ssh_string d,
                          ssh_string iqmp,
                          ssh_string p,
                          ssh_string q)
{
    /* in gcrypt, there is no iqmp (inverse of q mod p) argument,
     * but it is ipmq (inverse of p mod q) so we need to swap
     * the p and q arguments */
    gcry_sexp_build(&key->rsa, NULL,
            "(private-key(rsa(n %b)(e %b)(d %b)(p %b)(q %b)(u %b)))",
            ssh_string_len(n), ssh_string_data(n),
            ssh_string_len(e), ssh_string_data(e),
            ssh_string_len(d), ssh_string_data(d),
            ssh_string_len(q), ssh_string_data(q),
            ssh_string_len(p), ssh_string_data(p),
            ssh_string_len(iqmp), ssh_string_data(iqmp));
    if (key->rsa == NULL) {
        return SSH_ERROR;
    }

    return SSH_OK;
}

int pki_pubkey_build_rsa(ssh_key key,
                         ssh_string e,
                         ssh_string n) {
    gcry_sexp_build(&key->rsa, NULL,
            "(public-key(rsa(n %b)(e %b)))",
            ssh_string_len(n), ssh_string_data(n),
            ssh_string_len(e),ssh_string_data(e));
    if (key->rsa == NULL) {
        return SSH_ERROR;
    }

    return SSH_OK;
}

#ifdef HAVE_GCRYPT_ECC
int pki_privkey_build_ecdsa(ssh_key key, int nid, ssh_string e, ssh_string exp)
{
    gpg_error_t err;

    key->ecdsa_nid = nid;
    key->type_c = pki_key_ecdsa_nid_to_name(nid);

    err = gcry_sexp_build(&key->ecdsa, NULL,
                          "(private-key(ecdsa(curve %s)(d %b)(q %b)))",
                          pki_key_ecdsa_nid_to_gcrypt_name(nid),
                          ssh_string_len(exp), ssh_string_data(exp),
                          ssh_string_len(e), ssh_string_data(e));
    if (err) {
        return SSH_ERROR;
    }

    return SSH_OK;
}

int pki_pubkey_build_ecdsa(ssh_key key, int nid, ssh_string e)
{
    gpg_error_t err;

    key->ecdsa_nid = nid;
    key->type_c = pki_key_ecdsa_nid_to_name(nid);

    err = gcry_sexp_build(&key->ecdsa, NULL,
                          "(public-key(ecdsa(curve %s)(q %b)))",
                          pki_key_ecdsa_nid_to_gcrypt_name(nid),
                          ssh_string_len(e), ssh_string_data(e));
    if (err) {
        return SSH_ERROR;
    }

    return SSH_OK;
}
#endif

ssh_key pki_key_dup(const ssh_key key, int demote)
{
    ssh_key new = NULL;
    gcry_error_t err = 0;
    int rc;

    gcry_mpi_t p = NULL;
    gcry_mpi_t q = NULL;
    gcry_mpi_t g = NULL;
    gcry_mpi_t y = NULL;
    gcry_mpi_t x = NULL;

    gcry_mpi_t e = NULL;
    gcry_mpi_t n = NULL;
    gcry_mpi_t d = NULL;
    gcry_mpi_t u = NULL;

    gcry_sexp_t curve = NULL;

    new = ssh_key_new();
    if (new == NULL) {
        return NULL;
    }
    new->type = key->type;
    new->type_c = key->type_c;
    if (demote) {
        new->flags = SSH_KEY_FLAG_PUBLIC;
    } else {
        new->flags = key->flags;
    }

    switch(key->type) {
        case SSH_KEYTYPE_RSA:
            err = gcry_sexp_extract_param(key->rsa,
                                          NULL,
                                          "ned?p?q?u?",
                                          &n,
                                          &e,
                                          &d,
                                          &p,
                                          &q,
                                          &u,
                                          NULL);
            if (err != 0) {
                break;
            }

            if (!demote && (key->flags & SSH_KEY_FLAG_PRIVATE)) {
                err = gcry_sexp_build(&new->rsa,
                        NULL,
                        "(private-key(rsa(n %m)(e %m)(d %m)(p %m)(q %m)(u %m)))",
                        n, e, d, p, q, u);
            } else {
                err = gcry_sexp_build(&new->rsa,
                                      NULL,
                                      "(public-key(rsa(n %m)(e %m)))",
                                      n, e);
            }
            break;
        case SSH_KEYTYPE_ED25519:
		rc = pki_ed25519_key_dup(new, key);
		if (rc != SSH_OK) {
                    ssh_key_free(new);
                    return NULL;
		}
		break;

        case SSH_KEYTYPE_ECDSA_P256:
        case SSH_KEYTYPE_ECDSA_P384:
        case SSH_KEYTYPE_ECDSA_P521:
#ifdef HAVE_GCRYPT_ECC
            new->ecdsa_nid = key->ecdsa_nid;

            err = gcry_sexp_extract_param(key->ecdsa,
                                          NULL,
                                          "qd?",
                                          &q,
                                          &d,
                                          NULL);
            if (err) {
                break;
            }

            curve = gcry_sexp_find_token(key->ecdsa, "curve", 0);
            if (curve == NULL) {
              break;
            }

            if (!demote && (key->flags & SSH_KEY_FLAG_PRIVATE)) {
                err = gcry_sexp_build(&new->ecdsa,
                                      NULL,
                                      "(private-key(ecdsa %S (d %m)(q %m)))",
                                      curve,
                                      d,
                                      q);
            } else {
                err = gcry_sexp_build(&new->ecdsa,
                                      NULL,
                                      "(private-key(ecdsa %S (q %m)))",
                                      curve,
                                      q);
            }
            break;
#endif
        case SSH_KEYTYPE_RSA1:
        case SSH_KEYTYPE_UNKNOWN:
        default:
            ssh_key_free(new);
            return NULL;
    }

    if (err) {
        ssh_key_free(new);
        new = NULL;
    }

    gcry_mpi_release(p);
    gcry_mpi_release(q);
    gcry_mpi_release(g);
    gcry_mpi_release(y);
    gcry_mpi_release(x);

    gcry_mpi_release(e);
    gcry_mpi_release(n);
    gcry_mpi_release(d);
    gcry_mpi_release(u);

    gcry_sexp_release(curve);

    return new;
}

<<<<<<< HEAD
static int pki_key_generate(ssh_key key, int parameter, const char *type_s, int type){
    gcry_sexp_t params;
    int rc;
    rc = gcry_sexp_build(&params,
            NULL,
            "(genkey(%s(nbits %d)(transient-key)))",
            type_s,
            parameter);
    if (rc != 0)
=======
static int
pki_key_generate(ssh_key key, int parameter, const char *type_s, int type)
{
    gcry_sexp_t params = NULL;
    int rc;
    rc = gcry_sexp_build(&params,
                         NULL,
                         "(genkey(%s(nbits %d)(transient-key)))",
                         type_s,
                         parameter);
    if (rc != 0) {
>>>>>>> 894e07ae
        return SSH_ERROR;
    }

    switch (type) {
    case SSH_KEYTYPE_RSA:
        rc = gcry_pk_genkey(&key->rsa, params);
<<<<<<< HEAD
        break;
    case SSH_KEYTYPE_DSS:
        rc = gcry_pk_genkey(&key->dsa, params);
=======
>>>>>>> 894e07ae
        break;
    case SSH_KEYTYPE_ECDSA_P256:
    case SSH_KEYTYPE_ECDSA_P384:
    case SSH_KEYTYPE_ECDSA_P521:
        rc = gcry_pk_genkey(&key->ecdsa, params);
        break;
    default:
        assert (! "reached");
    }
    gcry_sexp_release(params);
    if (rc != 0)
        return SSH_ERROR;
    return SSH_OK;
}

int
pki_key_generate_rsa(ssh_key key, int parameter)
{
    return pki_key_generate(key, parameter, "rsa", SSH_KEYTYPE_RSA);
}

#ifdef HAVE_GCRYPT_ECC
int pki_key_generate_ecdsa(ssh_key key, int parameter) {
    switch (parameter) {
        case 384:
            key->ecdsa_nid = NID_gcrypt_nistp384;
            key->type = SSH_KEYTYPE_ECDSA_P384;
            return pki_key_generate(key, parameter, "ecdsa",
                                    SSH_KEYTYPE_ECDSA_P384);
        case 521:
            key->ecdsa_nid = NID_gcrypt_nistp521;
            key->type = SSH_KEYTYPE_ECDSA_P521;
            return pki_key_generate(key, parameter, "ecdsa",
                                    SSH_KEYTYPE_ECDSA_P521);
        case 256:
        default:
            key->ecdsa_nid = NID_gcrypt_nistp256;
            key->type = SSH_KEYTYPE_ECDSA_P256;
            return pki_key_generate(key, parameter, "ecdsa",
                                    SSH_KEYTYPE_ECDSA_P256);
    }
}
#endif

static int _bignum_cmp(const gcry_sexp_t s1,
                       const gcry_sexp_t s2,
                       const char *what)
{
    gcry_sexp_t sexp = NULL;
    bignum b1 = NULL;
    bignum b2 = NULL;
    int result;

    sexp = gcry_sexp_find_token(s1, what, 0);
    if (sexp == NULL) {
        return 1;
    }
    b1 = gcry_sexp_nth_mpi(sexp, 1, GCRYMPI_FMT_USG);
    gcry_sexp_release(sexp);
    if (b1 == NULL) {
        return 1;
    }

    sexp = gcry_sexp_find_token(s2, what, 0);
    if (sexp == NULL) {
        bignum_safe_free(b1);
        return 1;
    }
    b2 = gcry_sexp_nth_mpi(sexp, 1, GCRYMPI_FMT_USG);
    gcry_sexp_release(sexp);
    if (b2 == NULL) {
        bignum_safe_free(b1);
        return 1;
    }

    result = !! bignum_cmp(b1, b2);
    bignum_safe_free(b1);
    bignum_safe_free(b2);
    return result;
}

int pki_key_compare(const ssh_key k1,
                    const ssh_key k2,
                    enum ssh_keycmp_e what)
{
    switch (k1->type) {
        case SSH_KEYTYPE_RSA:
        case SSH_KEYTYPE_RSA_CERT01:
            if (_bignum_cmp(k1->rsa, k2->rsa, "e") != 0) {
                return 1;
            }

            if (_bignum_cmp(k1->rsa, k2->rsa, "n") != 0) {
                return 1;
            }

            if (what == SSH_KEY_CMP_PRIVATE) {
                if (_bignum_cmp(k1->rsa, k2->rsa, "d") != 0) {
                    return 1;
                }

                if (_bignum_cmp(k1->rsa, k2->rsa, "p") != 0) {
                    return 1;
                }

                if (_bignum_cmp(k1->rsa, k2->rsa, "q") != 0) {
                    return 1;
                }

                if (_bignum_cmp(k1->rsa, k2->rsa, "u") != 0) {
                    return 1;
                }
            }
            break;
        case SSH_KEYTYPE_ED25519:
        case SSH_KEYTYPE_ED25519_CERT01:
        case SSH_KEYTYPE_SK_ED25519:
<<<<<<< HEAD
=======
        case SSH_KEYTYPE_SK_ED25519_CERT01:
>>>>>>> 894e07ae
            /* ed25519 keys handled globally */
            return 0;
        case SSH_KEYTYPE_ECDSA_P256:
        case SSH_KEYTYPE_ECDSA_P256_CERT01:
        case SSH_KEYTYPE_ECDSA_P384:
        case SSH_KEYTYPE_ECDSA_P384_CERT01:
        case SSH_KEYTYPE_ECDSA_P521:
        case SSH_KEYTYPE_ECDSA_P521_CERT01:
        case SSH_KEYTYPE_SK_ECDSA:
        case SSH_KEYTYPE_SK_ECDSA_CERT01:
#ifdef HAVE_GCRYPT_ECC
            if (k1->ecdsa_nid != k2->ecdsa_nid) {
                return 1;
            }

            if (_bignum_cmp(k1->ecdsa, k2->ecdsa, "q") != 0) {
                return 1;
            }

            if (what == SSH_KEY_CMP_PRIVATE) {
                if (_bignum_cmp(k1->ecdsa, k2->ecdsa, "d") != 0) {
                    return 1;
                }
            }
            break;
#endif
        case SSH_KEYTYPE_DSS:        /* deprecated */
        case SSH_KEYTYPE_DSS_CERT01: /* deprecated */
        case SSH_KEYTYPE_ECDSA:      /* deprecated */
        case SSH_KEYTYPE_RSA1:
        case SSH_KEYTYPE_UNKNOWN:
            return 1;
    }

    return 0;
}

ssh_string pki_key_to_blob(const ssh_key key, enum ssh_key_e type)
{
    ssh_buffer buffer = NULL;
    ssh_string type_s = NULL;
    ssh_string str = NULL;
    ssh_string e = NULL;
    ssh_string n = NULL;
    ssh_string d = NULL;
    ssh_string p = NULL;
    ssh_string g = NULL;
    ssh_string q = NULL;
    ssh_string u = NULL;
    int rc;

    buffer = ssh_buffer_new();
    if (buffer == NULL) {
        return NULL;
    }

    if (key->cert != NULL) {
        rc = ssh_buffer_add_buffer(buffer, key->cert);
        if (rc < 0) {
            SSH_BUFFER_FREE(buffer);
            return NULL;
        }
        goto makestring;
    }

    type_s = ssh_string_from_char(key->type_c);
    if (type_s == NULL) {
        SSH_BUFFER_FREE(buffer);
        return NULL;
    }

    rc = ssh_buffer_add_ssh_string(buffer, type_s);
    SSH_STRING_FREE(type_s);
    if (rc < 0) {
        SSH_BUFFER_FREE(buffer);
        return NULL;
    }

    switch (key->type) {
        case SSH_KEYTYPE_RSA:
            e = ssh_sexp_extract_mpi(key->rsa,
                                     "e",
                                     GCRYMPI_FMT_USG,
                                     GCRYMPI_FMT_STD);
            if (e == NULL) {
                goto fail;
            }

            n = ssh_sexp_extract_mpi(key->rsa,
                                     "n",
                                     GCRYMPI_FMT_USG,
                                     GCRYMPI_FMT_STD);
            if (n == NULL) {
                goto fail;
            }

            if (type == SSH_KEY_PUBLIC) {
                /* The N and E parts are swapped in the public key export ! */
                rc = ssh_buffer_add_ssh_string(buffer, e);
                if (rc < 0) {
                    goto fail;
                }
                rc = ssh_buffer_add_ssh_string(buffer, n);
                if (rc < 0) {
                    goto fail;
                }
            } else if (type == SSH_KEY_PRIVATE) {
                rc = ssh_buffer_add_ssh_string(buffer, n);
                if (rc < 0) {
                    goto fail;
                }
                rc = ssh_buffer_add_ssh_string(buffer, e);
                if (rc < 0) {
                    goto fail;
                }

                d = ssh_sexp_extract_mpi(key->rsa,
                                        "d",
                                        GCRYMPI_FMT_USG,
                                        GCRYMPI_FMT_STD);
                if (d == NULL) {
                    goto fail;
                }

                p = ssh_sexp_extract_mpi(key->rsa,
                                        "p",
                                        GCRYMPI_FMT_USG,
                                        GCRYMPI_FMT_STD);
                if (p == NULL) {
                    goto fail;
                }

                q = ssh_sexp_extract_mpi(key->rsa,
                                        "q",
                                        GCRYMPI_FMT_USG,
                                        GCRYMPI_FMT_STD);
                if (q == NULL) {
                    goto fail;
                }

                u = ssh_sexp_extract_mpi(key->rsa,
                                         "u",
                                         GCRYMPI_FMT_USG,
                                         GCRYMPI_FMT_STD);
                if (u == NULL) {
                    goto fail;
                }

                rc = ssh_buffer_add_ssh_string(buffer, d);
                if (rc < 0) {
                    goto fail;
                }
                rc = ssh_buffer_add_ssh_string(buffer, u);
                if (rc < 0) {
                    goto fail;
                }
                /* Swap the P and Q as the iqmp in gcrypt is ipmq ... */
                rc = ssh_buffer_add_ssh_string(buffer, q);
                if (rc < 0) {
                    goto fail;
                }
                rc = ssh_buffer_add_ssh_string(buffer, p);
                if (rc < 0) {
                    goto fail;
                }
                ssh_string_burn(d);
                SSH_STRING_FREE(d);
                ssh_string_burn(p);
                SSH_STRING_FREE(p);
                ssh_string_burn(q);
                SSH_STRING_FREE(q);
                ssh_string_burn(u);
                SSH_STRING_FREE(u);
            }
            ssh_string_burn(e);
            SSH_STRING_FREE(e);
            ssh_string_burn(n);
            SSH_STRING_FREE(n);
            break;
        case SSH_KEYTYPE_ED25519:
        case SSH_KEYTYPE_SK_ED25519:
            if (type == SSH_KEY_PUBLIC) {
                rc = pki_ed25519_public_key_to_blob(buffer, key);
                if (rc == SSH_ERROR) {
                    goto fail;
                }
                /* public key can contain certificate sk information */
                if (key->type == SSH_KEYTYPE_SK_ED25519) {
                    rc = ssh_buffer_add_ssh_string(buffer, key->sk_application);
                    if (rc < 0) {
                        goto fail;
                    }
                }
            } else {
                rc = pki_ed25519_private_key_to_blob(buffer, key);
                if (rc == SSH_ERROR) {
                    goto fail;
                }
            }
            break;
        case SSH_KEYTYPE_ECDSA_P256:
        case SSH_KEYTYPE_ECDSA_P384:
        case SSH_KEYTYPE_ECDSA_P521:
        case SSH_KEYTYPE_SK_ECDSA:
#ifdef HAVE_GCRYPT_ECC
            type_s = ssh_string_from_char(
                       pki_key_ecdsa_nid_to_char(key->ecdsa_nid));
            if (type_s == NULL) {
                goto fail;
            }

            rc = ssh_buffer_add_ssh_string(buffer, type_s);
            SSH_STRING_FREE(type_s);
            if (rc < 0) {
                goto fail;
            }

            e = ssh_sexp_extract_mpi(key->ecdsa, "q", GCRYMPI_FMT_STD,
                                     GCRYMPI_FMT_STD);
            if (e == NULL) {
                goto fail;
            }

            rc = ssh_buffer_add_ssh_string(buffer, e);
            if (rc < 0) {
                goto fail;
            }

            ssh_string_burn(e);
            SSH_STRING_FREE(e);
            e = NULL;

            if (type == SSH_KEY_PRIVATE) {
                d = ssh_sexp_extract_mpi(key->ecdsa, "d", GCRYMPI_FMT_STD,
                                         GCRYMPI_FMT_STD);
                if (d == NULL) {
                    goto fail;
                }

                rc = ssh_buffer_add_ssh_string(buffer, d);
                if (rc < 0) {
                    goto fail;
                }

                ssh_string_burn(d);
                SSH_STRING_FREE(d);
                d = NULL;
            } else if (key->type == SSH_KEYTYPE_SK_ECDSA) {
                /* public key can contain certificate sk information */
                rc = ssh_buffer_add_ssh_string(buffer, key->sk_application);
                if (rc < 0) {
                    goto fail;
                }
            }

            break;
#endif
        case SSH_KEYTYPE_RSA1:
        case SSH_KEYTYPE_UNKNOWN:
        default:
            goto fail;
    }

makestring:
    str = ssh_string_new(ssh_buffer_get_len(buffer));
    if (str == NULL) {
        goto fail;
    }

    rc = ssh_string_fill(str, ssh_buffer_get(buffer), ssh_buffer_get_len(buffer));
    if (rc < 0) {
        goto fail;
    }
    SSH_BUFFER_FREE(buffer);

    return str;
fail:
    SSH_BUFFER_FREE(buffer);
    ssh_string_burn(str);
    SSH_STRING_FREE(str);
    ssh_string_burn(e);
    SSH_STRING_FREE(e);
    ssh_string_burn(p);
    SSH_STRING_FREE(p);
    ssh_string_burn(g);
    SSH_STRING_FREE(g);
    ssh_string_burn(q);
    SSH_STRING_FREE(q);
    ssh_string_burn(n);
    SSH_STRING_FREE(n);

    return NULL;
}

ssh_string pki_signature_to_blob(const ssh_signature sig)
{
    const char *s = NULL;  /* used in RSA */

    gcry_sexp_t sexp = NULL;
    size_t size = 0;
    ssh_string sig_blob = NULL;
    int rc;

    switch(sig->type) {
        case SSH_KEYTYPE_RSA:
            sexp = gcry_sexp_find_token(sig->rsa_sig, "s", 0);
            if (sexp == NULL) {
                return NULL;
            }
            s = gcry_sexp_nth_data(sexp, 1, &size);

            /*
             * Remove leading zeroes, but only the ones that do not make the MPI
             * representation look like a negative value (first bit is one),
             * which might confuse some implementations.
             */
            while (size > 1 && s[0] == 0 && (s[1] & 0x80) == 0) {
                size--;
                s++;
            }

            sig_blob = ssh_string_new(size);
            if (sig_blob == NULL) {
                return NULL;
            }
            rc = ssh_string_fill(sig_blob, discard_const_p(char, s), size);
            gcry_sexp_release(sexp);
            if (rc < 0) {
                SSH_STRING_FREE(sig_blob);
                return NULL;
            }
            break;
        case SSH_KEYTYPE_ED25519:
            sig_blob = pki_ed25519_signature_to_blob(sig);
            break;
        case SSH_KEYTYPE_ECDSA_P256:
        case SSH_KEYTYPE_ECDSA_P384:
        case SSH_KEYTYPE_ECDSA_P521:
#ifdef HAVE_GCRYPT_ECC
            {
                ssh_string R;
                ssh_string S;
                ssh_buffer b;

                b = ssh_buffer_new();
                if (b == NULL) {
                    return NULL;
                }

                R = ssh_sexp_extract_mpi(sig->ecdsa_sig, "r",
                                         GCRYMPI_FMT_USG, GCRYMPI_FMT_STD);
                if (R == NULL) {
                    SSH_BUFFER_FREE(b);
                    return NULL;
                }

                rc = ssh_buffer_add_ssh_string(b, R);
                SSH_STRING_FREE(R);
                if (rc < 0) {
                    SSH_BUFFER_FREE(b);
                    return NULL;
                }

                S = ssh_sexp_extract_mpi(sig->ecdsa_sig, "s",
                                         GCRYMPI_FMT_USG, GCRYMPI_FMT_STD);
                if (S == NULL) {
                    SSH_BUFFER_FREE(b);
                    return NULL;
                }

                rc = ssh_buffer_add_ssh_string(b, S);
                SSH_STRING_FREE(S);
                if (rc < 0) {
                    SSH_BUFFER_FREE(b);
                    return NULL;
                }

                sig_blob = ssh_string_new(ssh_buffer_get_len(b));
                if (sig_blob == NULL) {
                    SSH_BUFFER_FREE(b);
                    return NULL;
                }

                rc = ssh_string_fill(sig_blob,
                                ssh_buffer_get(b), ssh_buffer_get_len(b));
                SSH_BUFFER_FREE(b);
                if (rc < 0) {
                    SSH_STRING_FREE(sig_blob);
                    return NULL;
                }
                break;
            }
#endif
        case SSH_KEYTYPE_RSA1:
        case SSH_KEYTYPE_UNKNOWN:
        default:
            SSH_LOG(SSH_LOG_TRACE, "Unknown signature key type: %d", sig->type);
            return NULL;
            break;
    }

    return sig_blob;
}

ssh_signature pki_signature_from_blob(const ssh_key pubkey,
                                      const ssh_string sig_blob,
                                      enum ssh_keytypes_e type,
                                      enum ssh_digest_e hash_type)
{
    ssh_signature sig = NULL;
    gcry_error_t err;
    size_t len;
    size_t rsalen;
    int rc;

    if (ssh_key_type_plain(pubkey->type) != type) {
        SSH_LOG(SSH_LOG_TRACE,
                "Incompatible public key provided (%d) expecting (%d)",
                type,
                pubkey->type);
        return NULL;
    }

    sig = ssh_signature_new();
    if (sig == NULL) {
        return NULL;
    }

    sig->type = type;
    sig->type_c = ssh_key_signature_to_char(type, hash_type);
    sig->hash_type = hash_type;

    len = ssh_string_len(sig_blob);

    switch(type) {
        case SSH_KEYTYPE_RSA:
            rsalen = (gcry_pk_get_nbits(pubkey->rsa) + 7) / 8;

            if (len > rsalen) {
                SSH_LOG(SSH_LOG_TRACE,
                        "Signature is too big: %lu > %lu",
                        (unsigned long)len,
                        (unsigned long)rsalen);
                ssh_signature_free(sig);
                return NULL;
            }

            if (len < rsalen) {
                SSH_LOG(SSH_LOG_DEBUG,
                        "RSA signature len %lu < %lu",
                        (unsigned long)len,
                        (unsigned long)rsalen);
            }

#ifdef DEBUG_CRYPTO
            SSH_LOG(SSH_LOG_DEBUG, "RSA signature len: %lu", (unsigned long)len);
            ssh_log_hexdump("RSA signature", ssh_string_data(sig_blob), len);
#endif

            err = gcry_sexp_build(&sig->rsa_sig,
                                  NULL,
                                  "(sig-val(rsa(s %b)))",
                                  ssh_string_len(sig_blob),
                                  ssh_string_data(sig_blob));
            if (err) {
                ssh_signature_free(sig);
                return NULL;
            }
            break;
        case SSH_KEYTYPE_ED25519:
        case SSH_KEYTYPE_SK_ED25519:
		rc = pki_signature_from_ed25519_blob(sig, sig_blob);
		if (rc != SSH_OK){
			ssh_signature_free(sig);
			return NULL;
		}
		break;
        case SSH_KEYTYPE_ECDSA_P256:
        case SSH_KEYTYPE_ECDSA_P384:
        case SSH_KEYTYPE_ECDSA_P521:
        case SSH_KEYTYPE_SK_ECDSA:
#ifdef HAVE_GCRYPT_ECC
            { /* build ecdsa siganature */
                ssh_buffer b;
                ssh_string r, s;
                uint32_t rlen;

                b = ssh_buffer_new();
                if (b == NULL) {
                    ssh_signature_free(sig);
                    return NULL;
                }

                rc = ssh_buffer_add_data(b,
                                         ssh_string_data(sig_blob),
                                         ssh_string_len(sig_blob));
                if (rc < 0) {
                    SSH_BUFFER_FREE(b);
                    ssh_signature_free(sig);
                    return NULL;
                }

                r = ssh_buffer_get_ssh_string(b);
                if (r == NULL) {
                    SSH_BUFFER_FREE(b);
                    ssh_signature_free(sig);
                    return NULL;
                }

                s = ssh_buffer_get_ssh_string(b);
                rlen = ssh_buffer_get_len(b);
                SSH_BUFFER_FREE(b);
                if (s == NULL) {
                    ssh_string_burn(r);
                    SSH_STRING_FREE(r);
                    ssh_signature_free(sig);
                    return NULL;
                }

                if (rlen != 0) {
                    SSH_LOG(SSH_LOG_TRACE,
                            "Signature has remaining bytes in inner "
                            "sigblob: %lu",
                            (unsigned long)rlen);
                    ssh_string_burn(r);
                    SSH_STRING_FREE(r);
                    ssh_string_burn(s);
                    SSH_STRING_FREE(s);
                    ssh_signature_free(sig);
                    return NULL;
                }

#ifdef DEBUG_CRYPTO
                ssh_log_hexdump("r", ssh_string_data(r), ssh_string_len(r));
                ssh_log_hexdump("s", ssh_string_data(s), ssh_string_len(s));
#endif

                err = gcry_sexp_build(&sig->ecdsa_sig,
                                      NULL,
                                      "(sig-val(ecdsa(r %b)(s %b)))",
                                      ssh_string_len(r),
                                      ssh_string_data(r),
                                      ssh_string_len(s),
                                      ssh_string_data(s));
                ssh_string_burn(r);
                SSH_STRING_FREE(r);
                ssh_string_burn(s);
                SSH_STRING_FREE(s);
                if (err) {
                    ssh_signature_free(sig);
                    return NULL;
                }
            }
            break;
#endif
        case SSH_KEYTYPE_RSA1:
        case SSH_KEYTYPE_UNKNOWN:
        default:
            SSH_LOG(SSH_LOG_TRACE, "Unknown signature type");
            return NULL;
    }

    return sig;
}

ssh_signature pki_do_sign_hash(const ssh_key privkey,
                               const unsigned char *hash,
                               size_t hlen,
                               enum ssh_digest_e hash_type)
{
<<<<<<< HEAD
#if defined(_MSC_VER)
    unsigned char* ghash = (char*)_alloca(sizeof(char) * (hlen + 1));
#else
    unsigned char ghash[hlen + 1];
#endif
=======
>>>>>>> 894e07ae
    const char *hash_c = NULL;
    ssh_signature sig = NULL;
    gcry_sexp_t sexp = NULL;
    gcry_error_t err;

    sig = ssh_signature_new();
    if (sig == NULL) {
        return NULL;
    }
    sig->type = privkey->type;
    sig->type_c = ssh_key_signature_to_char(privkey->type, hash_type);
    sig->hash_type = hash_type;
    switch (privkey->type) {
        case SSH_KEYTYPE_RSA:
            switch (hash_type) {
            case SSH_DIGEST_SHA1:
                hash_c = "sha1";
                break;
            case SSH_DIGEST_SHA256:
                hash_c = "sha256";
                break;
            case SSH_DIGEST_SHA512:
                hash_c = "sha512";
                break;
            case SSH_DIGEST_AUTO:
            default:
                SSH_LOG(SSH_LOG_TRACE, "Incompatible key algorithm");
                return NULL;
            }
            err = gcry_sexp_build(&sexp,
                                  NULL,
                                  "(data(flags pkcs1)(hash %s %b))",
                                  hash_c,
                                  hlen,
                                  hash);
            if (err) {
                ssh_signature_free(sig);
                return NULL;
            }

            err = gcry_pk_sign(&sig->rsa_sig, sexp, privkey->rsa);
            gcry_sexp_release(sexp);
            if (err) {
                ssh_signature_free(sig);
                return NULL;
            }
            break;
        case SSH_KEYTYPE_ED25519:
		err = pki_ed25519_sign(privkey, sig, hash, hlen);
		if (err != SSH_OK){
			ssh_signature_free(sig);
			return NULL;
		}
		break;
        case SSH_KEYTYPE_ECDSA_P256:
        case SSH_KEYTYPE_ECDSA_P384:
        case SSH_KEYTYPE_ECDSA_P521:
#ifdef HAVE_GCRYPT_ECC
            err = gcry_sexp_build(&sexp,
                                  NULL,
                                  "(data(flags raw)(value %b))",
                                  hlen,
                                  hash);
            if (err) {
                ssh_signature_free(sig);
                return NULL;
            }

            err = gcry_pk_sign(&sig->ecdsa_sig, sexp, privkey->ecdsa);
            gcry_sexp_release(sexp);
            if (err) {
                ssh_signature_free(sig);
                return NULL;
            }
            break;
#endif
        case SSH_KEYTYPE_RSA1:
        case SSH_KEYTYPE_UNKNOWN:
        default:
            ssh_signature_free(sig);
            return NULL;
    }

    return sig;
}

/**
 * @internal
 *
 * @brief Sign the given input data. The digest of to be signed is calculated
 * internally as necessary.
 *
 * @param[in]   privkey     The private key to be used for signing.
 * @param[in]   hash_type   The digest algorithm to be used.
 * @param[in]   input       The data to be signed.
 * @param[in]   input_len   The length of the data to be signed.
 *
 * @return  a newly allocated ssh_signature or NULL on error.
 */
ssh_signature pki_sign_data(const ssh_key privkey,
                            enum ssh_digest_e hash_type,
                            const unsigned char *input,
                            size_t input_len)
{
    unsigned char hash[SHA512_DIGEST_LEN] = {0};
    const unsigned char *sign_input = NULL;
    uint32_t hlen = 0;
    int rc;

    if (privkey == NULL || !ssh_key_is_private(privkey) || input == NULL) {
        SSH_LOG(SSH_LOG_TRACE, "Bad parameter provided to "
                               "pki_sign_data()");
        return NULL;
    }

    /* Check if public key and hash type are compatible */
    rc = pki_key_check_hash_compatible(privkey, hash_type);
    if (rc != SSH_OK) {
        return NULL;
    }

    switch (hash_type) {
    case SSH_DIGEST_SHA256:
        sha256(input, input_len, hash);
        hlen = SHA256_DIGEST_LEN;
        sign_input = hash;
        break;
    case SSH_DIGEST_SHA384:
        sha384(input, input_len, hash);
        hlen = SHA384_DIGEST_LEN;
        sign_input = hash;
        break;
    case SSH_DIGEST_SHA512:
        sha512(input, input_len, hash);
        hlen = SHA512_DIGEST_LEN;
        sign_input = hash;
        break;
    case SSH_DIGEST_SHA1:
        sha1(input, input_len, hash);
        hlen = SHA_DIGEST_LEN;
        sign_input = hash;
        break;
    case SSH_DIGEST_AUTO:
        if (privkey->type == SSH_KEYTYPE_ED25519) {
            /* SSH_DIGEST_AUTO should only be used with ed25519 */
            sign_input = input;
            hlen = input_len;
            break;
        }
        FALL_THROUGH;
    default:
        SSH_LOG(SSH_LOG_TRACE, "Unknown hash algorithm for type: %d",
                hash_type);
        return NULL;
    }

    return pki_do_sign_hash(privkey, sign_input, hlen, hash_type);
}

/**
 * @internal
 *
 * @brief Verify the signature of a given input. The digest of the input is
 * calculated internally as necessary.
 *
 * @param[in]   signature   The signature to be verified.
 * @param[in]   pubkey      The public key used to verify the signature.
 * @param[in]   input       The signed data.
 * @param[in]   input_len   The length of the signed data.
 *
 * @return  SSH_OK if the signature is valid; SSH_ERROR otherwise.
 */
int pki_verify_data_signature(ssh_signature signature,
                              const ssh_key pubkey,
                              const unsigned char *input,
                              size_t input_len)
{
    const char *hash_type = NULL;
    gcry_sexp_t sexp = NULL;
    gcry_error_t err;

    unsigned char ghash[SHA512_DIGEST_LEN + 1] = {0};
    unsigned char *hash = ghash + 1;
    uint32_t hlen = 0;

    const unsigned char *verify_input = NULL;

    int rc;

    if (pubkey == NULL || ssh_key_is_private(pubkey) || input == NULL ||
        signature == NULL)
    {
        SSH_LOG(SSH_LOG_TRACE, "Bad parameter provided to "
                               "pki_verify_data_signature()");
        return SSH_ERROR;
    }

    /* Check if public key and hash type are compatible */
    rc = pki_key_check_hash_compatible(pubkey, signature->hash_type);
    if (rc != SSH_OK) {
        return SSH_ERROR;
    }

    switch (signature->hash_type) {
    case SSH_DIGEST_SHA256:
        sha256(input, input_len, hash);
        hlen = SHA256_DIGEST_LEN;
        hash_type = "sha256";
        verify_input = hash;
        break;
    case SSH_DIGEST_SHA384:
        sha384(input, input_len, hash);
        hlen = SHA384_DIGEST_LEN;
        hash_type = "sha384";
        verify_input = hash;
        break;
    case SSH_DIGEST_SHA512:
        sha512(input, input_len, hash);
        hlen = SHA512_DIGEST_LEN;
        hash_type = "sha512";
        verify_input = hash;
        break;
    case SSH_DIGEST_SHA1:
        sha1(input, input_len, hash);
        hlen = SHA_DIGEST_LEN;
        hash_type = "sha1";
        verify_input = hash;
        break;
    case SSH_DIGEST_AUTO:
        if (pubkey->type == SSH_KEYTYPE_ED25519 ||
            pubkey->type == SSH_KEYTYPE_ED25519_CERT01 ||
            pubkey->type == SSH_KEYTYPE_SK_ED25519 ||
            pubkey->type == SSH_KEYTYPE_SK_ED25519_CERT01)
        {
            verify_input = input;
            hlen = input_len;
            break;
        }
        FALL_THROUGH;
    default:
        SSH_LOG(SSH_LOG_TRACE, "Unknown sig->hash_type: %d", signature->hash_type);
        return SSH_ERROR;
    }

    switch(pubkey->type) {
        case SSH_KEYTYPE_RSA:
        case SSH_KEYTYPE_RSA_CERT01:
            err = gcry_sexp_build(&sexp,
                                  NULL,
                                  "(data(flags pkcs1)(hash %s %b))",
                                  hash_type, hlen, hash);
            if (err) {
                SSH_LOG(SSH_LOG_TRACE,
                              "RSA hash error: %s",
                              gcry_strerror(err));
                return SSH_ERROR;
            }
            err = gcry_pk_verify(signature->rsa_sig, sexp, pubkey->rsa);
            gcry_sexp_release(sexp);
            if (err) {
                SSH_LOG(SSH_LOG_TRACE, "Invalid RSA signature");
                if (gcry_err_code(err) != GPG_ERR_BAD_SIGNATURE) {
                    SSH_LOG(SSH_LOG_TRACE,
                            "RSA verify error: %s",
                            gcry_strerror(err));
                }
                return SSH_ERROR;
            }
            break;
        case SSH_KEYTYPE_ECDSA_P256:
        case SSH_KEYTYPE_ECDSA_P384:
        case SSH_KEYTYPE_ECDSA_P521:
        case SSH_KEYTYPE_ECDSA_P256_CERT01:
        case SSH_KEYTYPE_ECDSA_P384_CERT01:
        case SSH_KEYTYPE_ECDSA_P521_CERT01:
        case SSH_KEYTYPE_SK_ECDSA:
        case SSH_KEYTYPE_SK_ECDSA_CERT01:
#ifdef HAVE_GCRYPT_ECC
            err = gcry_sexp_build(&sexp,
                                  NULL,
                                  "(data(flags raw)(value %b))",
                                  hlen,
                                  hash);
            if (err) {
                SSH_LOG(SSH_LOG_TRACE,
                        "ECDSA hash error: %s",
                        gcry_strerror(err));
                return SSH_ERROR;
            }
            err = gcry_pk_verify(signature->ecdsa_sig, sexp, pubkey->ecdsa);
            gcry_sexp_release(sexp);
            if (err) {
                SSH_LOG(SSH_LOG_TRACE, "Invalid ECDSA signature");
                if (gcry_err_code(err) != GPG_ERR_BAD_SIGNATURE) {
                    SSH_LOG(SSH_LOG_TRACE,
                            "ECDSA verify error: %s",
                            gcry_strerror(err));
                }
                return SSH_ERROR;
            }
            break;
#endif
        case SSH_KEYTYPE_ED25519:
        case SSH_KEYTYPE_ED25519_CERT01:
        case SSH_KEYTYPE_SK_ED25519:
        case SSH_KEYTYPE_SK_ED25519_CERT01:
            rc = pki_ed25519_verify(pubkey, signature, verify_input, hlen);
            if (rc != SSH_OK) {
                SSH_LOG(SSH_LOG_TRACE, "ED25519 error: Signature invalid");
                return SSH_ERROR;
            }
            break;
        case SSH_KEYTYPE_RSA1:
        case SSH_KEYTYPE_UNKNOWN:
        default:
            SSH_LOG(SSH_LOG_TRACE, "Unknown public key type");
            return SSH_ERROR;
    }

    return SSH_OK;
}

int ssh_key_size(ssh_key key)
{
    switch (key->type) {
    case SSH_KEYTYPE_RSA:
    case SSH_KEYTYPE_RSA_CERT01:
    case SSH_KEYTYPE_RSA1:
        return gcry_pk_get_nbits(key->rsa);
    case SSH_KEYTYPE_ECDSA_P256:
    case SSH_KEYTYPE_ECDSA_P256_CERT01:
    case SSH_KEYTYPE_ECDSA_P384:
    case SSH_KEYTYPE_ECDSA_P384_CERT01:
    case SSH_KEYTYPE_ECDSA_P521:
    case SSH_KEYTYPE_ECDSA_P521_CERT01:
    case SSH_KEYTYPE_SK_ECDSA:
    case SSH_KEYTYPE_SK_ECDSA_CERT01:
        return gcry_pk_get_nbits(key->ecdsa);
    case SSH_KEYTYPE_ED25519:
    case SSH_KEYTYPE_ED25519_CERT01:
    case SSH_KEYTYPE_SK_ED25519:
    case SSH_KEYTYPE_SK_ED25519_CERT01:
        /* ed25519 keys have fixed size */
        return 255;
    case SSH_KEYTYPE_DSS:   /* deprecated */
    case SSH_KEYTYPE_DSS_CERT01:    /* deprecated */
    case SSH_KEYTYPE_UNKNOWN:
    default:
        return SSH_ERROR;
    }
}

#ifdef WITH_PKCS11_URI
int pki_uri_import(const char *uri_name, ssh_key *key, enum ssh_key_e key_type)
{
    (void) uri_name;
    (void) key;
    (void) key_type;
    SSH_LOG(SSH_LOG_TRACE,
            "gcrypt does not support PKCS #11");
    return SSH_ERROR;
}
#endif /* WITH_PKCS11_URI */
#endif /* HAVE_LIBGCRYPT */<|MERGE_RESOLUTION|>--- conflicted
+++ resolved
@@ -286,20 +286,11 @@
     if (key == NULL)
         return;
 
-<<<<<<< HEAD
-    if (key->dsa)
-        gcry_sexp_release(key->dsa);
-=======
->>>>>>> 894e07ae
     if (key->rsa)
         gcry_sexp_release(key->rsa);
     if (key->ecdsa)
         gcry_sexp_release(key->ecdsa);
 
-<<<<<<< HEAD
-    key->dsa = NULL;
-=======
->>>>>>> 894e07ae
     key->rsa = NULL;
     key->ecdsa = NULL;
 }
@@ -1228,17 +1219,6 @@
     return new;
 }
 
-<<<<<<< HEAD
-static int pki_key_generate(ssh_key key, int parameter, const char *type_s, int type){
-    gcry_sexp_t params;
-    int rc;
-    rc = gcry_sexp_build(&params,
-            NULL,
-            "(genkey(%s(nbits %d)(transient-key)))",
-            type_s,
-            parameter);
-    if (rc != 0)
-=======
 static int
 pki_key_generate(ssh_key key, int parameter, const char *type_s, int type)
 {
@@ -1250,19 +1230,12 @@
                          type_s,
                          parameter);
     if (rc != 0) {
->>>>>>> 894e07ae
         return SSH_ERROR;
     }
 
     switch (type) {
     case SSH_KEYTYPE_RSA:
         rc = gcry_pk_genkey(&key->rsa, params);
-<<<<<<< HEAD
-        break;
-    case SSH_KEYTYPE_DSS:
-        rc = gcry_pk_genkey(&key->dsa, params);
-=======
->>>>>>> 894e07ae
         break;
     case SSH_KEYTYPE_ECDSA_P256:
     case SSH_KEYTYPE_ECDSA_P384:
@@ -1380,10 +1353,7 @@
         case SSH_KEYTYPE_ED25519:
         case SSH_KEYTYPE_ED25519_CERT01:
         case SSH_KEYTYPE_SK_ED25519:
-<<<<<<< HEAD
-=======
         case SSH_KEYTYPE_SK_ED25519_CERT01:
->>>>>>> 894e07ae
             /* ed25519 keys handled globally */
             return 0;
         case SSH_KEYTYPE_ECDSA_P256:
@@ -1954,14 +1924,6 @@
                                size_t hlen,
                                enum ssh_digest_e hash_type)
 {
-<<<<<<< HEAD
-#if defined(_MSC_VER)
-    unsigned char* ghash = (char*)_alloca(sizeof(char) * (hlen + 1));
-#else
-    unsigned char ghash[hlen + 1];
-#endif
-=======
->>>>>>> 894e07ae
     const char *hash_c = NULL;
     ssh_signature sig = NULL;
     gcry_sexp_t sexp = NULL;
