/*
 * This file is part of the SSH Library
 *
 * Copyright (c) 2017 Sartura d.o.o.
 *
 * Author: Juraj Vijtiuk <juraj.vijtiuk@sartura.hr>
 *
 * The SSH Library is free software; you can redistribute it and/or modify
 * it under the terms of the GNU Lesser General Public License as published by
 * the Free Software Foundation; either version 2.1 of the License, or (at your
 * option) any later version.
 *
 * The SSH Library is distributed in the hope that it will be useful, but
 * WITHOUT ANY WARRANTY; without even the implied warranty of MERCHANTABILITY
 * or FITNESS FOR A PARTICULAR PURPOSE.  See the GNU Lesser General Public
 * License for more details.
 *
 * You should have received a copy of the GNU Lesser General Public License
 * along with the SSH Library; see the file COPYING.  If not, write to
 * the Free Software Foundation, Inc., 59 Temple Place - Suite 330, Boston,
 * MA 02111-1307, USA.
 */

#include "config.h"

#include "libssh/session.h"
#include "libssh/ecdh.h"
#include "libssh/buffer.h"
#include "libssh/ssh2.h"
#include "libssh/dh.h"
#include "libssh/pki.h"
#include "libssh/bignum.h"
#include "libssh/libmbedcrypto.h"

#include <mbedtls/ecdh.h>
#include <mbedtls/ecp.h>

#ifdef HAVE_ECDH

static mbedtls_ecp_group_id ecdh_kex_type_to_curve(enum ssh_key_exchange_e kex_type) {
    if (kex_type == SSH_KEX_ECDH_SHA2_NISTP256) {
        return MBEDTLS_ECP_DP_SECP256R1;
    } else if (kex_type == SSH_KEX_ECDH_SHA2_NISTP384) {
        return MBEDTLS_ECP_DP_SECP384R1;
    } else if (kex_type == SSH_KEX_ECDH_SHA2_NISTP521) {
        return MBEDTLS_ECP_DP_SECP521R1;
    }

    return MBEDTLS_ECP_DP_NONE;
}
int ssh_client_ecdh_init(ssh_session session)
{
    ssh_string client_pubkey = NULL;
    mbedtls_ecp_group grp;
    int rc;
    mbedtls_ecp_group_id curve;

    curve = ecdh_kex_type_to_curve(session->next_crypto->kex_type);
    if (curve == MBEDTLS_ECP_DP_NONE) {
        return SSH_ERROR;
    }

    rc = ssh_buffer_add_u8(session->out_buffer, SSH2_MSG_KEX_ECDH_INIT);
    if (rc < 0) {
        return SSH_ERROR;
    }

    session->next_crypto->ecdh_privkey = malloc(sizeof(mbedtls_ecp_keypair));
    if (session->next_crypto->ecdh_privkey == NULL) {
        return SSH_ERROR;
    }

    mbedtls_ecp_keypair_init(session->next_crypto->ecdh_privkey);
    mbedtls_ecp_group_init(&grp);

    rc = mbedtls_ecp_group_load(&grp, curve);
    if (rc != 0) {
        rc = SSH_ERROR;
        goto out;
    }

    rc = mbedtls_ecp_gen_keypair(&grp,
                                 &session->next_crypto->ecdh_privkey->d,
                                 &session->next_crypto->ecdh_privkey->Q,
                                 mbedtls_ctr_drbg_random,
                                 ssh_get_mbedtls_ctr_drbg_context());

    if (rc != 0) {
        rc = SSH_ERROR;
        goto out;
    }

    client_pubkey = make_ecpoint_string(&grp,
            &session->next_crypto->ecdh_privkey->Q);
    if (client_pubkey == NULL) {
        rc = SSH_ERROR;
        goto out;
    }

    rc = ssh_buffer_add_ssh_string(session->out_buffer, client_pubkey);
    if (rc < 0) {
        rc = SSH_ERROR;
        goto out;
    }

    session->next_crypto->ecdh_client_pubkey = client_pubkey;
    client_pubkey = NULL;

    /* register the packet callbacks */
    ssh_packet_set_callbacks(session, &ssh_ecdh_client_callbacks);
    session->dh_handshake_state = DH_STATE_INIT_SENT;
    rc = ssh_packet_send(session);

out:
    mbedtls_ecp_group_free(&grp);
    ssh_string_free(client_pubkey);

    return rc;
}

int ecdh_build_k(ssh_session session)
{
    mbedtls_ecp_group grp;
    mbedtls_ecp_point pubkey;
    int rc;
    mbedtls_ecp_group_id curve;

    curve = ecdh_kex_type_to_curve(session->next_crypto->kex_type);
    if (curve == MBEDTLS_ECP_DP_NONE) {
        return SSH_ERROR;
    }

    mbedtls_ecp_group_init(&grp);
    mbedtls_ecp_point_init(&pubkey);

    rc = mbedtls_ecp_group_load(&grp, curve);
    if (rc != 0) {
        rc = SSH_ERROR;
        goto out;
    }

    if (session->server) {
        rc = mbedtls_ecp_point_read_binary(&grp, &pubkey,
                ssh_string_data(session->next_crypto->ecdh_client_pubkey),
                ssh_string_len(session->next_crypto->ecdh_client_pubkey));
    } else {
        rc = mbedtls_ecp_point_read_binary(&grp, &pubkey,
                ssh_string_data(session->next_crypto->ecdh_server_pubkey),
                ssh_string_len(session->next_crypto->ecdh_server_pubkey));
    }

    if (rc != 0) {
        rc = SSH_ERROR;
        goto out;
    }

    session->next_crypto->shared_secret = malloc(sizeof(mbedtls_mpi));
    if (session->next_crypto->shared_secret == NULL) {
        rc = SSH_ERROR;
        goto out;
    }

    mbedtls_mpi_init(session->next_crypto->shared_secret);

    rc = mbedtls_ecdh_compute_shared(&grp,
<<<<<<< HEAD
                                     session->next_crypto->k,
=======
                                     session->next_crypto->shared_secret,
>>>>>>> 79900e52
                                     &pubkey,
                                     &session->next_crypto->ecdh_privkey->d,
                                     mbedtls_ctr_drbg_random,
                                     ssh_get_mbedtls_ctr_drbg_context());
    if (rc != 0) {
        rc = SSH_ERROR;
        goto out;
    }

out:
    mbedtls_ecp_keypair_free(session->next_crypto->ecdh_privkey);
    SAFE_FREE(session->next_crypto->ecdh_privkey);
    mbedtls_ecp_group_free(&grp);
    mbedtls_ecp_point_free(&pubkey);
    return rc;
}

#ifdef WITH_SERVER

SSH_PACKET_CALLBACK(ssh_packet_server_ecdh_init){
    ssh_string q_c_string = NULL;
    ssh_string q_s_string = NULL;
    mbedtls_ecp_group grp;
    ssh_key privkey = NULL;
    ssh_string sig_blob = NULL;
    ssh_string pubkey_blob = NULL;
    int rc;
    mbedtls_ecp_group_id curve;
    (void)type;
    (void)user;

    ssh_packet_remove_callbacks(session, &ssh_ecdh_server_callbacks);
    curve = ecdh_kex_type_to_curve(session->next_crypto->kex_type);
    if (curve == MBEDTLS_ECP_DP_NONE) {
        return SSH_ERROR;
    }

    q_c_string = ssh_buffer_get_ssh_string(packet);
    if (q_c_string == NULL) {
        ssh_set_error(session, SSH_FATAL, "No Q_C ECC point in packet");
        return SSH_ERROR;
    }

    session->next_crypto->ecdh_privkey = malloc(sizeof(mbedtls_ecp_keypair));
    if (session->next_crypto->ecdh_privkey == NULL) {
        ssh_set_error_oom(session);
        return SSH_ERROR;
    }

    session->next_crypto->ecdh_client_pubkey = q_c_string;

    mbedtls_ecp_group_init(&grp);
    mbedtls_ecp_keypair_init(session->next_crypto->ecdh_privkey);

    rc = mbedtls_ecp_group_load(&grp, curve);
    if (rc != 0) {
        rc = SSH_ERROR;
        goto out;
    }

    rc = mbedtls_ecp_gen_keypair(&grp,
                                 &session->next_crypto->ecdh_privkey->d,
                                 &session->next_crypto->ecdh_privkey->Q,
                                 mbedtls_ctr_drbg_random,
                                 ssh_get_mbedtls_ctr_drbg_context());
    if (rc != 0) {
        rc = SSH_ERROR;
        goto out;
    }

    q_s_string = make_ecpoint_string(&grp, &session->next_crypto->ecdh_privkey->Q);
    if (q_s_string == NULL) {
        rc = SSH_ERROR;
        goto out;
    }

    session->next_crypto->ecdh_server_pubkey = q_s_string;

    /* build k and session_id */
    rc = ecdh_build_k(session);
    if (rc != SSH_OK) {
        ssh_set_error(session, SSH_FATAL, "Cannot build k number");
        goto out;
    }

    /* privkey is not allocated */
    rc = ssh_get_key_params(session, &privkey);
    if (rc == SSH_ERROR) {
        rc = SSH_ERROR;
        goto out;
    }

    rc = ssh_make_sessionid(session);
    if (rc != SSH_OK) {
        ssh_set_error(session, SSH_FATAL, "Could not create a session id");
        rc = SSH_ERROR;
        goto out;
    }

    sig_blob = ssh_srv_pki_do_sign_sessionid(session, privkey);
    if (sig_blob == NULL) {
        ssh_set_error(session, SSH_FATAL, "Could not sign the session id");
        rc = SSH_ERROR;
        goto out;
    }

    rc = ssh_dh_get_next_server_publickey_blob(session, &pubkey_blob);
    if (rc != SSH_OK) {
        ssh_set_error(session, SSH_FATAL, "Could not export server public key");
        ssh_string_free(sig_blob);
        goto out;
    }

    rc = ssh_buffer_pack(session->out_buffer, "bSSS",
                         SSH2_MSG_KEXDH_REPLY,
                         pubkey_blob, /* host's pubkey */
                         q_s_string, /* ecdh public key */
                         sig_blob); /* signature blob */

    ssh_string_free(sig_blob);
    ssh_string_free(pubkey_blob);

    if (rc != SSH_OK) {
        ssh_set_error_oom(session);
        rc = SSH_ERROR;
        goto out;
    }

    SSH_LOG(SSH_LOG_PROTOCOL, "SSH_MSG_KEXDH_REPLY sent");
    rc = ssh_packet_send(session);
    if (rc != SSH_OK) {
        rc = SSH_ERROR;
        goto out;
    }

    rc = ssh_buffer_add_u8(session->out_buffer, SSH2_MSG_NEWKEYS);
    if (rc < 0) {
        rc = SSH_ERROR;
        goto out;
    }

    session->dh_handshake_state = DH_STATE_NEWKEYS_SENT;
    rc = ssh_packet_send(session);
    SSH_LOG(SSH_LOG_PROTOCOL, "SSH_MSG_NEWKEYS sent");

out:
    mbedtls_ecp_group_free(&grp);
    if (rc == SSH_ERROR) {
        ssh_buffer_reinit(session->out_buffer);
        session->session_state = SSH_SESSION_STATE_ERROR;
    }
    return SSH_PACKET_USED;
}

#endif /* WITH_SERVER */
#endif<|MERGE_RESOLUTION|>--- conflicted
+++ resolved
@@ -163,11 +163,7 @@
     mbedtls_mpi_init(session->next_crypto->shared_secret);
 
     rc = mbedtls_ecdh_compute_shared(&grp,
-<<<<<<< HEAD
-                                     session->next_crypto->k,
-=======
                                      session->next_crypto->shared_secret,
->>>>>>> 79900e52
                                      &pubkey,
                                      &session->next_crypto->ecdh_privkey->d,
                                      mbedtls_ctr_drbg_random,
