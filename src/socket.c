--- conflicted
+++ resolved
@@ -230,14 +230,10 @@
 		/* Check if we are in a connecting state */
 		if(s->state==SSH_SOCKET_CONNECTING){
 			s->state=SSH_SOCKET_ERROR;
-<<<<<<< HEAD
-			getsockopt(fd,SOL_SOCKET,SO_ERROR,(char *)&err,&errlen);
-=======
 			r = getsockopt(fd, SOL_SOCKET, SO_ERROR, (char *)&err, &errlen);
             if (r < 0) {
                 err = errno;
             }
->>>>>>> 4919771f
 			s->last_errno=err;
 			ssh_socket_close(s);
 			if(s->callbacks && s->callbacks->connected)
@@ -290,19 +286,12 @@
                 return -1;
             }
 			if(s->callbacks && s->callbacks->data){
-<<<<<<< HEAD
-				r= s->callbacks->data(buffer_get_rest(s->in_buffer),
-						buffer_get_rest_len(s->in_buffer),
-						s->callbacks->userdata);
-				buffer_pass_bytes(s->in_buffer,r);
-=======
 				do {
 					r= s->callbacks->data(buffer_get_rest(s->in_buffer),
 							buffer_get_rest_len(s->in_buffer),
 							s->callbacks->userdata);
 					buffer_pass_bytes(s->in_buffer,r);
 				} while (r > 0);
->>>>>>> 4919771f
 				/* p may have been freed, so don't use it
 				* anymore in this function */
 				p = NULL;
@@ -318,10 +307,6 @@
 		if(s->state == SSH_SOCKET_CONNECTING){
 			SSH_LOG(SSH_LOG_PACKET,"Received POLLOUT in connecting state");
 			s->state = SSH_SOCKET_CONNECTED;
-<<<<<<< HEAD
-			ssh_poll_set_events(p,POLLOUT | POLLIN);
-			ssh_sock_set_blocking(ssh_socket_get_fd_in(s));
-=======
 			if (p != NULL) {
 				ssh_poll_set_events(p,POLLOUT | POLLIN);
 			}
@@ -329,7 +314,6 @@
 			if (r < 0) {
 				return -1;
 			}
->>>>>>> 4919771f
 			if(s->callbacks && s->callbacks->connected)
 				s->callbacks->connected(SSH_SOCKET_CONNECTED_OK,0,s->callbacks->userdata);
 			return 0;
@@ -738,26 +722,6 @@
   return r;
 }
 
-<<<<<<< HEAD
-
-/**
- * @internal
- * @brief Set a socket into the connecting state
- * @param s    socket handle
- * @param fd   file descriptor
- */
-
-void ssh_socket_set_connecting(ssh_socket s, socket_t fd){
-	ssh_socket_set_fd(s,fd);
-	s->state=SSH_SOCKET_CONNECTING;
-	/* POLLOUT is the event to wait for in a nonblocking connect */
-	ssh_poll_set_events(ssh_socket_get_poll_handle_in(s),POLLOUT);
-#ifdef _WIN32
-	ssh_poll_add_events(ssh_socket_get_poll_handle_in(s),POLLWRNORM);
-#endif
-}
-
-=======
 int ssh_socket_get_poll_flags(ssh_socket s) {
   int r = 0;
   if (s->poll_in != NULL && (ssh_poll_get_events (s->poll_in) & POLLIN) > 0) {
@@ -789,7 +753,6 @@
   return fcntl(fd, F_SETFL, 0);
 }
 #endif /* _WIN32 */
->>>>>>> 4919771f
 
 /**
  * @internal
@@ -808,12 +771,7 @@
 
 int ssh_socket_connect(ssh_socket s, const char *host, int port, const char *bind_addr){
 	socket_t fd;
-<<<<<<< HEAD
-	ssh_session session=s->session;
-	enter_function();
-=======
-
->>>>>>> 4919771f
+
 	if(s->state != SSH_SOCKET_NONE) {
 		ssh_set_error(s->session, SSH_FATAL,
 				"ssh_socket_connect called on socket not unconnected");
@@ -823,13 +781,8 @@
 	SSH_LOG(SSH_LOG_PROTOCOL,"Nonblocking connection socket: %d",fd);
 	if(fd == SSH_INVALID_SOCKET)
 		return SSH_ERROR;
-<<<<<<< HEAD
-	ssh_socket_set_connecting(s,fd);
-	leave_function();
-=======
 	ssh_socket_set_fd(s,fd);
 
->>>>>>> 4919771f
 	return SSH_OK;
 }
 
