/*
 * socket.c - socket functions for the library
 *
 * This file is part of the SSH Library
 *
 * Copyright (c) 2008-2010      by Aris Adamantiadis
 *
 * The SSH Library is free software; you can redistribute it and/or modify
 * it under the terms of the GNU Lesser General Public License as published by
 * the Free Software Foundation; either version 2.1 of the License, or (at your
 * option) any later version.
 *
 * The SSH Library is distributed in the hope that it will be useful, but
 * WITHOUT ANY WARRANTY; without even the implied warranty of MERCHANTABILITY
 * or FITNESS FOR A PARTICULAR PURPOSE.  See the GNU Lesser General Public
 * License for more details.
 *
 * You should have received a copy of the GNU Lesser General Public License
 * along with the SSH Library; see the file COPYING.  If not, write to
 * the Free Software Foundation, Inc., 59 Temple Place - Suite 330, Boston,
 * MA 02111-1307, USA.
 */

#include "config.h"

#include <errno.h>
#include <stdio.h>
#ifdef _WIN32
#include <winsock2.h>
#include <ws2tcpip.h>
#ifndef UNIX_PATH_MAX
 /* Inlining the key portions of afunix.h in Windows 10 SDK;
  * that header isn't available in the mingw environment. */
#define UNIX_PATH_MAX 108
struct sockaddr_un {
  ADDRESS_FAMILY sun_family;
  char sun_path[UNIX_PATH_MAX];
};
#endif
#else /* _WIN32 */
#include <fcntl.h>
#include <sys/types.h>
#include <sys/wait.h>
#include <sys/socket.h>
#include <sys/un.h>
#include <signal.h>
#ifdef HAVE_PTHREAD
#include <pthread.h>
#endif
#endif /* _WIN32 */

#include "libssh/priv.h"
#include "libssh/callbacks.h"
#include "libssh/socket.h"
#include "libssh/buffer.h"
#include "libssh/poll.h"
#include "libssh/session.h"

/**
 * @defgroup libssh_socket The SSH socket functions.
 * @ingroup libssh
 *
 * Functions for handling sockets.
 *
 * @{
 */

enum ssh_socket_states_e {
	SSH_SOCKET_NONE,
	SSH_SOCKET_CONNECTING,
	SSH_SOCKET_CONNECTED,
	SSH_SOCKET_EOF,
	SSH_SOCKET_ERROR,
	SSH_SOCKET_CLOSED
};

struct ssh_socket_struct {
  socket_t fd;
  int fd_is_socket;
  int last_errno;
  int read_wontblock; /* reading now on socket will
                       not block */
  int write_wontblock;
  int data_except;
  enum ssh_socket_states_e state;
  ssh_buffer out_buffer;
  ssh_buffer in_buffer;
  ssh_session session;
  ssh_socket_callbacks callbacks;
  ssh_poll_handle poll_handle;
#ifndef _WIN32
  pid_t proxy_pid;
#endif
};

#ifdef HAVE_PTHREAD
struct jump_thread_data_struct {
    ssh_session session;
    socket_t fd;
};

int proxy_disconnect = 0;
#endif /* HAVE_PTHREAD */

static int sockets_initialized = 0;

static ssize_t ssh_socket_unbuffered_read(ssh_socket s,
                                          void *buffer,
                                          uint32_t len);
static ssize_t ssh_socket_unbuffered_write(ssh_socket s,
                                           const void *buffer,
                                           uint32_t len);

/**
 * \internal
 * \brief inits the socket system (windows specific)
 */
int ssh_socket_init(void)
{
    if (sockets_initialized == 0) {
#ifdef _WIN32
        struct WSAData wsaData;

        /* Initiates use of the Winsock DLL by a process. */
        if (WSAStartup(MAKEWORD(2, 0), &wsaData) != 0) {
            return -1;
        }
#endif
        ssh_poll_init();

        sockets_initialized = 1;
    }

    return 0;
}

/**
 * @brief Cleanup the socket system.
 */
void ssh_socket_cleanup(void)
{
    if (sockets_initialized == 1) {
        ssh_poll_cleanup();
#ifdef _WIN32
        WSACleanup();
#endif
        sockets_initialized = 0;
    }
}


/**
 * \internal
 * \brief creates a new Socket object
 */
ssh_socket ssh_socket_new(ssh_session session)
{
    ssh_socket s;

    s = calloc(1, sizeof(struct ssh_socket_struct));
    if (s == NULL) {
        ssh_set_error_oom(session);
        return NULL;
    }
    s->fd = SSH_INVALID_SOCKET;
    s->last_errno = -1;
    s->fd_is_socket = 1;
    s->session = session;
    s->in_buffer = ssh_buffer_new();
    if (s->in_buffer == NULL) {
        ssh_set_error_oom(session);
        SAFE_FREE(s);
        return NULL;
    }
    s->out_buffer=ssh_buffer_new();
    if (s->out_buffer == NULL) {
        ssh_set_error_oom(session);
        SSH_BUFFER_FREE(s->in_buffer);
        SAFE_FREE(s);
        return NULL;
    }
    s->read_wontblock = 0;
    s->write_wontblock = 0;
    s->data_except = 0;
    s->poll_handle = NULL;
    s->state=SSH_SOCKET_NONE;
    return s;
}

/**
 * @internal
 * @brief Reset the state of a socket so it looks brand-new
 * @param[in] s socket to rest
 */
void ssh_socket_reset(ssh_socket s)
{
    s->fd = SSH_INVALID_SOCKET;
    s->last_errno = -1;
    s->fd_is_socket = 1;
    ssh_buffer_reinit(s->in_buffer);
    ssh_buffer_reinit(s->out_buffer);
    s->read_wontblock = 0;
    s->write_wontblock = 0;
    s->data_except = 0;
    s->poll_handle = NULL;
    s->state=SSH_SOCKET_NONE;
#ifndef _WIN32
    s->proxy_pid = 0;
#endif
}

/**
 * @internal
 * @brief the socket callbacks, i.e. callbacks to be called
 * upon a socket event.
 * @param s socket to set callbacks on.
 * @param callbacks a ssh_socket_callback object reference.
 */

void ssh_socket_set_callbacks(ssh_socket s, ssh_socket_callbacks callbacks)
{
    s->callbacks = callbacks;
}

void ssh_socket_set_connected(ssh_socket s, struct ssh_poll_handle_struct *p)
{
    s->state = SSH_SOCKET_CONNECTED;
    /* POLLOUT is the event to wait for in a nonblocking connect */
    if (p != NULL) {
        ssh_poll_set_events(p, POLLIN | POLLOUT);
    }
}

/**
 * @brief               SSH poll callback. This callback will be used when an event
 *                      caught on the socket.
 *
 * @param p             Poll object this callback belongs to.
 * @param fd            The raw socket.
 * @param revents       The current poll events on the socket.
 * @param v_s           Userdata to be passed to the callback function,
 *                      in this case the socket object.
 *
 * @return              0 on success, < 0 when the poll object has been removed
 *                      from its poll context.
 */
int ssh_socket_pollcallback(struct ssh_poll_handle_struct *p,
                            socket_t fd,
                            int revents,
                            void *v_s)
{
    ssh_socket s = (ssh_socket)v_s;
    void *buffer = NULL;
    ssize_t nread = 0;
    int rc;
    int err = 0;
    socklen_t errlen = sizeof(err);

    /* Do not do anything if this socket was already closed */
    if (!ssh_socket_is_open(s)) {
        return -1;
    }
    SSH_LOG(SSH_LOG_TRACE,
            "Poll callback on socket %d (%s%s%s), out buffer %" PRIu32, fd,
            (revents & POLLIN) ? "POLLIN ":"",
            (revents & POLLOUT) ? "POLLOUT ":"",
            (revents & POLLERR) ? "POLLERR":"",
            ssh_buffer_get_len(s->out_buffer));
    if ((revents & POLLERR) || (revents & POLLHUP)) {
        /* Check if we are in a connecting state */
        if (s->state == SSH_SOCKET_CONNECTING) {
            s->state = SSH_SOCKET_ERROR;
            rc = getsockopt(fd, SOL_SOCKET, SO_ERROR, (char *)&err, &errlen);
            if (rc < 0) {
                err = errno;
            }
            ssh_socket_close(s);
            /* Overwrite ssh_socket_close() error with the real socket error */
            s->last_errno = err;
            errno = err;

            if (s->callbacks != NULL && s->callbacks->connected != NULL) {
                s->callbacks->connected(SSH_SOCKET_CONNECTED_ERROR,
                                        err,
                                        s->callbacks->userdata);
            }

            return -1;
        }
        /* Then we are in a more standard kind of error */
        /* force a read to get an explanation */
        revents |= POLLIN;
    }
    if ((revents & POLLIN) && s->state == SSH_SOCKET_CONNECTED) {
        s->read_wontblock = 1;
        buffer = ssh_buffer_allocate(s->in_buffer, MAX_BUF_SIZE);
        if (buffer) {
            nread = ssh_socket_unbuffered_read(s, buffer, MAX_BUF_SIZE);
        }
        if (nread < 0) {
            ssh_buffer_pass_bytes_end(s->in_buffer, MAX_BUF_SIZE);
            if (p != NULL) {
                ssh_poll_remove_events(p, POLLIN);
            }

            if (s->callbacks != NULL && s->callbacks->exception != NULL) {
                s->callbacks->exception(SSH_SOCKET_EXCEPTION_ERROR,
                                        s->last_errno,
                                        s->callbacks->userdata);
            }
            return -2;
        }

        /* Rollback the unused space */
        ssh_buffer_pass_bytes_end(s->in_buffer, MAX_BUF_SIZE - nread);

        if (nread == 0) {
            if (p != NULL) {
                ssh_poll_remove_events(p, POLLIN);
            }
            if (s->callbacks != NULL && s->callbacks->exception != NULL) {
                s->callbacks->exception(SSH_SOCKET_EXCEPTION_EOF,
                                        0,
                                        s->callbacks->userdata);
            }
            return -2;
        }

        if (s->session->socket_counter != NULL) {
            s->session->socket_counter->in_bytes += nread;
        }

        /* Call the callback */
        if (s->callbacks != NULL && s->callbacks->data != NULL) {
            size_t processed;
            do {
                processed = s->callbacks->data(ssh_buffer_get(s->in_buffer),
                                               ssh_buffer_get_len(s->in_buffer),
                                               s->callbacks->userdata);
                ssh_buffer_pass_bytes(s->in_buffer, processed);
            } while ((processed > 0) && (s->state == SSH_SOCKET_CONNECTED));

            /* p may have been freed, so don't use it
             * anymore in this function */
            p = NULL;
        }
    }
#ifdef _WIN32
    if (revents & POLLOUT || revents & POLLWRNORM) {
#else
    if (revents & POLLOUT) {
#endif
        uint32_t len;

        /* First, POLLOUT is a sign we may be connected */
        if (s->state == SSH_SOCKET_CONNECTING) {
            SSH_LOG(SSH_LOG_PACKET, "Received POLLOUT in connecting state");
            ssh_socket_set_connected(s, p);

            rc = ssh_socket_set_blocking(ssh_socket_get_fd(s));
            if (rc < 0) {
                return -1;
            }

            if (s->callbacks != NULL && s->callbacks->connected != NULL) {
                s->callbacks->connected(SSH_SOCKET_CONNECTED_OK,
                                        0,
                                        s->callbacks->userdata);
            }

            return 0;
        }

        /* So, we can write data */
        s->write_wontblock = 1;
        if (p != NULL) {
            ssh_poll_remove_events(p, POLLOUT);
        }

        /* If buffered data is pending, write it */
        len = ssh_buffer_get_len(s->out_buffer);
        if (len > 0) {
            ssh_socket_nonblocking_flush(s);
        } else if (s->callbacks != NULL && s->callbacks->controlflow != NULL) {
            /* Otherwise advertise the upper level that write can be done */
            SSH_LOG(SSH_LOG_TRACE, "sending control flow event");
            s->callbacks->controlflow(SSH_SOCKET_FLOW_WRITEWONTBLOCK,
                                      s->callbacks->userdata);
        }
        /* TODO: Find a way to put back POLLOUT when buffering occurs */
    }

    /* Return -1 if the poll handler disappeared */
    if (s->poll_handle == NULL) {
        return -1;
    }

    return 0;
}

/** @internal
 * @brief returns the poll handle corresponding to the socket,
 * creates it if it does not exist.
 * @returns allocated and initialized ssh_poll_handle object
 */
ssh_poll_handle ssh_socket_get_poll_handle(ssh_socket s)
{
    if (s->poll_handle) {
        return s->poll_handle;
    }
    s->poll_handle = ssh_poll_new(s->fd, 0, ssh_socket_pollcallback, s);
    return s->poll_handle;
}

/** \internal
 * \brief Deletes a socket object
 */
void ssh_socket_free(ssh_socket s)
{
    if (s == NULL) {
        return;
    }
    ssh_socket_close(s);
    SSH_BUFFER_FREE(s->in_buffer);
    SSH_BUFFER_FREE(s->out_buffer);
    SAFE_FREE(s);
}

int ssh_socket_unix(ssh_socket s, const char *path)
{
    struct sockaddr_un sunaddr;
    char err_msg[SSH_ERRNO_MSG_MAX] = {0};
    socket_t fd;
    sunaddr.sun_family = AF_UNIX;
    snprintf(sunaddr.sun_path, sizeof(sunaddr.sun_path), "%s", path);

    fd = socket(AF_UNIX, SOCK_STREAM, 0);
    if (fd == SSH_INVALID_SOCKET) {
        ssh_set_error(s->session, SSH_FATAL,
                      "Error from socket(AF_UNIX, SOCK_STREAM, 0): %s",
                      ssh_strerror(errno, err_msg, SSH_ERRNO_MSG_MAX));
        return -1;
    }

#ifndef _WIN32
    if (fcntl(fd, F_SETFD, 1) == -1) {
        ssh_set_error(s->session, SSH_FATAL,
                      "Error from fcntl(fd, F_SETFD, 1): %s",
                      ssh_strerror(errno, err_msg, SSH_ERRNO_MSG_MAX));
        CLOSE_SOCKET(fd);
        return -1;
    }
#endif

    if (connect(fd, (struct sockaddr *) &sunaddr, sizeof(sunaddr)) < 0) {
        ssh_set_error(s->session, SSH_FATAL, "Error from connect(%s): %s",
                      path,
                      ssh_strerror(errno, err_msg, SSH_ERRNO_MSG_MAX));
        CLOSE_SOCKET(fd);
        return -1;
    }
    ssh_socket_set_fd(s,fd);
    return 0;
}

/** \internal
 * \brief closes a socket
 */
void ssh_socket_close(ssh_socket s)
{
    if (ssh_socket_is_open(s)) {
#ifdef _WIN32
        CLOSE_SOCKET(s->fd);
        s->last_errno = WSAGetLastError();
#else
        CLOSE_SOCKET(s->fd);
        s->last_errno = errno;
#endif
    }

    if (s->poll_handle != NULL) {
        ssh_poll_free(s->poll_handle);
        s->poll_handle = NULL;
    }

    s->state = SSH_SOCKET_CLOSED;

#ifndef _WIN32
    /* If the proxy command still runs try to kill it */
    if (s->proxy_pid != 0) {
        int status;
        pid_t pid = s->proxy_pid;

        s->proxy_pid = 0;
        kill(pid, SIGTERM);
        while (waitpid(pid, &status, 0) == -1) {
            if (errno != EINTR) {
                char err_msg[SSH_ERRNO_MSG_MAX] = {0};
                SSH_LOG(SSH_LOG_TRACE, "waitpid failed: %s",
                        ssh_strerror(errno, err_msg, SSH_ERRNO_MSG_MAX));
                return;
            }
        }
        if (!WIFEXITED(status)) {
            SSH_LOG(SSH_LOG_TRACE, "Proxy command exited abnormally");
            return;
        }
        SSH_LOG(SSH_LOG_TRACE, "Proxy command returned %d", WEXITSTATUS(status));
    }
#endif
}

/**
 * @internal
 * @brief sets the file descriptor of the socket.
 * @param[out] s ssh_socket to update
 * @param[in] fd file descriptor to set
 * @warning this function updates both the input and output
 * file descriptors
 */
void ssh_socket_set_fd(ssh_socket s, socket_t fd)
{
    ssh_poll_handle h = NULL;

    s->fd = fd;

    if (s->poll_handle) {
        ssh_poll_set_fd(s->poll_handle,fd);
    } else {
        s->state = SSH_SOCKET_CONNECTING;
        h = ssh_socket_get_poll_handle(s);
        if (h == NULL) {
            return;
        }

        /* POLLOUT is the event to wait for in a nonblocking connect */
        ssh_poll_set_events(h, POLLOUT);
#ifdef _WIN32
        ssh_poll_add_events(h, POLLWRNORM);
#endif
    }
}

/** \internal
 * \brief returns the input file descriptor of the socket
 */
socket_t ssh_socket_get_fd(ssh_socket s)
{
    return s->fd;
}

/** \internal
 * \brief returns nonzero if the socket is open
 */
int ssh_socket_is_open(ssh_socket s)
{
    return s->fd != SSH_INVALID_SOCKET;
}

/** \internal
 * \brief read len bytes from socket into buffer
 */
static ssize_t ssh_socket_unbuffered_read(ssh_socket s,
                                          void *buffer,
                                          uint32_t len)
{
    ssize_t rc = -1;

    if (s->data_except) {
        return -1;
    }
    if (s->fd_is_socket) {
        rc = recv(s->fd, buffer, len, 0);
    } else {
        rc = read(s->fd, buffer, len);
    }
#ifdef _WIN32
    s->last_errno = WSAGetLastError();
#else
    s->last_errno = errno;
#endif
    s->read_wontblock = 0;

    if (rc < 0) {
        s->data_except = 1;
    } else {
        SSH_LOG(SSH_LOG_TRACE, "read %zd", rc);
    }

    return rc;
}

/** \internal
 * \brief writes len bytes from buffer to socket
 */
static ssize_t ssh_socket_unbuffered_write(ssh_socket s,
                                           const void *buffer,
                                           uint32_t len)
{
    ssize_t w = -1;
    int flags = 0;

#ifdef MSG_NOSIGNAL
    flags |= MSG_NOSIGNAL;
#endif

    if (s->data_except) {
        return -1;
    }

    if (s->fd_is_socket) {
        w = send(s->fd, buffer, len, flags);
    } else {
        w = write(s->fd, buffer, len);
    }
#ifdef _WIN32
    s->last_errno = WSAGetLastError();
#else
    s->last_errno = errno;
#endif
    s->write_wontblock = 0;
    /* Reactive the POLLOUT detector in the poll multiplexer system */
    if (s->poll_handle) {
        SSH_LOG(SSH_LOG_PACKET, "Enabling POLLOUT for socket");
        ssh_poll_add_events(s->poll_handle, POLLOUT);
    }
    if (w < 0) {
        s->data_except = 1;
    }

    SSH_LOG(SSH_LOG_TRACE, "wrote %zd", w);
    return w;
}

/** \internal
 * \brief returns nonzero if the current socket is in the fd_set
 */
int ssh_socket_fd_isset(ssh_socket s, fd_set *set)
{
    if(s->fd == SSH_INVALID_SOCKET) {
        return 0;
    }
    return FD_ISSET(s->fd,set);
}

/** \internal
 * \brief sets the current fd in a fd_set and updates the max_fd
 */

void ssh_socket_fd_set(ssh_socket s, fd_set *set, socket_t *max_fd)
{
    if (s->fd == SSH_INVALID_SOCKET) {
        return;
    }

    FD_SET(s->fd,set);

    if (s->fd >= 0 &&
        s->fd >= *max_fd &&
        s->fd != SSH_INVALID_SOCKET) {
        *max_fd = s->fd + 1;
    }
}

/** \internal
 * \brief buffered write of data
 * \returns SSH_OK, or SSH_ERROR
 * \warning has no effect on socket before a flush
 */
int ssh_socket_write(ssh_socket s, const void *buffer, uint32_t len)
{
    if (len > 0) {
        if (ssh_buffer_add_data(s->out_buffer, buffer, len) < 0) {
            ssh_set_error_oom(s->session);
            return SSH_ERROR;
        }
        ssh_socket_nonblocking_flush(s);
    }

    return SSH_OK;
}


/** \internal
 * \brief starts a nonblocking flush of the output buffer
 *
 */
int ssh_socket_nonblocking_flush(ssh_socket s)
{
    ssh_session session = s->session;
    uint32_t len;

    if (!ssh_socket_is_open(s)) {
        session->alive = 0;
        if (s->callbacks && s->callbacks->exception) {
            s->callbacks->exception(SSH_SOCKET_EXCEPTION_ERROR,
                                    s->last_errno,
                                    s->callbacks->userdata);
        } else {
            char err_msg[SSH_ERRNO_MSG_MAX] = {0};
            ssh_set_error(session,
                          SSH_FATAL,
                          "Writing packet: error on socket (or connection "
                          "closed): %s",
                          ssh_strerror(errno, err_msg, SSH_ERRNO_MSG_MAX));
        }

        return SSH_ERROR;
    }

    len = ssh_buffer_get_len(s->out_buffer);
    if (!s->write_wontblock && s->poll_handle && len > 0) {
        /* force the poll system to catch pollout events */
        ssh_poll_add_events(s->poll_handle, POLLOUT);

        return SSH_AGAIN;
    }

    if (s->write_wontblock && len > 0) {
        ssize_t bwritten;

        bwritten = ssh_socket_unbuffered_write(s,
                                               ssh_buffer_get(s->out_buffer),
                                               len);
        if (bwritten < 0) {
            session->alive = 0;
            ssh_socket_close(s);

            if (s->callbacks && s->callbacks->exception) {
                s->callbacks->exception(SSH_SOCKET_EXCEPTION_ERROR,
                                        s->last_errno,
                                        s->callbacks->userdata);
            } else {
                char err_msg[SSH_ERRNO_MSG_MAX] = {0};
                ssh_set_error(session,
                              SSH_FATAL,
                              "Writing packet: error on socket (or connection "
                              "closed): %s",
                              ssh_strerror(errno, err_msg, SSH_ERRNO_MSG_MAX));
            }

            return SSH_ERROR;
        }

        ssh_buffer_pass_bytes(s->out_buffer, bwritten);
        if (s->session->socket_counter != NULL) {
            s->session->socket_counter->out_bytes += bwritten;
        }
    }

    /* Is there some data pending? */
    len = ssh_buffer_get_len(s->out_buffer);
    if (s->poll_handle && len > 0) {
        SSH_LOG(SSH_LOG_TRACE,
                "did not send all the data, queuing pollout event");
        /* force the poll system to catch pollout events */
        ssh_poll_add_events(s->poll_handle, POLLOUT);

        return SSH_AGAIN;
    }

    /* all data written */
    return SSH_OK;
}

void ssh_socket_set_write_wontblock(ssh_socket s)
{
    s->write_wontblock = 1;
}

void ssh_socket_set_read_wontblock(ssh_socket s)
{
    s->read_wontblock = 1;
}

void ssh_socket_set_except(ssh_socket s)
{
    s->data_except = 1;
}

int ssh_socket_data_available(ssh_socket s)
{
    return s->read_wontblock;
}

int ssh_socket_data_writable(ssh_socket s)
{
    return s->write_wontblock;
}

/** @internal
 * @brief returns the number of outgoing bytes currently buffered
 * @param s the socket
 * @returns numbers of bytes buffered, or 0 if the socket isn't connected
 */
int ssh_socket_buffered_write_bytes(ssh_socket s)
{
    if (s==NULL || s->out_buffer == NULL) {
        return 0;
    }

    return ssh_buffer_get_len(s->out_buffer);
}


int ssh_socket_get_status(ssh_socket s)
{
    int r = 0;

    if (ssh_buffer_get_len(s->in_buffer) > 0) {
        r |= SSH_READ_PENDING;
    }

    if (ssh_buffer_get_len(s->out_buffer) > 0) {
        r |= SSH_WRITE_PENDING;
    }

    if (s->data_except) {
        r |= SSH_CLOSED_ERROR;
    }

    return r;
}

int ssh_socket_get_poll_flags(ssh_socket s)
{
    int r = 0;
    if (s->poll_handle != NULL && (ssh_poll_get_events (s->poll_handle) & POLLIN) > 0) {
        r |= SSH_READ_PENDING;
    }
    if (s->poll_handle != NULL && (ssh_poll_get_events (s->poll_handle) & POLLOUT) > 0) {
        r |= SSH_WRITE_PENDING;
    }
    return r;
}

#ifdef _WIN32
int ssh_socket_set_nonblocking(socket_t fd)
{
    u_long nonblocking = 1;
    return ioctlsocket(fd, FIONBIO, &nonblocking);
}

int ssh_socket_set_blocking(socket_t fd)
{
    u_long nonblocking = 0;
    return ioctlsocket(fd, FIONBIO, &nonblocking);
}

#else /* _WIN32 */
int ssh_socket_set_nonblocking(socket_t fd)
{
    return fcntl(fd, F_SETFL, O_NONBLOCK);
}

int ssh_socket_set_blocking(socket_t fd)
{
    return fcntl(fd, F_SETFL, 0);
}
#endif /* _WIN32 */

/**
 * @internal
 * @brief Launches a socket connection
 * If the socket connected callback has been defined and
 * a poll object exists, this call will be non blocking.
 * @param s    socket to connect.
 * @param host hostname or ip address to connect to.
 * @param port port number to connect to.
 * @param bind_addr address to bind to, or NULL for default.
 * @returns SSH_OK socket is being connected.
 * @returns SSH_ERROR error while connecting to remote host.
 */
int ssh_socket_connect(ssh_socket s,
                       const char *host,
                       uint16_t port,
                       const char *bind_addr)
{
    socket_t fd;

    if (s->state != SSH_SOCKET_NONE) {
        ssh_set_error(s->session, SSH_FATAL,
                      "ssh_socket_connect called on socket not unconnected");
        return SSH_ERROR;
    }
    fd = ssh_connect_host_nonblocking(s->session, host, bind_addr, port);
    SSH_LOG(SSH_LOG_DEBUG, "Nonblocking connection socket: %d", fd);
    if (fd == SSH_INVALID_SOCKET) {
        return SSH_ERROR;
    }
    ssh_socket_set_fd(s,fd);

    return SSH_OK;
}

#ifdef WITH_EXEC
/**
 * @internal
 * @brief executes a command and redirect input and outputs
 * @param command command to execute
 * @param in input file descriptor
 * @param out output file descriptor
 */
void
ssh_execute_command(const char *command, socket_t in, socket_t out)
{
    const char *shell = NULL;
    const char *args[] = {NULL/*shell*/, "-c", command, NULL};
    int devnull;
    int rc;

    /* Prepare /dev/null socket for the stderr redirection */
    devnull = open("/dev/null", O_WRONLY);
    if (devnull == -1) {
        SSH_LOG(SSH_LOG_TRACE, "Failed to open /dev/null");
        exit(1);
    }

    /*
     * By default, use the current users shell. This could fail with some
     * shells like zsh or dash ...
     */
    shell = getenv("SHELL");
    if (shell == NULL || shell[0] == '\0') {
<<<<<<< HEAD
        /* Fall back to the /bin/sh only if the bash is not available. But there are 
=======
        /* Fall back to the /bin/sh only if the bash is not available. But there are
>>>>>>> 894e07ae
         * issues with dash or whatever people tend to link to /bin/sh */
        rc = access("/bin/bash", 0);
        if (rc != 0) {
            shell = "/bin/sh";
        } else {
            shell = "/bin/bash";
        }
    }
    args[0] = shell;

    /* redirect in and out to stdin, stdout */
    dup2(in, 0);
    dup2(out, 1);
    /* Ignore anything on the stderr */
    dup2(devnull, STDERR_FILENO);
    close(in);
    close(out);
    rc = execv(args[0], (char * const *)args);
    if (rc < 0) {
        char err_msg[SSH_ERRNO_MSG_MAX] = {0};

        SSH_LOG(SSH_LOG_WARN, "Failed to execute command %s: %s",
                command, ssh_strerror(errno, err_msg, SSH_ERRNO_MSG_MAX));
    }
    exit(1);
}

/**
 * @internal
 * @brief Open a socket on a ProxyCommand
 * This call will always be nonblocking.
 * @param s    socket to connect.
 * @param command Command to execute.
 * @returns SSH_OK socket is being connected.
 * @returns SSH_ERROR error while executing the command.
 */
int
ssh_socket_connect_proxycommand(ssh_socket s, const char *command)
{
    socket_t pair[2];
    ssh_poll_handle h = NULL;
    int pid;
    int rc;

    if (s->state != SSH_SOCKET_NONE) {
        return SSH_ERROR;
    }

    rc = socketpair(PF_UNIX, SOCK_STREAM, 0, pair);
    if (rc < 0) {
        return SSH_ERROR;
    }

    SSH_LOG(SSH_LOG_DEBUG, "Executing proxycommand '%s'", command);
    pid = fork();
    if (pid == 0) {
        ssh_execute_command(command, pair[0], pair[0]);
        /* Does not return */
    }
    s->proxy_pid = pid;
    close(pair[0]);
    SSH_LOG(SSH_LOG_DEBUG, "ProxyCommand connection pipe: [%d,%d]",pair[0],pair[1]);
    ssh_socket_set_fd(s, pair[1]);
    s->fd_is_socket = 0;
    h = ssh_socket_get_poll_handle(s);
    if (h == NULL) {
        return SSH_ERROR;
    }
    ssh_socket_set_connected(s, h);
    if (s->callbacks && s->callbacks->connected) {
        s->callbacks->connected(SSH_SOCKET_CONNECTED_OK, 0, s->callbacks->userdata);
    }

    return SSH_OK;
}
#endif /* WITH_EXEC */

#ifndef _WIN32
#ifdef HAVE_PTHREAD
static int
verify_knownhost(ssh_session session)
{
    enum ssh_known_hosts_e state;

    state = ssh_session_is_known_server(session);

    switch (state) {
    case SSH_KNOWN_HOSTS_OK:
        break; /* ok */
    default:
        SSH_LOG(SSH_LOG_WARN, "Couldn't verify knownhost during proxyjump.");
        return SSH_ERROR;
    }

    return SSH_OK;
}

static void *
jump_thread_func(void *arg)
{
    struct jump_thread_data_struct *jump_thread_data = NULL;
    struct ssh_jump_info_struct *jis = NULL;
    struct ssh_jump_callbacks_struct *cb = NULL;
    ssh_session jump_session = NULL;
    ssh_channel caa = NULL;
    int rc;
    ssh_event event = NULL;
    ssh_connector connector_in = NULL, connector_out = NULL;
    ssh_session session = NULL;
    int next_port;
    char *next_hostname = NULL;

    jump_thread_data = (struct jump_thread_data_struct *)arg;
    session = jump_thread_data->session;

    next_port = session->opts.port;
    next_hostname = strdup(session->opts.host);

    jump_session = ssh_new();
    if (jump_session == NULL) {
        goto exit;
    }

    jump_session->proxy_root = false;
    /* Reset the global variable if it was previously 1 */
    if (session->proxy_root) {
        proxy_disconnect = 0;
    }

    for (jis = ssh_list_pop_head(struct ssh_jump_info_struct *,
                                 session->opts.proxy_jumps);
         jis != NULL;
         jis = ssh_list_pop_head(struct ssh_jump_info_struct *,
                                 session->opts.proxy_jumps)) {
        rc = ssh_list_append(jump_session->opts.proxy_jumps, jis);
        if (rc != SSH_OK) {
            ssh_set_error_oom(session);
            goto exit;
        }
    }
    for (jis =
            ssh_list_pop_head(struct ssh_jump_info_struct *,
                              session->opts.proxy_jumps_user_cb);
         jis != NULL;
         jis = ssh_list_pop_head(struct ssh_jump_info_struct *,
                                 session->opts.proxy_jumps_user_cb)) {
        rc = ssh_list_append(jump_session->opts.proxy_jumps_user_cb, jis);
        if (rc != SSH_OK) {
            ssh_set_error_oom(session);
            goto exit;
        }
    }

    ssh_options_set(jump_session,
                    SSH_OPTIONS_LOG_VERBOSITY,
                    &session->common.log_verbosity);

    /* Pop the information about the current jump */
    jis = ssh_list_pop_head(struct ssh_jump_info_struct *,
                            jump_session->opts.proxy_jumps);
    if (jis == NULL) {
        SSH_LOG(SSH_LOG_WARN, "Inconsistent list of proxy jumps received");
        goto exit;
    }

    ssh_options_set(jump_session, SSH_OPTIONS_HOST, jis->hostname);
    ssh_options_set(jump_session, SSH_OPTIONS_USER, jis->username);
    ssh_options_set(jump_session, SSH_OPTIONS_PORT, &jis->port);

    /* Pop the callbacks for the current jump */
    cb = ssh_list_pop_head(struct ssh_jump_callbacks_struct *,
                           jump_session->opts.proxy_jumps_user_cb);

    if (cb != NULL) {
        rc = cb->before_connection(jump_session, cb->userdata);
        if (rc != SSH_OK) {
            SSH_LOG(SSH_LOG_WARN, "%s", ssh_get_error(jump_session));
            goto exit;
        }
    }

    /* If there are more jumps then this will make a new thread and call the
     * current function again, until there are no jumps. When there are no jumps
     * it connects normally. */
    rc = ssh_connect(jump_session);
    if (rc != SSH_OK) {
        SSH_LOG(SSH_LOG_WARN, "%s", ssh_get_error(jump_session));
        goto exit;
    }

    /* Use the callback or default implementation for verifying knownhost */
    if (cb != NULL && cb->verify_knownhost != NULL) {
        rc = cb->verify_knownhost(jump_session, cb->userdata);
    } else {
        rc = verify_knownhost(jump_session);
    }
    if (rc != SSH_OK) {
        goto exit;
    }

    /* Use the callback or publickey method to authenticate */
    if (cb != NULL && cb->authenticate != NULL) {
        rc = cb->authenticate(jump_session, cb->userdata);
    } else {
        rc = ssh_userauth_publickey_auto(jump_session, NULL, NULL);
    }
    if (rc != SSH_OK) {
        SSH_LOG(SSH_LOG_WARN, "%s", ssh_get_error(jump_session));
        goto exit;
    }

    caa = ssh_channel_new(jump_session);
    if (caa == NULL) {
        goto exit;
    }
    /* The origin hostname and port are set to match OpenSSH implementation
     * they are only used for logging on the server */
    rc = ssh_channel_open_forward(caa,
                                  next_hostname,
                                  next_port,
                                  "127.0.0.1",
                                  65535);
    if (rc != SSH_OK) {
        SSH_LOG(SSH_LOG_WARN,
                "Error opening port forwarding channel: %s",
                ssh_get_error(jump_session));
        goto exit;
    }

    event = ssh_event_new();
    if (event == NULL) {
        goto exit;
    }

    connector_in = ssh_connector_new(jump_session);
    if (connector_in == NULL) {
        goto exit;
    }
    ssh_connector_set_out_channel(connector_in, caa, SSH_CONNECTOR_STDINOUT);
    ssh_connector_set_in_fd(connector_in, jump_thread_data->fd);
    ssh_event_add_connector(event, connector_in);

    connector_out = ssh_connector_new(jump_session);
    if (connector_out == NULL) {
        goto exit;
    }
    ssh_connector_set_out_fd(connector_out, jump_thread_data->fd);
    ssh_connector_set_in_channel(connector_out, caa, SSH_CONNECTOR_STDINOUT);
    ssh_event_add_connector(event, connector_out);

    while (ssh_channel_is_open(caa)) {
        if (proxy_disconnect == 1) {
            break;
        }
        rc = ssh_event_dopoll(event, 60000);
        if (rc == SSH_ERROR) {
            SSH_LOG(SSH_LOG_WARN,
                    "Error in ssh_event_dopoll() during proxy jump");
            break;
        }
    }

exit:
    if (connector_in != NULL) {
        ssh_event_remove_connector(event, connector_in);
        ssh_connector_free(connector_in);
    }
    if (connector_out != NULL) {
        ssh_event_remove_connector(event, connector_out);
        ssh_connector_free(connector_out);
    }
    SAFE_FREE(next_hostname);
    if (jis != NULL) {
        SAFE_FREE(jis->hostname);
        SAFE_FREE(jis->username);
    }
    SAFE_FREE(jis);

    ssh_disconnect(jump_session);
    ssh_event_free(event);
    ssh_free(jump_session);

    SAFE_FREE(jump_thread_data);

    pthread_exit(NULL);
}

int
ssh_socket_connect_proxyjump(ssh_socket s)
{
    ssh_poll_handle h = NULL;
    int rc;
    pthread_t jump_thread;
    struct jump_thread_data_struct *jump_thread_data = NULL;
    socket_t pair[2];

    if (s->state != SSH_SOCKET_NONE) {
        ssh_set_error(
            s->session,
            SSH_FATAL,
            "ssh_socket_connect_proxyjump called on socket not unconnected");
        return SSH_ERROR;
    }

    jump_thread_data = calloc(1, sizeof(struct jump_thread_data_struct));
    if (jump_thread_data == NULL) {
        ssh_set_error_oom(s->session);
        return SSH_ERROR;
    }

    rc = socketpair(PF_UNIX, SOCK_STREAM, 0, pair);
    if (rc == -1) {
        char err_msg[SSH_ERRNO_MSG_MAX] = {0};

        ssh_set_error(s->session,
                      SSH_FATAL,
                      "Creating socket pair failed: %s",
                      ssh_strerror(errno, err_msg, SSH_ERRNO_MSG_MAX));
        SAFE_FREE(jump_thread_data);
        return SSH_ERROR;
    }

    jump_thread_data->session = s->session;
    jump_thread_data->fd = pair[0];

    rc = pthread_create(&jump_thread, NULL, jump_thread_func, jump_thread_data);
    if (rc != 0) {
        char err_msg[SSH_ERRNO_MSG_MAX] = {0};

        ssh_set_error(s->session,
                      SSH_FATAL,
                      "Creating new thread failed: %s",
                      ssh_strerror(rc, err_msg, SSH_ERRNO_MSG_MAX));
        SAFE_FREE(jump_thread_data);
        return SSH_ERROR;
    }
    rc = pthread_detach(jump_thread);
    if (rc != 0) {
        char err_msg[SSH_ERRNO_MSG_MAX] = {0};

        ssh_set_error(s->session,
                      SSH_FATAL,
                      "Failed to detach thread: %s",
                      ssh_strerror(rc, err_msg, SSH_ERRNO_MSG_MAX));
        SAFE_FREE(jump_thread_data);
        return SSH_ERROR;
    }

    SSH_LOG(SSH_LOG_DEBUG,
            "ProxyJump connection pipe: [%d,%d]",
            pair[0],
            pair[1]);
    ssh_socket_set_fd(s, pair[1]);
    s->fd_is_socket = 1;
    h = ssh_socket_get_poll_handle(s);
    if (h == NULL) {
        return SSH_ERROR;
    }
    ssh_socket_set_connected(s, h);
    if (s->callbacks && s->callbacks->connected) {
        s->callbacks->connected(SSH_SOCKET_CONNECTED_OK,
                                0,
                                s->callbacks->userdata);
    }

    return SSH_OK;
}

#endif /* HAVE_PTHREAD */

#endif /* _WIN32 */
/** @} */<|MERGE_RESOLUTION|>--- conflicted
+++ resolved
@@ -922,11 +922,7 @@
      */
     shell = getenv("SHELL");
     if (shell == NULL || shell[0] == '\0') {
-<<<<<<< HEAD
-        /* Fall back to the /bin/sh only if the bash is not available. But there are 
-=======
         /* Fall back to the /bin/sh only if the bash is not available. But there are
->>>>>>> 894e07ae
          * issues with dash or whatever people tend to link to /bin/sh */
         rc = access("/bin/bash", 0);
         if (rc != 0) {
