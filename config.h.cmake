--- conflicted
+++ resolved
@@ -160,13 +160,6 @@
 /* Define to 1 if you have the `_strtoui64' function. */
 #cmakedefine HAVE__STRTOUI64 1
 
-<<<<<<< HEAD
-/* Define to 1 if you have the `clock_gettime' function. */
-#cmakedefine HAVE_CLOCK_GETTIME 1
-
-/* Define to 1 if you have the `ntohll' function. */
-#cmakedefine HAVE_NTOHLL 1
-=======
 /* Define to 1 if you have the `glob' function. */
 #cmakedefine HAVE_GLOB 1
 
@@ -178,7 +171,6 @@
 
 /* Define to 1 if you have the `SecureZeroMemory' function. */
 #cmakedefine HAVE_SECURE_ZERO_MEMORY 1
->>>>>>> d66ea0b3
 
 /*************************** LIBRARIES ***************************/
 
@@ -207,12 +199,7 @@
 #cmakedefine HAVE_COMPILER__FUNC__ 1
 #cmakedefine HAVE_COMPILER__FUNCTION__ 1
 
-<<<<<<< HEAD
-#cmakedefine HAVE_COMPILER__FUNC__ 1
-#cmakedefine HAVE_COMPILER__FUNCTION__ 1
-=======
 #cmakedefine HAVE_GCC_BOUNDED_ATTRIBUTE 1
->>>>>>> d66ea0b3
 
 /* Define to 1 if you want to enable GSSAPI */
 #cmakedefine WITH_GSSAPI 1
