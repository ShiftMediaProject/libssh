/* Name of package */
#cmakedefine PACKAGE "${PROJECT_NAME}"

/* Version number of package */
#cmakedefine VERSION "${PROJECT_VERSION}"

#cmakedefine SYSCONFDIR "${SYSCONFDIR}"
#cmakedefine BINARYDIR "${BINARYDIR}"
#cmakedefine SOURCEDIR "${SOURCEDIR}"

/* Global bind configuration file path */
#cmakedefine GLOBAL_BIND_CONFIG "${GLOBAL_BIND_CONFIG}"

/* Global client configuration file path */
#cmakedefine GLOBAL_CLIENT_CONFIG "${GLOBAL_CLIENT_CONFIG}"

/************************** HEADER FILES *************************/

/* Define to 1 if you have the <argp.h> header file. */
#cmakedefine HAVE_ARGP_H 1

/* Define to 1 if you have the <aprpa/inet.h> header file. */
#cmakedefine HAVE_ARPA_INET_H 1

/* Define to 1 if you have the <glob.h> header file. */
#cmakedefine HAVE_GLOB_H 1

/* Define to 1 if you have the <valgrind/valgrind.h> header file. */
#cmakedefine HAVE_VALGRIND_VALGRIND_H 1

/* Define to 1 if you have the <pty.h> header file. */
#cmakedefine HAVE_PTY_H 1

/* Define to 1 if you have the <utmp.h> header file. */
#cmakedefine HAVE_UTMP_H 1

/* Define to 1 if you have the <util.h> header file. */
#cmakedefine HAVE_UTIL_H 1

/* Define to 1 if you have the <libutil.h> header file. */
#cmakedefine HAVE_LIBUTIL_H 1

/* Define to 1 if you have the <sys/time.h> header file. */
#cmakedefine HAVE_SYS_TIME_H 1

/* Define to 1 if you have the <sys/utime.h> header file. */
#cmakedefine HAVE_SYS_UTIME_H 1

/* Define to 1 if you have the <io.h> header file. */
#cmakedefine HAVE_IO_H 1

/* Define to 1 if you have the <termios.h> header file. */
#cmakedefine HAVE_TERMIOS_H 1

/* Define to 1 if you have the <unistd.h> header file. */
#cmakedefine HAVE_UNISTD_H 1

/* Define to 1 if you have the <stdint.h> header file. */
#cmakedefine HAVE_STDINT_H 1

/* Define to 1 if you have the <openssl/aes.h> header file. */
#cmakedefine HAVE_OPENSSL_AES_H 1

/* Define to 1 if you have the <wspiapi.h> header file. */
#cmakedefine HAVE_WSPIAPI_H 1

/* Define to 1 if you have the <openssl/blowfish.h> header file. */
#cmakedefine HAVE_OPENSSL_BLOWFISH_H 1

/* Define to 1 if you have the <openssl/des.h> header file. */
#cmakedefine HAVE_OPENSSL_DES_H 1

/* Define to 1 if you have the <openssl/ecdh.h> header file. */
#cmakedefine HAVE_OPENSSL_ECDH_H 1

/* Define to 1 if you have the <openssl/ec.h> header file. */
#cmakedefine HAVE_OPENSSL_EC_H 1

/* Define to 1 if you have the <openssl/ecdsa.h> header file. */
#cmakedefine HAVE_OPENSSL_ECDSA_H 1

/* Define to 1 if you have the <pthread.h> header file. */
#cmakedefine HAVE_PTHREAD_H 1

/* Define to 1 if you have eliptic curve cryptography in openssl */
#cmakedefine HAVE_OPENSSL_ECC 1

/* Define to 1 if you have eliptic curve cryptography in gcrypt */
#cmakedefine HAVE_GCRYPT_ECC 1

/* Define to 1 if you have eliptic curve cryptography */
#cmakedefine HAVE_ECC 1

/* Define to 1 if you have DSA */
#cmakedefine HAVE_DSA 1

/* Define to 1 if you have gl_flags as a glob_t sturct member */
#cmakedefine HAVE_GLOB_GL_FLAGS_MEMBER 1

/* Define to 1 if you have OpenSSL with Ed25519 support */
#cmakedefine HAVE_OPENSSL_ED25519 1

/* Define to 1 if you have OpenSSL with X25519 support */
#cmakedefine HAVE_OPENSSL_X25519 1

<<<<<<< HEAD
/*************************** FUNCTIONS ***************************/
=======
/* Define to 1 if you have OpenSSL with Poly1305 support */
#cmakedefine HAVE_OPENSSL_EVP_POLY1305 1
>>>>>>> 7f6b3fab

/* Define to 1 if you have gcrypt with ChaCha20/Poly1305 support */
#cmakedefine HAVE_GCRYPT_CHACHA_POLY 1

/*************************** FUNCTIONS ***************************/

/* Define to 1 if you have the `EVP_chacha20' function. */
#cmakedefine HAVE_OPENSSL_EVP_CHACHA20 1

/* Define to 1 if you have the `EVP_KDF_CTX_new_id' or `EVP_KDF_CTX_new` function. */
#cmakedefine HAVE_OPENSSL_EVP_KDF_CTX 1

/* Define to 1 if you have the `FIPS_mode' function. */
#cmakedefine HAVE_OPENSSL_FIPS_MODE 1

/* Define to 1 if you have the `EVP_DigestSign' function. */
#cmakedefine HAVE_OPENSSL_EVP_DIGESTSIGN 1

/* Define to 1 if you have the `EVP_DigestVerify' function. */
#cmakedefine HAVE_OPENSSL_EVP_DIGESTVERIFY 1

/* Define to 1 if you have the `FIPS_mode' function. */
#cmakedefine HAVE_OPENSSL_FIPS_MODE 1

/* Define to 1 if you have the `EVP_DigestSign' function. */
#cmakedefine HAVE_OPENSSL_EVP_DIGESTSIGN 1

/* Define to 1 if you have the `EVP_DigestVerify' function. */
#cmakedefine HAVE_OPENSSL_EVP_DIGESTVERIFY 1

/* Define to 1 if you have the `OPENSSL_ia32cap_loc' function. */
#cmakedefine HAVE_OPENSSL_IA32CAP_LOC 1

/* Define to 1 if you have the `snprintf' function. */
#cmakedefine HAVE_SNPRINTF 1

/* Define to 1 if you have the `_snprintf' function. */
#cmakedefine HAVE__SNPRINTF 1

/* Define to 1 if you have the `_snprintf_s' function. */
#cmakedefine HAVE__SNPRINTF_S 1

/* Define to 1 if you have the `vsnprintf' function. */
#cmakedefine HAVE_VSNPRINTF 1

/* Define to 1 if you have the `_vsnprintf' function. */
#cmakedefine HAVE__VSNPRINTF 1

/* Define to 1 if you have the `_vsnprintf_s' function. */
#cmakedefine HAVE__VSNPRINTF_S 1

/* Define to 1 if you have the `isblank' function. */
#cmakedefine HAVE_ISBLANK 1

/* Define to 1 if you have the `strncpy' function. */
#cmakedefine HAVE_STRNCPY 1

/* Define to 1 if you have the `strndup' function. */
#cmakedefine HAVE_STRNDUP 1

/* Define to 1 if you have the `cfmakeraw' function. */
#cmakedefine HAVE_CFMAKERAW 1

/* Define to 1 if you have the `getaddrinfo' function. */
#cmakedefine HAVE_GETADDRINFO 1

/* Define to 1 if you have the `poll' function. */
#cmakedefine HAVE_POLL 1

/* Define to 1 if you have the `select' function. */
#cmakedefine HAVE_SELECT 1

/* Define to 1 if you have the `clock_gettime' function. */
#cmakedefine HAVE_CLOCK_GETTIME 1

/* Define to 1 if you have the `ntohll' function. */
#cmakedefine HAVE_NTOHLL 1

/* Define to 1 if you have the `htonll' function. */
#cmakedefine HAVE_HTONLL 1

/* Define to 1 if you have the `strtoull' function. */
#cmakedefine HAVE_STRTOULL 1

/* Define to 1 if you have the `__strtoull' function. */
#cmakedefine HAVE___STRTOULL 1

/* Define to 1 if you have the `_strtoui64' function. */
#cmakedefine HAVE__STRTOUI64 1

/* Define to 1 if you have the `glob' function. */
#cmakedefine HAVE_GLOB 1

/* Define to 1 if you have the `explicit_bzero' function. */
#cmakedefine HAVE_EXPLICIT_BZERO 1

/* Define to 1 if you have the `memset_s' function. */
#cmakedefine HAVE_MEMSET_S 1

/* Define to 1 if you have the `SecureZeroMemory' function. */
#cmakedefine HAVE_SECURE_ZERO_MEMORY 1

/* Define to 1 if you have the `cmocka_set_test_filter' function. */
#cmakedefine HAVE_CMOCKA_SET_TEST_FILTER 1

/*************************** LIBRARIES ***************************/

/* Define to 1 if you have the `crypto' library (-lcrypto). */
#cmakedefine HAVE_LIBCRYPTO 1

/* Define to 1 if you have the `gcrypt' library (-lgcrypt). */
#cmakedefine HAVE_LIBGCRYPT 1

/* Define to 1 if you have the 'mbedTLS' library (-lmbedtls). */
#cmakedefine HAVE_LIBMBEDCRYPTO 1

/* Define to 1 if you have the `pthread' library (-lpthread). */
#cmakedefine HAVE_PTHREAD 1

/* Define to 1 if you have the `cmocka' library (-lcmocka). */
#cmakedefine HAVE_CMOCKA 1

/**************************** OPTIONS ****************************/

#cmakedefine HAVE_GCC_THREAD_LOCAL_STORAGE 1
#cmakedefine HAVE_MSC_THREAD_LOCAL_STORAGE 1

#cmakedefine HAVE_FALLTHROUGH_ATTRIBUTE 1
#cmakedefine HAVE_UNUSED_ATTRIBUTE 1

#cmakedefine HAVE_CONSTRUCTOR_ATTRIBUTE 1
#cmakedefine HAVE_DESTRUCTOR_ATTRIBUTE 1

#cmakedefine HAVE_GCC_VOLATILE_MEMORY_PROTECTION 1

#cmakedefine HAVE_COMPILER__FUNC__ 1
#cmakedefine HAVE_COMPILER__FUNCTION__ 1

#cmakedefine HAVE_GCC_BOUNDED_ATTRIBUTE 1

/* Define to 1 if you want to enable GSSAPI */
#cmakedefine WITH_GSSAPI 1

/* Define to 1 if you want to enable ZLIB */
#cmakedefine WITH_ZLIB 1

/* Define to 1 if you want to enable SFTP */
#cmakedefine WITH_SFTP 1

/* Define to 1 if you want to enable server support */
#cmakedefine WITH_SERVER 1

/* Define to 1 if you want to enable DH group exchange algorithms */
#cmakedefine WITH_GEX 1

/* Define to 1 if you want to enable none cipher and MAC */
#cmakedefine WITH_INSECURE_NONE 1

/* Define to 1 if you want to enable blowfish cipher support */
#cmakedefine WITH_BLOWFISH_CIPHER 1

/* Define to 1 if you want to enable debug output for crypto functions */
#cmakedefine DEBUG_CRYPTO 1

/* Define to 1 if you want to enable debug output for packet functions */
#cmakedefine DEBUG_PACKET 1

/* Define to 1 if you want to enable pcap output support (experimental) */
#cmakedefine WITH_PCAP 1

/* Define to 1 if you want to enable calltrace debug output */
#cmakedefine DEBUG_CALLTRACE 1

/* Define to 1 if you want to enable NaCl support */
#cmakedefine WITH_NACL 1

/* Define to 1 if you want to enable PKCS #11 URI support */
#cmakedefine WITH_PKCS11_URI 1

/*************************** ENDIAN *****************************/

/* Define WORDS_BIGENDIAN to 1 if your processor stores words with the most
   significant byte first (like Motorola and SPARC, unlike Intel). */
#cmakedefine WORDS_BIGENDIAN 1<|MERGE_RESOLUTION|>--- conflicted
+++ resolved
@@ -103,12 +103,8 @@
 /* Define to 1 if you have OpenSSL with X25519 support */
 #cmakedefine HAVE_OPENSSL_X25519 1
 
-<<<<<<< HEAD
-/*************************** FUNCTIONS ***************************/
-=======
 /* Define to 1 if you have OpenSSL with Poly1305 support */
 #cmakedefine HAVE_OPENSSL_EVP_POLY1305 1
->>>>>>> 7f6b3fab
 
 /* Define to 1 if you have gcrypt with ChaCha20/Poly1305 support */
 #cmakedefine HAVE_GCRYPT_CHACHA_POLY 1
@@ -120,15 +116,6 @@
 
 /* Define to 1 if you have the `EVP_KDF_CTX_new_id' or `EVP_KDF_CTX_new` function. */
 #cmakedefine HAVE_OPENSSL_EVP_KDF_CTX 1
-
-/* Define to 1 if you have the `FIPS_mode' function. */
-#cmakedefine HAVE_OPENSSL_FIPS_MODE 1
-
-/* Define to 1 if you have the `EVP_DigestSign' function. */
-#cmakedefine HAVE_OPENSSL_EVP_DIGESTSIGN 1
-
-/* Define to 1 if you have the `EVP_DigestVerify' function. */
-#cmakedefine HAVE_OPENSSL_EVP_DIGESTVERIFY 1
 
 /* Define to 1 if you have the `FIPS_mode' function. */
 #cmakedefine HAVE_OPENSSL_FIPS_MODE 1
