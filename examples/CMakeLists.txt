--- conflicted
+++ resolved
@@ -25,16 +25,6 @@
     add_executable(sshnetcat sshnetcat.c ${examples_SRCS})
     target_link_libraries(sshnetcat ${LIBSSH_SHARED_LIBRARY})
 
-<<<<<<< HEAD
-    if (WITH_SERVER)
-        if (HAVE_LIBUTIL)
-            add_executable(samplesshd-tty samplesshd-tty.c)
-            target_link_libraries(samplesshd-tty ${LIBSSH_SHARED_LIBRARY} ${ARGP_LIBRARIES} util)
-        endif (HAVE_LIBUTIL)
-    endif (WITH_SERVER)
-
-=======
->>>>>>> 2721cbc8
     if (WITH_SFTP)
         add_executable(samplesftp samplesftp.c ${examples_SRCS})
         target_link_libraries(samplesftp ${LIBSSH_SHARED_LIBRARY})
