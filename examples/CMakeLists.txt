--- conflicted
+++ resolved
@@ -34,21 +34,6 @@
     add_executable(ssh-client ssh_client.c ${examples_SRCS})
     target_compile_options(ssh-client PRIVATE ${DEFAULT_C_COMPILE_FLAGS})
     target_link_libraries(ssh-client ssh::ssh)
-<<<<<<< HEAD
-
-    if (WITH_SERVER AND (ARGP_LIBRARY OR HAVE_ARGP_H))
-        if (HAVE_LIBUTIL)
-            add_executable(ssh_server_fork ssh_server_fork.c)
-            target_compile_options(ssh_server_fork PRIVATE ${DEFAULT_C_COMPILE_FLAGS})
-            target_link_libraries(ssh_server_fork ssh::ssh ${ARGP_LIBRARY} util)
-        endif (HAVE_LIBUTIL)
-
-        if (WITH_GSSAPI AND GSSAPI_FOUND)
-            add_executable(samplesshd-cb samplesshd-cb.c)
-            target_compile_options(samplesshd-cb PRIVATE ${DEFAULT_C_COMPILE_FLAGS})
-            target_link_libraries(samplesshd-cb ssh::ssh ${ARGP_LIBRARY})
-
-=======
 
     add_executable(ssh-X11-client ssh_X11_client.c ${examples_SRCS})
     target_compile_options(ssh-X11-client PRIVATE ${DEFAULT_C_COMPILE_FLAGS})
@@ -66,7 +51,6 @@
         endif (HAVE_LIBUTIL)
 
         if (WITH_GSSAPI AND GSSAPI_FOUND)
->>>>>>> 7f6b3fab
             add_executable(proxy proxy.c)
             target_compile_options(proxy PRIVATE ${DEFAULT_C_COMPILE_FLAGS})
             target_link_libraries(proxy ssh::ssh ${ARGP_LIBRARY})
@@ -79,13 +63,10 @@
         add_executable(samplesshd-kbdint samplesshd-kbdint.c)
         target_compile_options(samplesshd-kbdint PRIVATE ${DEFAULT_C_COMPILE_FLAGS})
         target_link_libraries(samplesshd-kbdint ssh::ssh ${ARGP_LIBRARY})
-<<<<<<< HEAD
-=======
 
         add_executable(keygen2 keygen2.c ${examples_SRCS})
         target_compile_options(keygen2 PRIVATE ${DEFAULT_C_COMPILE_FLAGS})
         target_link_libraries(keygen2 ssh::ssh ${ARGP_LIBRARY})
->>>>>>> 7f6b3fab
 
     endif()
 endif (UNIX AND NOT WIN32)
