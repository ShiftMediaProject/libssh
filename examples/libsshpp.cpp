--- conflicted
+++ resolved
@@ -23,11 +23,7 @@
     else
       session.setOption(SSH_OPTIONS_HOST,"localhost");
     session.connect();
-<<<<<<< HEAD
-    session.userauthAutopubkey();
-=======
     session.userauthPublickeyAuto();
->>>>>>> 4919771f
     session.disconnect();
   } catch (ssh::SshException e){
     std::cout << "Error during connection : ";
