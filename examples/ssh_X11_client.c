--- conflicted
+++ resolved
@@ -483,12 +483,7 @@
 }
 
 
-<<<<<<< HEAD
-static int
-x11_connect_display(void)
-=======
 static int x11_connect_display(void)
->>>>>>> 894e07ae
 {
     int display_number;
     const char *display = NULL;
