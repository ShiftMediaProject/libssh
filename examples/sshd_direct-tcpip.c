--- conflicted
+++ resolved
@@ -35,13 +35,10 @@
 #include <stdio.h>
 #include <poll.h>
 
-<<<<<<< HEAD
-=======
 #ifndef BUF_SIZE
 #define BUF_SIZE 16384
 #endif
 
->>>>>>> 7f6b3fab
 #define SAFE_FREE(x) do { if ((x) != NULL) {free(x); x=NULL;} } while(0)
 
 #ifndef __unused__
@@ -95,11 +92,7 @@
     // Allocate memory for node
     struct cleanup_node_struct *new_node = malloc(sizeof *new_node);
 
-<<<<<<< HEAD
-    if (head_ref != NULL) {
-=======
     if (*head_ref != NULL) {
->>>>>>> 7f6b3fab
         new_node->next = *head_ref;
     } else {
         new_node->next = NULL;
@@ -533,10 +526,7 @@
                     SAFE_FREE(pFd);
                     SAFE_FREE(cb_chan);
                     SAFE_FREE(event_fd_data);
-<<<<<<< HEAD
-=======
                     close(socket_fd);
->>>>>>> 7f6b3fab
                     return 1;
                 }
 
