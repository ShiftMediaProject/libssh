/* client.c */
/*
Copyright 2003-2009 Aris Adamantiadis

This file is part of the SSH Library

You are free to copy this file, modify it in any way, consider it being public
domain. This does not apply to the rest of the library though, but it is
allowed to cut-and-paste working code from this file to any license of
program.
The goal is to show the API in action. It's not a reference on how terminal
clients must be made or how a client should react.
*/

#include "config.h"
#include <stdio.h>
#include <stdlib.h>
#include <string.h>

#include <sys/select.h>
#include <sys/time.h>

#ifdef HAVE_TERMIOS_H
#include <termios.h>
#endif
#ifdef HAVE_UNISTD_H
#include <unistd.h>
#endif
#ifdef HAVE_PTY_H
#include <pty.h>
#endif

#include <sys/ioctl.h>
#include <signal.h>
#include <errno.h>
#include <fcntl.h>

#include <libssh/callbacks.h>
#include <libssh/libssh.h>
#include <libssh/sftp.h>


#include "examples_common.h"
#define MAXCMD 10

static char *host;
static char *user;
static char *cmds[MAXCMD];
static struct termios terminal;

static char *pcap_file = NULL;

static char *proxycommand;

static int auth_callback(const char *prompt,
                         char *buf,
                         size_t len,
                         int echo,
                         int verify,
                         void *userdata)
{
    (void) verify;
    (void) userdata;

    return ssh_getpass(prompt, buf, len, echo, verify);
}

struct ssh_callbacks_struct cb = {
    .auth_function = auth_callback,
    .userdata = NULL,
};

static void add_cmd(char *cmd)
{
    int n;

    for (n = 0; (n < MAXCMD) && cmds[n] != NULL; n++);

    if (n == MAXCMD) {
        return;
    }

    cmds[n] = strdup(cmd);
}

static void usage(void)
{
    fprintf(stderr,
            "Usage : ssh [options] [login@]hostname\n"
            "sample client - libssh-%s\n"
            "Options :\n"
            "  -l user : log in as user\n"
            "  -p port : connect to port\n"
            "  -d : use DSS to verify host public key\n"
            "  -r : use RSA to verify host public key\n"
#ifdef WITH_PCAP
            "  -P file : create a pcap debugging file\n"
#endif
#ifndef _WIN32
            "  -T proxycommand : command to execute as a socket proxy\n"
#endif
            "\n",
            ssh_version(0));

    exit(0);
}

static int opts(int argc, char **argv)
{
    int i;

    while((i = getopt(argc,argv,"T:P:")) != -1) {
        switch(i){
        case 'P':
            pcap_file = optarg;
            break;
#ifndef _WIN32
        case 'T':
            proxycommand = optarg;
            break;
#endif
        default:
            fprintf(stderr, "Unknown option %c\n", optopt);
            usage();
        }
    }
    if (optind < argc) {
        host = argv[optind++];
    }

    while(optind < argc) {
        add_cmd(argv[optind++]);
    }

    if (host == NULL) {
        usage();
    }

    return 0;
}

#ifndef HAVE_CFMAKERAW
static void cfmakeraw(struct termios *termios_p)
{
    termios_p->c_iflag &= ~(IGNBRK|BRKINT|PARMRK|ISTRIP|INLCR|IGNCR|ICRNL|IXON);
    termios_p->c_oflag &= ~OPOST;
    termios_p->c_lflag &= ~(ECHO|ECHONL|ICANON|ISIG|IEXTEN);
    termios_p->c_cflag &= ~(CSIZE|PARENB);
    termios_p->c_cflag |= CS8;
}
#endif


static void do_cleanup(int i)
{
  /* unused variable */
  (void) i;

  tcsetattr(0, TCSANOW, &terminal);
}

static void do_exit(int i)
{
    /* unused variable */
    (void) i;

    do_cleanup(0);
    exit(0);
}

static ssh_channel chan;
static int signal_delayed = 0;

static void sigwindowchanged(int i)
{
    (void) i;
    signal_delayed = 1;
}

static void setsignal(void)
{
    signal(SIGWINCH, sigwindowchanged);
    signal_delayed = 0;
}

static void sizechanged(void)
{
    struct winsize win = {
        .ws_row = 0,
    };

    ioctl(1, TIOCGWINSZ, &win);
    ssh_channel_change_pty_size(chan,win.ws_col, win.ws_row);
    setsignal();
}

static void select_loop(ssh_session session,ssh_channel channel)
{
    ssh_connector connector_in, connector_out, connector_err;
<<<<<<< HEAD
=======
    int rc;
>>>>>>> 79900e52

    ssh_event event = ssh_event_new();

    /* stdin */
    connector_in = ssh_connector_new(session);
    ssh_connector_set_out_channel(connector_in, channel, SSH_CONNECTOR_STDOUT);
    ssh_connector_set_in_fd(connector_in, 0);
    ssh_event_add_connector(event, connector_in);

    /* stdout */
    connector_out = ssh_connector_new(session);
    ssh_connector_set_out_fd(connector_out, 1);
    ssh_connector_set_in_channel(connector_out, channel, SSH_CONNECTOR_STDOUT);
    ssh_event_add_connector(event, connector_out);

    /* stderr */
    connector_err = ssh_connector_new(session);
    ssh_connector_set_out_fd(connector_err, 2);
    ssh_connector_set_in_channel(connector_err, channel, SSH_CONNECTOR_STDERR);
    ssh_event_add_connector(event, connector_err);

    while (ssh_channel_is_open(channel)) {
        if (signal_delayed) {
            sizechanged();
        }
<<<<<<< HEAD
        ssh_event_dopoll(event, 60000);
=======
        rc = ssh_event_dopoll(event, 60000);
        if (rc == SSH_ERROR) {
            fprintf(stderr, "Error in ssh_event_dopoll()\n");
            break;
        }
>>>>>>> 79900e52
    }
    ssh_event_remove_connector(event, connector_in);
    ssh_event_remove_connector(event, connector_out);
    ssh_event_remove_connector(event, connector_err);

    ssh_connector_free(connector_in);
    ssh_connector_free(connector_out);
    ssh_connector_free(connector_err);

    ssh_event_free(event);
    ssh_channel_free(channel);
}

static void shell(ssh_session session)
{
    ssh_channel channel;
    struct termios terminal_local;
    int interactive=isatty(0);
    channel = ssh_channel_new(session);

    if (interactive) {
        tcgetattr(0, &terminal_local);
        memcpy(&terminal, &terminal_local, sizeof(struct termios));
    }

    if (ssh_channel_open_session(channel)) {
        printf("Error opening channel : %s\n", ssh_get_error(session));
        return;
    }
    chan = channel;
    if (interactive) {
        ssh_channel_request_pty(channel);
        sizechanged();
    }

    if (ssh_channel_request_shell(channel)) {
        printf("Requesting shell : %s\n", ssh_get_error(session));
        return;
    }

    if (interactive) {
        cfmakeraw(&terminal_local);
        tcsetattr(0, TCSANOW, &terminal_local);
        setsignal();
    }
    signal(SIGTERM, do_cleanup);
    select_loop(session, channel);
    if (interactive) {
        do_cleanup(0);
    }
}

static void batch_shell(ssh_session session)
{
    ssh_channel channel;
    char buffer[1024];
    size_t i;
    int s = 0;

    for (i = 0; i < MAXCMD && cmds[i]; ++i) {
        s += snprintf(buffer + s, sizeof(buffer) - s, "%s ", cmds[i]);
        free(cmds[i]);
        cmds[i] = NULL;
    }

    channel = ssh_channel_new(session);
    ssh_channel_open_session(channel);
    if (ssh_channel_request_exec(channel, buffer)) {
        printf("Error executing '%s' : %s\n", buffer, ssh_get_error(session));
        return;
    }
    select_loop(session, channel);
}

static int client(ssh_session session)
{
    int auth = 0;
    char *banner;
    int state;

    if (user) {
        if (ssh_options_set(session, SSH_OPTIONS_USER, user) < 0) {
            return -1;
        }
    }
    if (ssh_options_set(session, SSH_OPTIONS_HOST ,host) < 0) {
        return -1;
    }
    if (proxycommand != NULL) {
        if (ssh_options_set(session, SSH_OPTIONS_PROXYCOMMAND, proxycommand)) {
            return -1;
        }
    }
    ssh_options_parse_config(session, NULL);

    if (ssh_connect(session)) {
        fprintf(stderr, "Connection failed : %s\n", ssh_get_error(session));
        return -1;
    }

    state = verify_knownhost(session);
    if (state != 0) {
        return -1;
    }

    ssh_userauth_none(session, NULL);
    banner = ssh_get_issue_banner(session);
    if (banner) {
        printf("%s\n", banner);
        free(banner);
    }
    auth = authenticate_console(session);
    if (auth != SSH_AUTH_SUCCESS) {
        return -1;
    }
    if (cmds[0] == NULL) {
        shell(session);
    } else {
        batch_shell(session);
    }

    return 0;
}

static ssh_pcap_file pcap;
static void set_pcap(ssh_session session)
{
    if (pcap_file == NULL) {
        return;
    }

    pcap = ssh_pcap_file_new();
    if (pcap == NULL) {
        return;
    }

    if (ssh_pcap_file_open(pcap, pcap_file) == SSH_ERROR) {
        printf("Error opening pcap file\n");
        ssh_pcap_file_free(pcap);
        pcap = NULL;
        return;
    }
    ssh_set_pcap_file(session, pcap);
}

static void cleanup_pcap(void)
{
    if (pcap != NULL) {
        ssh_pcap_file_free(pcap);
    }
    pcap = NULL;
}

int main(int argc, char **argv)
{
    ssh_session session;

    session = ssh_new();

    ssh_callbacks_init(&cb);
    ssh_set_callbacks(session,&cb);

    if (ssh_options_getopt(session, &argc, argv)) {
        fprintf(stderr,
                "Error parsing command line: %s\n",
                ssh_get_error(session));
        usage();
    }
    opts(argc, argv);
    signal(SIGTERM, do_exit);

    set_pcap(session);
    client(session);

    ssh_disconnect(session);
    ssh_free(session);
    cleanup_pcap();

    ssh_finalize();

    return 0;
}<|MERGE_RESOLUTION|>--- conflicted
+++ resolved
@@ -197,10 +197,7 @@
 static void select_loop(ssh_session session,ssh_channel channel)
 {
     ssh_connector connector_in, connector_out, connector_err;
-<<<<<<< HEAD
-=======
     int rc;
->>>>>>> 79900e52
 
     ssh_event event = ssh_event_new();
 
@@ -226,15 +223,11 @@
         if (signal_delayed) {
             sizechanged();
         }
-<<<<<<< HEAD
-        ssh_event_dopoll(event, 60000);
-=======
         rc = ssh_event_dopoll(event, 60000);
         if (rc == SSH_ERROR) {
             fprintf(stderr, "Error in ssh_event_dopoll()\n");
             break;
         }
->>>>>>> 79900e52
     }
     ssh_event_remove_connector(event, connector_in);
     ssh_event_remove_connector(event, connector_out);
