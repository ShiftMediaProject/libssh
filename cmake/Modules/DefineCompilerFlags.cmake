# define system dependent compiler flags

include(CheckCCompilerFlag)
include(CheckCCompilerFlagSSP)

if (UNIX AND NOT WIN32)
    #
    # Define GNUCC compiler flags
    #
    if (${CMAKE_C_COMPILER_ID} MATCHES "(GNU|Clang)")

        # add -Wconversion ?
        set(CMAKE_C_FLAGS "${CMAKE_C_FLAGS} -std=gnu99 -pedantic -pedantic-errors")
        set(CMAKE_C_FLAGS "${CMAKE_C_FLAGS} -Wall -Wextra -Wshadow -Wmissing-prototypes -Wdeclaration-after-statement")
        set(CMAKE_C_FLAGS "${CMAKE_C_FLAGS} -Wunused -Wfloat-equal -Wpointer-arith -Wwrite-strings -Wformat-security")
        set(CMAKE_C_FLAGS "${CMAKE_C_FLAGS} -Wmissing-format-attribute")

        # with -fPIC
        check_c_compiler_flag("-fPIC" WITH_FPIC)
        if (WITH_FPIC)
            set(CMAKE_C_FLAGS "${CMAKE_C_FLAGS} -fPIC")
        endif (WITH_FPIC)

        check_c_compiler_flag_ssp("-fstack-protector" WITH_STACK_PROTECTOR)
        if (WITH_STACK_PROTECTOR)
            set(CMAKE_C_FLAGS "${CMAKE_C_FLAGS} -fstack-protector")
        endif (WITH_STACK_PROTECTOR)

        if (CMAKE_BUILD_TYPE)
            string(TOLOWER "${CMAKE_BUILD_TYPE}" CMAKE_BUILD_TYPE_LOWER)
<<<<<<< HEAD
            if (NOT CMAKE_BUILD_TYPE_LOWER MATCHES debug)
                check_c_compiler_flag("-D_FORTIFY_SOURCE=2" WITH_FORTIFY_SOURCE)
                if (WITH_FORTIFY_SOURCE)
                    set(CMAKE_C_FLAGS "${CMAKE_C_FLAGS} -D_FORTIFY_SOURCE=2")
                endif (WITH_FORTIFY_SOURCE)
            endif()
        endif()
    endif (${CMAKE_C_COMPILER_ID} MATCHES GNU)
=======
            if (CMAKE_BUILD_TYPE_LOWER MATCHES (release|relwithdebinfo|minsizerel))
                check_c_compiler_flag("-Wp,-D_FORTIFY_SOURCE=2" WITH_FORTIFY_SOURCE)
                if (WITH_FORTIFY_SOURCE)
                    set(CMAKE_C_FLAGS "${CMAKE_C_FLAGS} -Wp,-D_FORTIFY_SOURCE=2")
                endif (WITH_FORTIFY_SOURCE)
            endif()
        endif()
    endif (${CMAKE_C_COMPILER_ID} MATCHES "(GNU|Clang)")
>>>>>>> 4919771f

    #
    # Check for large filesystem support
    #
    if (CMAKE_SIZEOF_VOID_P MATCHES "8")
        # with large file support
        execute_process(
            COMMAND
                getconf LFS64_CFLAGS
            OUTPUT_VARIABLE
                _lfs_CFLAGS
            ERROR_QUIET
            OUTPUT_STRIP_TRAILING_WHITESPACE
        )
    else (CMAKE_SIZEOF_VOID_P MATCHES "8")
        # with large file support
        execute_process(
            COMMAND
                getconf LFS_CFLAGS
            OUTPUT_VARIABLE
                _lfs_CFLAGS
            ERROR_QUIET
            OUTPUT_STRIP_TRAILING_WHITESPACE
        )
    endif (CMAKE_SIZEOF_VOID_P MATCHES "8")
    if (_lfs_CFLAGS)
        string(REGEX REPLACE "[\r\n]" " " "${_lfs_CFLAGS}" "${${_lfs_CFLAGS}}")
        set(CMAKE_C_FLAGS "${CMAKE_C_FLAGS} ${_lfs_CFLAGS}")
    endif (_lfs_CFLAGS)

endif (UNIX AND NOT WIN32)

if (MSVC)
    # Use secure functions by defaualt and suppress warnings about
    #"deprecated" functions
    set(CMAKE_C_FLAGS "${CMAKE_C_FLAGS} /D _CRT_SECURE_CPP_OVERLOAD_STANDARD_NAMES=1")
    set(CMAKE_C_FLAGS "${CMAKE_C_FLAGS} /D _CRT_SECURE_CPP_OVERLOAD_STANDARD_NAMES_COUNT=1")
    set(CMAKE_C_FLAGS "${CMAKE_C_FLAGS} /D _CRT_NONSTDC_NO_WARNINGS=1 /D _CRT_SECURE_NO_WARNINGS=1")
endif (MSVC)<|MERGE_RESOLUTION|>--- conflicted
+++ resolved
@@ -28,16 +28,6 @@
 
         if (CMAKE_BUILD_TYPE)
             string(TOLOWER "${CMAKE_BUILD_TYPE}" CMAKE_BUILD_TYPE_LOWER)
-<<<<<<< HEAD
-            if (NOT CMAKE_BUILD_TYPE_LOWER MATCHES debug)
-                check_c_compiler_flag("-D_FORTIFY_SOURCE=2" WITH_FORTIFY_SOURCE)
-                if (WITH_FORTIFY_SOURCE)
-                    set(CMAKE_C_FLAGS "${CMAKE_C_FLAGS} -D_FORTIFY_SOURCE=2")
-                endif (WITH_FORTIFY_SOURCE)
-            endif()
-        endif()
-    endif (${CMAKE_C_COMPILER_ID} MATCHES GNU)
-=======
             if (CMAKE_BUILD_TYPE_LOWER MATCHES (release|relwithdebinfo|minsizerel))
                 check_c_compiler_flag("-Wp,-D_FORTIFY_SOURCE=2" WITH_FORTIFY_SOURCE)
                 if (WITH_FORTIFY_SOURCE)
@@ -46,7 +36,6 @@
             endif()
         endif()
     endif (${CMAKE_C_COMPILER_ID} MATCHES "(GNU|Clang)")
->>>>>>> 4919771f
 
     #
     # Check for large filesystem support
