if (UNIX AND NOT WIN32)
    # Activate with: -DCMAKE_BUILD_TYPE=Profiling
<<<<<<< HEAD
    set(CMAKE_C_FLAGS_PROFILING "-g -O0 -fprofile-arcs -ftest-coverage"
        CACHE STRING "Flags used by the C compiler during PROFILING builds.")
    set(CMAKE_CXX_FLAGS_PROFILING "-g -O0 -fprofile-arcs -ftest-coverage"
=======
    set(CMAKE_C_FLAGS_PROFILING "-O0 -g -fprofile-arcs -ftest-coverage"
        CACHE STRING "Flags used by the C compiler during PROFILING builds.")
    set(CMAKE_CXX_FLAGS_PROFILING "-O0 -g -fprofile-arcs -ftest-coverage"
>>>>>>> 79900e52
        CACHE STRING "Flags used by the CXX compiler during PROFILING builds.")
    set(CMAKE_SHARED_LINKER_FLAGS_PROFILING "-fprofile-arcs -ftest-coverage"
        CACHE STRING "Flags used by the linker during the creation of shared libraries during PROFILING builds.")
    set(CMAKE_MODULE_LINKER_FLAGS_PROFILING "-fprofile-arcs -ftest-coverage"
        CACHE STRING "Flags used by the linker during the creation of shared libraries during PROFILING builds.")
    set(CMAKE_EXEC_LINKER_FLAGS_PROFILING "-fprofile-arcs -ftest-coverage"
        CACHE STRING "Flags used by the linker during PROFILING builds.")

    # Activate with: -DCMAKE_BUILD_TYPE=AddressSanitizer
    set(CMAKE_C_FLAGS_ADDRESSSANITIZER "-g -O1 -fsanitize=address -fno-omit-frame-pointer"
        CACHE STRING "Flags used by the C compiler during ADDRESSSANITIZER builds.")
    set(CMAKE_CXX_FLAGS_ADDRESSSANITIZER "-g -O1 -fsanitize=address -fno-omit-frame-pointer"
        CACHE STRING "Flags used by the CXX compiler during ADDRESSSANITIZER builds.")
    set(CMAKE_SHARED_LINKER_FLAGS_ADDRESSSANITIZER "-fsanitize=address"
        CACHE STRING "Flags used by the linker during the creation of shared libraries during ADDRESSSANITIZER builds.")
    set(CMAKE_MODULE_LINKER_FLAGS_ADDRESSSANITIZER "-fsanitize=address"
        CACHE STRING "Flags used by the linker during the creation of shared libraries during ADDRESSSANITIZER builds.")
    set(CMAKE_EXEC_LINKER_FLAGS_ADDRESSSANITIZER "-fsanitize=address"
        CACHE STRING "Flags used by the linker during ADDRESSSANITIZER builds.")
<<<<<<< HEAD
=======

    # Activate with: -DCMAKE_BUILD_TYPE=MemorySanitizer
    set(CMAKE_C_FLAGS_MEMORYSANITIZER "-g -O2 -fsanitize=memory -fsanitize-memory-track-origins=2 -fno-omit-frame-pointer"
        CACHE STRING "Flags used by the C compiler during MEMORYSANITIZER builds.")
    set(CMAKE_CXX_FLAGS_MEMORYSANITIZER "-g -O2 -fsanitize=memory -fsanitize-memory-track-origins=2 -fno-omit-frame-pointer"
        CACHE STRING "Flags used by the CXX compiler during MEMORYSANITIZER builds.")
    set(CMAKE_SHARED_LINKER_FLAGS_MEMORYSANITIZER "-fsanitize=memory"
        CACHE STRING "Flags used by the linker during the creation of shared libraries during MEMORYSANITIZER builds.")
    set(CMAKE_MODULE_LINKER_FLAGS_MEMORYSANITIZER "-fsanitize=memory"
        CACHE STRING "Flags used by the linker during the creation of shared libraries during MEMORYSANITIZER builds.")
    set(CMAKE_EXEC_LINKER_FLAGS_MEMORYSANITIZER "-fsanitize=memory"
        CACHE STRING "Flags used by the linker during MEMORYSANITIZER builds.")

    # Activate with: -DCMAKE_BUILD_TYPE=UndefinedSanitizer
    set(CMAKE_C_FLAGS_UNDEFINEDSANITIZER "-g -O1 -fsanitize=undefined -fsanitize=null -fsanitize=alignment -fno-sanitize-recover"
        CACHE STRING "Flags used by the C compiler during UNDEFINEDSANITIZER builds.")
    set(CMAKE_CXX_FLAGS_UNDEFINEDSANITIZER "-g -O1 -fsanitize=undefined -fsanitize=null -fsanitize=alignment -fno-sanitize-recover"
        CACHE STRING "Flags used by the CXX compiler during UNDEFINEDSANITIZER builds.")
    set(CMAKE_SHARED_LINKER_FLAGS_UNDEFINEDSANITIZER "-fsanitize=undefined"
        CACHE STRING "Flags used by the linker during the creation of shared libraries during UNDEFINEDSANITIZER builds.")
    set(CMAKE_MODULE_LINKER_FLAGS_UNDEFINEDSANITIZER "-fsanitize=undefined"
        CACHE STRING "Flags used by the linker during the creation of shared libraries during UNDEFINEDSANITIZER builds.")
    set(CMAKE_EXEC_LINKER_FLAGS_UNDEFINEDSANITIZER "-fsanitize=undefined"
        CACHE STRING "Flags used by the linker during UNDEFINEDSANITIZER builds.")
>>>>>>> 79900e52
endif()<|MERGE_RESOLUTION|>--- conflicted
+++ resolved
@@ -1,14 +1,8 @@
 if (UNIX AND NOT WIN32)
     # Activate with: -DCMAKE_BUILD_TYPE=Profiling
-<<<<<<< HEAD
-    set(CMAKE_C_FLAGS_PROFILING "-g -O0 -fprofile-arcs -ftest-coverage"
-        CACHE STRING "Flags used by the C compiler during PROFILING builds.")
-    set(CMAKE_CXX_FLAGS_PROFILING "-g -O0 -fprofile-arcs -ftest-coverage"
-=======
     set(CMAKE_C_FLAGS_PROFILING "-O0 -g -fprofile-arcs -ftest-coverage"
         CACHE STRING "Flags used by the C compiler during PROFILING builds.")
     set(CMAKE_CXX_FLAGS_PROFILING "-O0 -g -fprofile-arcs -ftest-coverage"
->>>>>>> 79900e52
         CACHE STRING "Flags used by the CXX compiler during PROFILING builds.")
     set(CMAKE_SHARED_LINKER_FLAGS_PROFILING "-fprofile-arcs -ftest-coverage"
         CACHE STRING "Flags used by the linker during the creation of shared libraries during PROFILING builds.")
@@ -28,8 +22,6 @@
         CACHE STRING "Flags used by the linker during the creation of shared libraries during ADDRESSSANITIZER builds.")
     set(CMAKE_EXEC_LINKER_FLAGS_ADDRESSSANITIZER "-fsanitize=address"
         CACHE STRING "Flags used by the linker during ADDRESSSANITIZER builds.")
-<<<<<<< HEAD
-=======
 
     # Activate with: -DCMAKE_BUILD_TYPE=MemorySanitizer
     set(CMAKE_C_FLAGS_MEMORYSANITIZER "-g -O2 -fsanitize=memory -fsanitize-memory-track-origins=2 -fno-omit-frame-pointer"
@@ -54,5 +46,4 @@
         CACHE STRING "Flags used by the linker during the creation of shared libraries during UNDEFINEDSANITIZER builds.")
     set(CMAKE_EXEC_LINKER_FLAGS_UNDEFINEDSANITIZER "-fsanitize=undefined"
         CACHE STRING "Flags used by the linker during UNDEFINEDSANITIZER builds.")
->>>>>>> 79900e52
 endif()