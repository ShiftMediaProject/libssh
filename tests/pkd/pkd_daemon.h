--- conflicted
+++ resolved
@@ -46,10 +46,7 @@
         } socket_wrapper;
 
         struct {
-<<<<<<< HEAD
-=======
             const char *argv_mkdtemp_str;
->>>>>>> 894e07ae
             char *mkdtemp_str;
         } temp_dir;
     } opts;
