--- conflicted
+++ resolved
@@ -242,74 +242,32 @@
     f(client, rsa_ecdh_sha2_nistp521,                 kexcmd("ecdh-sha2-nistp521"),            setup_rsa,        teardown) \
     f(client, rsa_diffie_hellman_group16_sha512,      kexcmd("diffie-hellman-group16-sha512"), setup_rsa,        teardown) \
     f(client, rsa_diffie_hellman_group18_sha512,      kexcmd("diffie-hellman-group18-sha512"), setup_rsa,        teardown) \
-<<<<<<< HEAD
-    f(client, rsa_diffie_hellman_group14_sha1,        kexcmd("diffie-hellman-group14-sha1"),   setup_rsa,        teardown) \
-    f(client, rsa_diffie_hellman_group1_sha1,         kexcmd("diffie-hellman-group1-sha1"),    setup_rsa,        teardown) \
-    f(client, dsa_curve25519_sha256,                  kexcmd("curve25519-sha256"),             setup_dsa,        teardown) \
-    f(client, dsa_curve25519_sha256_libssh_org,       kexcmd("curve25519-sha256@libssh.org"),  setup_dsa,        teardown) \
-    f(client, dsa_ecdh_sha2_nistp256,                 kexcmd("ecdh-sha2-nistp256 "),           setup_dsa,        teardown) \
-    f(client, dsa_ecdh_sha2_nistp384,                 kexcmd("ecdh-sha2-nistp384 "),           setup_dsa,        teardown) \
-    f(client, dsa_ecdh_sha2_nistp521,                 kexcmd("ecdh-sha2-nistp521 "),           setup_dsa,        teardown) \
-    f(client, dsa_diffie_hellman_group16_sha512,      kexcmd("diffie-hellman-group16-sha512"), setup_dsa,        teardown) \
-    f(client, dsa_diffie_hellman_group18_sha512,      kexcmd("diffie-hellman-group18-sha512"), setup_dsa,        teardown) \
-    f(client, dsa_diffie_hellman_group14_sha1,        kexcmd("diffie-hellman-group14-sha1"),   setup_dsa,        teardown) \
-    f(client, dsa_diffie_hellman_group1_sha1,         kexcmd("diffie-hellman-group1-sha1"),    setup_dsa,        teardown) \
-    f(client, ecdsa_256_curve25519_sha256,            kexcmd("curve25519-sha256"),             setup_ecdsa_256,  teardown) \
-    f(client, ecdsa_256_curve25519_sha256_libssh_org, kexcmd("curve25519-sha256@libssh.org"),  setup_ecdsa_256,  teardown) \
-=======
->>>>>>> 79900e52
     f(client, ecdsa_256_ecdh_sha2_nistp256,           kexcmd("ecdh-sha2-nistp256"),            setup_ecdsa_256,  teardown) \
     f(client, ecdsa_256_ecdh_sha2_nistp384,           kexcmd("ecdh-sha2-nistp384"),            setup_ecdsa_256,  teardown) \
     f(client, ecdsa_256_ecdh_sha2_nistp521,           kexcmd("ecdh-sha2-nistp521"),            setup_ecdsa_256,  teardown) \
     f(client, ecdsa_256_diffie_hellman_group16_sha512,kexcmd("diffie-hellman-group16-sha512"), setup_ecdsa_256,  teardown) \
     f(client, ecdsa_256_diffie_hellman_group18_sha512,kexcmd("diffie-hellman-group18-sha512"), setup_ecdsa_256,  teardown) \
-<<<<<<< HEAD
-    f(client, ecdsa_256_diffie_hellman_group14_sha1,  kexcmd("diffie-hellman-group14-sha1"),   setup_ecdsa_256,  teardown) \
-    f(client, ecdsa_256_diffie_hellman_group1_sha1,   kexcmd("diffie-hellman-group1-sha1"),    setup_ecdsa_256,  teardown) \
-    f(client, ecdsa_384_curve25519_sha256,            kexcmd("curve25519-sha256"),             setup_ecdsa_384,  teardown) \
-    f(client, ecdsa_384_curve25519_sha256_libssh_org, kexcmd("curve25519-sha256@libssh.org"),  setup_ecdsa_384,  teardown) \
-=======
->>>>>>> 79900e52
     f(client, ecdsa_384_ecdh_sha2_nistp256,           kexcmd("ecdh-sha2-nistp256"),            setup_ecdsa_384,  teardown) \
     f(client, ecdsa_384_ecdh_sha2_nistp384,           kexcmd("ecdh-sha2-nistp384"),            setup_ecdsa_384,  teardown) \
     f(client, ecdsa_384_ecdh_sha2_nistp521,           kexcmd("ecdh-sha2-nistp521"),            setup_ecdsa_384,  teardown) \
     f(client, ecdsa_384_diffie_hellman_group16_sha512,kexcmd("diffie-hellman-group16-sha512"), setup_ecdsa_384,  teardown) \
     f(client, ecdsa_384_diffie_hellman_group18_sha512,kexcmd("diffie-hellman-group18-sha512"), setup_ecdsa_384,  teardown) \
-<<<<<<< HEAD
-    f(client, ecdsa_384_diffie_hellman_group14_sha1,  kexcmd("diffie-hellman-group14-sha1"),   setup_ecdsa_384,  teardown) \
-    f(client, ecdsa_384_diffie_hellman_group1_sha1,   kexcmd("diffie-hellman-group1-sha1"),    setup_ecdsa_384,  teardown) \
-    f(client, ecdsa_521_curve25519_sha256,            kexcmd("curve25519-sha256"),             setup_ecdsa_521,  teardown) \
-    f(client, ecdsa_521_curve25519_sha256_libssh_org, kexcmd("curve25519-sha256@libssh.org"),  setup_ecdsa_521,  teardown) \
-=======
->>>>>>> 79900e52
     f(client, ecdsa_521_ecdh_sha2_nistp256,           kexcmd("ecdh-sha2-nistp256"),            setup_ecdsa_521,  teardown) \
     f(client, ecdsa_521_ecdh_sha2_nistp384,           kexcmd("ecdh-sha2-nistp384"),            setup_ecdsa_521,  teardown) \
     f(client, ecdsa_521_ecdh_sha2_nistp521,           kexcmd("ecdh-sha2-nistp521"),            setup_ecdsa_521,  teardown) \
     f(client, ecdsa_521_diffie_hellman_group16_sha512,kexcmd("diffie-hellman-group16-sha512"), setup_ecdsa_521,  teardown) \
     f(client, ecdsa_521_diffie_hellman_group18_sha512,kexcmd("diffie-hellman-group18-sha512"), setup_ecdsa_521,  teardown) \
-<<<<<<< HEAD
-    f(client, ecdsa_521_diffie_hellman_group14_sha1,  kexcmd("diffie-hellman-group14-sha1"),   setup_ecdsa_521,  teardown) \
-    f(client, ecdsa_521_diffie_hellman_group1_sha1,   kexcmd("diffie-hellman-group1-sha1"),    setup_ecdsa_521,  teardown)
-#else
-#define PKDTESTS_KEX(f, client, kexcmd) \
-    /* Kex algorithms. */ \
-    f(client, rsa_curve25519_sha256,                  kexcmd("curve25519-sha256"),             setup_rsa,        teardown) \
-    f(client, rsa_curve25519_sha256_libssh_org,       kexcmd("curve25519-sha256@libssh.org"),  setup_rsa,        teardown) \
-=======
     f(client, rsa_diffie_hellman_group_exchange_sha256,       kexcmd(GEX_SHA256),              setup_rsa,        teardown) \
     f(client, ecdsa_256_diffie_hellman_group_exchange_sha256, kexcmd(GEX_SHA256),              setup_ecdsa_256,  teardown) \
     f(client, ecdsa_384_diffie_hellman_group_exchange_sha256, kexcmd(GEX_SHA256),              setup_ecdsa_384,  teardown) \
     f(client, ecdsa_521_diffie_hellman_group_exchange_sha256, kexcmd(GEX_SHA256),              setup_ecdsa_521,  teardown)
 #else /* !defined(WITH_GEX) */
 #define PKDTESTS_KEX_FIPS(f, client, kexcmd) \
->>>>>>> 79900e52
     f(client, rsa_ecdh_sha2_nistp256,                 kexcmd("ecdh-sha2-nistp256"),            setup_rsa,        teardown) \
     f(client, rsa_ecdh_sha2_nistp384,                 kexcmd("ecdh-sha2-nistp384"),            setup_rsa,        teardown) \
     f(client, rsa_ecdh_sha2_nistp521,                 kexcmd("ecdh-sha2-nistp521"),            setup_rsa,        teardown) \
     f(client, rsa_diffie_hellman_group16_sha512,      kexcmd("diffie-hellman-group16-sha512"), setup_rsa,        teardown) \
     f(client, rsa_diffie_hellman_group18_sha512,      kexcmd("diffie-hellman-group18-sha512"), setup_rsa,        teardown) \
-<<<<<<< HEAD
-=======
     f(client, ecdsa_256_ecdh_sha2_nistp256,           kexcmd("ecdh-sha2-nistp256"),            setup_ecdsa_256,  teardown) \
     f(client, ecdsa_256_ecdh_sha2_nistp384,           kexcmd("ecdh-sha2-nistp384"),            setup_ecdsa_256,  teardown) \
     f(client, ecdsa_256_ecdh_sha2_nistp521,           kexcmd("ecdh-sha2-nistp521"),            setup_ecdsa_256,  teardown) \
@@ -331,43 +289,18 @@
     PKDTESTS_KEX_FIPS(f, client, kexcmd) \
     f(client, rsa_curve25519_sha256,                  kexcmd("curve25519-sha256"),             setup_rsa,        teardown) \
     f(client, rsa_curve25519_sha256_libssh_org,       kexcmd("curve25519-sha256@libssh.org"),  setup_rsa,        teardown) \
->>>>>>> 79900e52
     f(client, rsa_diffie_hellman_group14_sha1,        kexcmd("diffie-hellman-group14-sha1"),   setup_rsa,        teardown) \
     f(client, rsa_diffie_hellman_group1_sha1,         kexcmd("diffie-hellman-group1-sha1"),    setup_rsa,        teardown) \
     f(client, ecdsa_256_curve25519_sha256,            kexcmd("curve25519-sha256"),             setup_ecdsa_256,  teardown) \
     f(client, ecdsa_256_curve25519_sha256_libssh_org, kexcmd("curve25519-sha256@libssh.org"),  setup_ecdsa_256,  teardown) \
-<<<<<<< HEAD
-    f(client, ecdsa_256_ecdh_sha2_nistp256,           kexcmd("ecdh-sha2-nistp256"),            setup_ecdsa_256,  teardown) \
-    f(client, ecdsa_256_ecdh_sha2_nistp384,           kexcmd("ecdh-sha2-nistp384"),            setup_ecdsa_256,  teardown) \
-    f(client, ecdsa_256_ecdh_sha2_nistp521,           kexcmd("ecdh-sha2-nistp521"),            setup_ecdsa_256,  teardown) \
-    f(client, ecdsa_256_diffie_hellman_group16_sha512,kexcmd("diffie-hellman-group16-sha512"), setup_ecdsa_256,  teardown) \
-    f(client, ecdsa_256_diffie_hellman_group18_sha512,kexcmd("diffie-hellman-group18-sha512"), setup_ecdsa_256,  teardown) \
-=======
->>>>>>> 79900e52
     f(client, ecdsa_256_diffie_hellman_group14_sha1,  kexcmd("diffie-hellman-group14-sha1"),   setup_ecdsa_256,  teardown) \
     f(client, ecdsa_256_diffie_hellman_group1_sha1,   kexcmd("diffie-hellman-group1-sha1"),    setup_ecdsa_256,  teardown) \
     f(client, ecdsa_384_curve25519_sha256,            kexcmd("curve25519-sha256"),             setup_ecdsa_384,  teardown) \
     f(client, ecdsa_384_curve25519_sha256_libssh_org, kexcmd("curve25519-sha256@libssh.org"),  setup_ecdsa_384,  teardown) \
-<<<<<<< HEAD
-    f(client, ecdsa_384_ecdh_sha2_nistp256,           kexcmd("ecdh-sha2-nistp256"),            setup_ecdsa_384,  teardown) \
-    f(client, ecdsa_384_ecdh_sha2_nistp384,           kexcmd("ecdh-sha2-nistp384"),            setup_ecdsa_384,  teardown) \
-    f(client, ecdsa_384_ecdh_sha2_nistp521,           kexcmd("ecdh-sha2-nistp521"),            setup_ecdsa_384,  teardown) \
-    f(client, ecdsa_384_diffie_hellman_group16_sha512,kexcmd("diffie-hellman-group16-sha512"), setup_ecdsa_384,  teardown) \
-    f(client, ecdsa_384_diffie_hellman_group18_sha512,kexcmd("diffie-hellman-group18-sha512"), setup_ecdsa_384,  teardown) \
-=======
->>>>>>> 79900e52
     f(client, ecdsa_384_diffie_hellman_group14_sha1,  kexcmd("diffie-hellman-group14-sha1"),   setup_ecdsa_384,  teardown) \
     f(client, ecdsa_384_diffie_hellman_group1_sha1,   kexcmd("diffie-hellman-group1-sha1"),    setup_ecdsa_384,  teardown) \
     f(client, ecdsa_521_curve25519_sha256,            kexcmd("curve25519-sha256"),             setup_ecdsa_521,  teardown) \
     f(client, ecdsa_521_curve25519_sha256_libssh_org, kexcmd("curve25519-sha256@libssh.org"),  setup_ecdsa_521,  teardown) \
-<<<<<<< HEAD
-    f(client, ecdsa_521_ecdh_sha2_nistp256,           kexcmd("ecdh-sha2-nistp256"),            setup_ecdsa_521,  teardown) \
-    f(client, ecdsa_521_ecdh_sha2_nistp384,           kexcmd("ecdh-sha2-nistp384"),            setup_ecdsa_521,  teardown) \
-    f(client, ecdsa_521_ecdh_sha2_nistp521,           kexcmd("ecdh-sha2-nistp521"),            setup_ecdsa_521,  teardown) \
-    f(client, ecdsa_521_diffie_hellman_group16_sha512,kexcmd("diffie-hellman-group16-sha512"), setup_ecdsa_521,  teardown) \
-    f(client, ecdsa_521_diffie_hellman_group18_sha512,kexcmd("diffie-hellman-group18-sha512"), setup_ecdsa_521,  teardown) \
-=======
->>>>>>> 79900e52
     f(client, ecdsa_521_diffie_hellman_group14_sha1,  kexcmd("diffie-hellman-group14-sha1"),   setup_ecdsa_521,  teardown) \
     f(client, ecdsa_521_diffie_hellman_group1_sha1,   kexcmd("diffie-hellman-group1-sha1"),    setup_ecdsa_521,  teardown)
 
@@ -445,13 +378,9 @@
     f(client, ed25519_ecdh_sha2_nistp521,             kexcmd("ecdh-sha2-nistp521"),            setup_ed25519,    teardown) \
     f(client, ed25519_diffie_hellman_group16_sha512,  kexcmd("diffie-hellman-group16-sha512"), setup_ed25519,    teardown) \
     f(client, ed25519_diffie_hellman_group18_sha512,  kexcmd("diffie-hellman-group18-sha512"), setup_ed25519,    teardown) \
-<<<<<<< HEAD
-    f(client, ed25519_diffie_hellman_group1_sha1,     kexcmd("diffie-hellman-group1-sha1"),    setup_ed25519,    teardown)
-=======
     f(client, ed25519_diffie_hellman_group1_sha1,     kexcmd("diffie-hellman-group1-sha1"),    setup_ed25519,    teardown) \
     f(client, ed25519_diffie_hellman_group_exchange_sha256, kexcmd(GEX_SHA256),                setup_ed25519,    teardown) \
     f(client, ed25519_diffie_hellman_group_exchange_sha1, kexcmd(GEX_SHA1),                    setup_ed25519,    teardown)
->>>>>>> 79900e52
 #endif
 
 
@@ -628,23 +557,16 @@
     f(client, ed25519_hmac_sha2_512_etm,    maccmd("hmac-sha2-512-etm@openssh.com"),  setup_ed25519,    teardown)
 #endif
 
-<<<<<<< HEAD
-#define PKDTESTS_HOSTKEY_OPENSSHONLY(f, client, hkcmd) \
-=======
 
 #define PKDTESTS_HOSTKEY_OPENSSHONLY_FIPS(f, client, hkcmd) \
->>>>>>> 79900e52
     f(client, rsa_sha2_256,     hkcmd("rsa-sha2-256"),               setup_rsa,    teardown) \
     f(client, rsa_sha2_512,     hkcmd("rsa-sha2-512"),               setup_rsa,    teardown) \
     f(client, rsa_sha2_256_512, hkcmd("rsa-sha2-256,rsa-sha2-512"),  setup_rsa,    teardown) \
     f(client, rsa_sha2_512_256, hkcmd("rsa-sha2-512,rsa-sha2-256"),  setup_rsa,    teardown)
 
-<<<<<<< HEAD
-=======
 #define PKDTESTS_HOSTKEY_OPENSSHONLY(f, client, hkcmd) \
     PKDTESTS_HOSTKEY_OPENSSHONLY_FIPS(f, client, hkcmd)
 
->>>>>>> 79900e52
 static void torture_pkd_client_noop(void **state) {
     struct pkd_state *pstate = (struct pkd_state *) (*state);
     (void) pstate;
