--- conflicted
+++ resolved
@@ -30,18 +30,10 @@
 
 /* Return the encrypted private key in a new OpenSSH format */
 const char *torture_get_openssh_testkey(enum ssh_keytypes_e type,
-<<<<<<< HEAD
-                                        int ecdsa_bits,
-=======
->>>>>>> 79900e52
                                         bool with_passphrase);
 
 /* Return the private key in the legacy PEM format */
 const char *torture_get_testkey(enum ssh_keytypes_e type,
-<<<<<<< HEAD
-                                int ecdsa_bits,
-=======
->>>>>>> 79900e52
                                 bool with_passphrase);
 const char *torture_get_testkey_passphrase(void);
 
