--- conflicted
+++ resolved
@@ -8,10 +8,7 @@
 TOKENLABEL=$3 # yeah. The same as object label
 LOADPUBLIC=$4
 LIBSOFTHSM_PATH=$5
-<<<<<<< HEAD
-=======
 P11_KIT_CLIENT=$6
->>>>>>> 894e07ae
 shift 5
 
 PUBKEY="$PRIVKEY.pub"
@@ -23,20 +20,12 @@
 echo "TOKENLABEL: $TOKENLABEL"
 echo "LOADPUBLIC: $LOADPUBLIC"
 
-<<<<<<< HEAD
-# Create temporary directory for tokens
-install -d -m 0755 "$TESTDIR/db"
-
-# Create SoftHSM configuration file
-cat >"$TESTDIR/softhsm.conf" <<EOF
-=======
 if [ ! -d "$TESTDIR/db" ]; then
     # Create temporary directory for tokens
     install -d -m 0755 "$TESTDIR/db"
 
     # Create SoftHSM configuration file
     cat >"$TESTDIR/softhsm.conf" <<EOF
->>>>>>> 894e07ae
 directories.tokendir = $TESTDIR/db
 objectstore.backend = file
 log.level = DEBUG
@@ -45,17 +34,10 @@
     cat "$TESTDIR/softhsm.conf"
 fi
 
-<<<<<<< HEAD
-cat "$TESTDIR/softhsm.conf"
-
-#init
-cmd="softhsm2-util --init-token --label $OBJNAME --free --pin 1234 --so-pin 1234"
-=======
 export SOFTHSM2_CONF=$TESTDIR/softhsm.conf
 
 #init -- each object will have its own token
 cmd="softhsm2-util --init-token --label $TOKENLABEL --free --pin 1234 --so-pin 1234"
->>>>>>> 894e07ae
 eval echo "$cmd"
 out=$(eval "$cmd")
 ret=$?
@@ -66,11 +48,7 @@
 fi
 
 #load private key
-<<<<<<< HEAD
-cmd="p11tool --provider $LIBSOFTHSM_PATH --write --load-privkey $PRIVKEY --label $OBJNAME --login --set-pin=1234 \"pkcs11:token=$OBJNAME\""
-=======
 cmd="p11tool --provider $LIBSOFTHSM_PATH --write --load-privkey $PRIVKEY --label $OBJNAME --login --set-pin=1234 \"pkcs11:token=$TOKENLABEL\""
->>>>>>> 894e07ae
 eval echo "$cmd"
 out=$(eval "$cmd")
 ret=$?
@@ -86,11 +64,7 @@
 
 if [ "$LOADPUBLIC" -ne 0 ]; then
 #load public key
-<<<<<<< HEAD
-    cmd="p11tool --provider $LIBSOFTHSM_PATH --write --load-pubkey $PUBKEY --label $OBJNAME --login --set-pin=1234 \"pkcs11:token=$OBJNAME\""
-=======
     cmd="p11tool --provider $LIBSOFTHSM_PATH --write --load-pubkey $PUBKEY --label $OBJNAME --login --set-pin=1234 \"pkcs11:token=$TOKENLABEL\""
->>>>>>> 894e07ae
     eval echo "$cmd"
     out=$(eval "$cmd")
     ret=$?
@@ -101,14 +75,6 @@
     fi
 fi
 
-<<<<<<< HEAD
-cmd="p11tool --list-all --login \"pkcs11:token=$OBJNAME\" --set-pin=1234"
-eval echo "$cmd"
-out=$(eval "$cmd")
-ret=$?
-if [ $ret -ne 0 ]; then
-    echo "Logging in failed"
-=======
 cmd="p11tool --list-all --login \"pkcs11:token=$TOKENLABEL\" --set-pin=1234"
 eval echo "$cmd"
 out=$(eval "$cmd")
@@ -144,7 +110,6 @@
 ret=$?
 if [ $ret -ne 0 ]; then
     echo "Starting p11-kit server failed"
->>>>>>> 894e07ae
     echo "$out"
     exit 1
 fi
