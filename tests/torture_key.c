--- conflicted
+++ resolved
@@ -92,8 +92,6 @@
         "JSvUyxoaZUjQkT7iF94HsF+FVVJdI55UjgnMiZ0d5vKffWyTHYcYHkFYaSloAMWN\n"
         "-----END RSA PRIVATE KEY-----\n";
 
-<<<<<<< HEAD
-=======
 static const char torture_rsa_private_pkcs8_testkey_passphrase[] =
         "-----BEGIN ENCRYPTED PRIVATE KEY-----\n"
         "MIIFLTBXBgkqhkiG9w0BBQ0wSjApBgkqhkiG9w0BBQwwHAQI0RSm1ZXOBD8CAggA\n"
@@ -126,7 +124,6 @@
         "jS4Bvt0VZ9zVAiyyVO4yAaMgP+saitYpjMgI8g67geD3\n"
         "-----END ENCRYPTED PRIVATE KEY-----\n";
 
->>>>>>> 79900e52
 static const char torture_rsa_private_openssh_testkey_passphrase[] =
         "-----BEGIN OPENSSH PRIVATE KEY-----\n"
         "b3BlbnNzaC1rZXktdjEAAAAACmFlczI1Ni1jdHIAAAAGYmNyeXB0AAAAGAAAABDX\n"
@@ -261,8 +258,6 @@
         "wHBOL6HrOnD+gGs6DUFwzA==\n"
         "-----END DSA PRIVATE KEY-----\n";
 
-<<<<<<< HEAD
-=======
 static const char torture_dsa_private_pkcs8_testkey_passphrase[] =
         "-----BEGIN ENCRYPTED PRIVATE KEY-----\n"
         "MIIBrTBXBgkqhkiG9w0BBQ0wSjApBgkqhkiG9w0BBQwwHAQI8001emUNAOECAggA\n"
@@ -277,7 +272,6 @@
         "nw==\n"
         "-----END ENCRYPTED PRIVATE KEY-----\n";
 
->>>>>>> 79900e52
 static const char torture_dsa_private_openssh_testkey_passphrase[] =
         "-----BEGIN OPENSSH PRIVATE KEY-----\n"
         "b3BlbnNzaC1rZXktdjEAAAAACmFlczI1Ni1jdHIAAAAGYmNyeXB0AAAAGAAAABBC\n"
@@ -388,8 +382,6 @@
         "8VZn2VJDaitLy8ARqA/lMGQfqHSa3EOqti9FzWG/P6s=\n"
         "-----END EC PRIVATE KEY-----\n";
 
-<<<<<<< HEAD
-=======
 static const char torture_ecdsa256_private_pkcs8_testkey_passphrase[] =
         "-----BEGIN ENCRYPTED PRIVATE KEY-----\n"
         "MIHsMFcGCSqGSIb3DQEFDTBKMCkGCSqGSIb3DQEFDDAcBAhvndbkbElTnAICCAAw\n"
@@ -399,7 +391,6 @@
         "UO6n9+yydSsO0FqbwPaqNZ6goBN0TfhYnToG4ZPJxlHa7gf7Su4KSMYKZdOtfx4=\n"
         "-----END ENCRYPTED PRIVATE KEY-----\n";
 
->>>>>>> 79900e52
 static const char torture_ecdsa256_private_openssh_testkey[] =
         "-----BEGIN OPENSSH PRIVATE KEY-----\n"
         "b3BlbnNzaC1rZXktdjEAAAAABG5vbmUAAAAEbm9uZQAAAAAAAAABAAAAaAAAABNl\n"
@@ -461,8 +452,6 @@
         "8VZn2VJDaitLy8ARqA/lMGQfqHSa3EOqti9FzWG/P6s=\n"
         "-----END EC PRIVATE KEY-----\n";
 
-<<<<<<< HEAD
-=======
 static const char torture_ecdsa384_private_pkcs8_testkey_passphrase[] =
         "-----BEGIN ENCRYPTED PRIVATE KEY-----\n"
         "MIIBHDBXBgkqhkiG9w0BBQ0wSjApBgkqhkiG9w0BBQwwHAQIEuMnFkuHkDkCAggA\n"
@@ -473,7 +462,6 @@
         "2EwRwnkkJqcYotRyH4JWtXCRak7znLVDeGbavhpP6paSVsK8OpycAoJstfQb0L4q\n"
         "-----END ENCRYPTED PRIVATE KEY-----\n";
 
->>>>>>> 79900e52
 static const char torture_ecdsa384_private_openssh_testkey[] =
         "-----BEGIN OPENSSH PRIVATE KEY-----\n"
         "b3BlbnNzaC1rZXktdjEAAAAABG5vbmUAAAAEbm9uZQAAAAAAAAABAAAAiAAAABNl\n"
@@ -543,8 +531,6 @@
         "uRzL95L05ctOBGYNYqpPNIX3UdQU07kzwNC+yaHOb2s=\n"
         "-----END EC PRIVATE KEY-----\n";
 
-<<<<<<< HEAD
-=======
 static const char torture_ecdsa521_private_pkcs8_testkey_passphrase[] =
         "-----BEGIN ENCRYPTED PRIVATE KEY-----\n"
         "MIIBXTBXBgkqhkiG9w0BBQ0wSjApBgkqhkiG9w0BBQwwHAQIY6X14D05Q7gCAggA\n"
@@ -557,7 +543,6 @@
         "BV6jZHwXHuO4/CLJ9rN2tdE=\n"
         "-----END ENCRYPTED PRIVATE KEY-----\n";
 
->>>>>>> 79900e52
 static const char torture_ecdsa521_private_openssh_testkey[] =
         "-----BEGIN OPENSSH PRIVATE KEY-----\n"
         "b3BlbnNzaC1rZXktdjEAAAAABG5vbmUAAAAEbm9uZQAAAAAAAAABAAAArAAAABNl\n"
@@ -653,10 +638,6 @@
         "IjD2bJpq2ZfjQwXpO0J ./ed.pub";
 
 static const char *torture_get_testkey_internal(enum ssh_keytypes_e type,
-<<<<<<< HEAD
-                                                int bits,
-=======
->>>>>>> 79900e52
                                                 bool with_passphrase,
                                                 int pubkey,
                                                 int format)
@@ -669,18 +650,11 @@
                 if (format == 1) {
                     return torture_dsa_private_openssh_testkey_passphrase;
                 }
-<<<<<<< HEAD
-                return torture_dsa_private_testkey_passphrase;
-=======
                 if (format == 2) {
                     return torture_dsa_private_pkcs8_testkey_passphrase;
                 } else {
                     return torture_dsa_private_testkey_passphrase;
                 }
-            }
-            if (format == 1) {
-                return torture_dsa_private_openssh_testkey;
->>>>>>> 79900e52
             }
             if (format == 1) {
                 return torture_dsa_private_openssh_testkey;
@@ -693,9 +667,6 @@
                 if (format == 1) {
                     return torture_rsa_private_openssh_testkey_passphrase;
                 }
-<<<<<<< HEAD
-                return torture_rsa_private_testkey_passphrase;
-=======
                 if (format == 2) {
                     return torture_rsa_private_pkcs8_testkey_passphrase;
                 } else {
@@ -704,41 +675,8 @@
             }
             if (format == 1) {
                 return torture_rsa_private_openssh_testkey;
->>>>>>> 79900e52
-            }
-            if (format == 1) {
-                return torture_rsa_private_openssh_testkey;
             }
             return torture_rsa_private_testkey;
-<<<<<<< HEAD
-        case SSH_KEYTYPE_ECDSA:
-            if (bits == 521) {
-                if (pubkey) {
-                    return torture_ecdsa521_public_testkey;
-                } else if (with_passphrase) {
-                    if (format == 1) {
-                        return torture_ecdsa521_private_openssh_testkey_passphrase;
-                    }
-                    return torture_ecdsa521_private_testkey_passphrase;
-                }
-                if (format == 1) {
-                    return torture_ecdsa521_private_openssh_testkey;
-                }
-                return torture_ecdsa521_private_testkey;
-            } else if (bits == 384) {
-                if (pubkey) {
-                    return torture_ecdsa384_public_testkey;
-                } else if (with_passphrase){
-                    if (format == 1) {
-                        return torture_ecdsa384_private_openssh_testkey_passphrase;
-                    }
-                    return torture_ecdsa384_private_testkey_passphrase;
-                }
-                if (format == 1) {
-                    return torture_ecdsa384_private_openssh_testkey;
-                }
-                return torture_ecdsa384_private_testkey;
-=======
         case SSH_KEYTYPE_ECDSA_P521:
             if (pubkey) {
                 return torture_ecdsa521_public_testkey;
@@ -768,7 +706,6 @@
                 } else {
                     return torture_ecdsa384_private_testkey_passphrase;
                 }
->>>>>>> 79900e52
             }
             if (format == 1) {
                 return torture_ecdsa384_private_openssh_testkey;
@@ -781,18 +718,11 @@
                 if (format == 1) {
                     return torture_ecdsa256_private_openssh_testkey_pasphrase;
                 }
-<<<<<<< HEAD
-                return torture_ecdsa256_private_testkey_passphrase;
-=======
                 if (format == 2) {
                     return torture_ecdsa256_private_pkcs8_testkey_passphrase;
                 } else {
                     return torture_ecdsa256_private_testkey_passphrase;
                 }
-            }
-            if (format == 1) {
-                return torture_ecdsa256_private_openssh_testkey;
->>>>>>> 79900e52
             }
             if (format == 1) {
                 return torture_ecdsa256_private_openssh_testkey;
@@ -836,20 +766,6 @@
 
 /* Return the encrypted private key in a new OpenSSH format */
 const char *torture_get_openssh_testkey(enum ssh_keytypes_e type,
-<<<<<<< HEAD
-                                        int ecda_bits,
-                                        bool with_passphrase)
-{
-    return torture_get_testkey_internal(type, ecda_bits, with_passphrase, 0, 1);
-}
-
-/* Return the private key in the legacy PEM format */
-const char *torture_get_testkey(enum ssh_keytypes_e type,
-                                int ecda_bits,
-                                bool with_passphrase)
-{
-    return torture_get_testkey_internal(type, ecda_bits, with_passphrase, 0, 0);
-=======
                                         bool with_passphrase)
 {
     return torture_get_testkey_internal(type, with_passphrase, 0, 1);
@@ -864,16 +780,11 @@
 #else
         return torture_get_testkey_internal(type, with_passphrase, 0, 0);
 #endif
->>>>>>> 79900e52
 }
 
 const char *torture_get_testkey_pub(enum ssh_keytypes_e type)
 {
-<<<<<<< HEAD
-    return torture_get_testkey_internal(type, ecda_bits, 0, 1, 0);
-=======
     return torture_get_testkey_internal(type, 0, 1, 0);
->>>>>>> 79900e52
 }
 
 const char *torture_get_testkey_passphrase(void)
