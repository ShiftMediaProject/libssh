project(external-override C)

include_directories(${CMAKE_SOURCE_DIR}/include)

set(LIBSSH_OVERRIDE_TESTS
    torture_override
)

# chacha20_override
add_library(chacha20_override SHARED
            chacha20_override.c
            ${libssh_SOURCE_DIR}/src/external/chacha.c
           )
set(CHACHA20_OVERRIDE_LIBRARY
    ${libssh_BINARY_DIR}/lib/${CMAKE_SHARED_LIBRARY_PREFIX}chacha20_override${CMAKE_SHARED_LIBRARY_SUFFIX})

# poly1305_override
add_library(poly1305_override SHARED
            poly1305_override.c
            ${libssh_SOURCE_DIR}/src/external/poly1305.c
           )
set(POLY1305_OVERRIDE_LIBRARY
${libssh_BINARY_DIR}/lib/${CMAKE_SHARED_LIBRARY_PREFIX}poly1305_override${CMAKE_SHARED_LIBRARY_SUFFIX})

if (WITH_GCRYPT)
    set (override_src
        ${libssh_SOURCE_DIR}/src/getrandom_gcrypt.c
        ${libssh_SOURCE_DIR}/src/md_gcrypt.c
    )
    set(override_libs
        ${GCRYPT_LIBRARIES}
    )
elseif (WITH_MBEDTLS)
    set (override_src
        ${libssh_SOURCE_DIR}/src/getrandom_mbedcrypto.c
        ${libssh_SOURCE_DIR}/src/md_mbedcrypto.c
    )
    set(override_libs
        ${MBEDTLS_CRYPTO_LIBRARY}
    )
else ()
    set (override_src
        ${libssh_SOURCE_DIR}/src/getrandom_crypto.c
        ${libssh_SOURCE_DIR}/src/md_crypto.c
    )
    set(override_libs
<<<<<<< HEAD
        ${OPENSSL_CRYPTO_LIBRARIES}
=======
        OpenSSL::Crypto
>>>>>>> 894e07ae
    )
endif (WITH_GCRYPT)

# ed25519_override
add_library(ed25519_override SHARED
    ed25519_override.c
    ${libssh_SOURCE_DIR}/src/external/fe25519.c
    ${libssh_SOURCE_DIR}/src/external/ge25519.c
    ${libssh_SOURCE_DIR}/src/external/sc25519.c
    ${libssh_SOURCE_DIR}/src/external/ed25519.c
    ${override_src}
    )
target_link_libraries(ed25519_override
                      PRIVATE ${override_libs})
set(ED25519_OVERRIDE_LIBRARY
${libssh_BINARY_DIR}/lib/${CMAKE_SHARED_LIBRARY_PREFIX}ed25519_override${CMAKE_SHARED_LIBRARY_SUFFIX})

# curve25519_override
add_library(curve25519_override SHARED
    curve25519_override.c
    ${libssh_SOURCE_DIR}/src/external/curve25519_ref.c
    ${libssh_SOURCE_DIR}/src/external/fe25519.c
    ${libssh_SOURCE_DIR}/src/external/ge25519.c
    ${libssh_SOURCE_DIR}/src/external/sc25519.c
    ${libssh_SOURCE_DIR}/src/external/ed25519.c
    ${override_src}
)
target_link_libraries(curve25519_override
                      PRIVATE ${override_libs})
set(CURVE25519_OVERRIDE_LIBRARY
${libssh_BINARY_DIR}/lib/${CMAKE_SHARED_LIBRARY_PREFIX}curve25519_override${CMAKE_SHARED_LIBRARY_SUFFIX})

set(OVERRIDE_LIBRARIES
    ${CHACHA20_OVERRIDE_LIBRARY}:${POLY1305_OVERRIDE_LIBRARY}:${ED25519_OVERRIDE_LIBRARY}:${CURVE25519_OVERRIDE_LIBRARY}
)

if (WITH_MBEDTLS)
    if (HAVE_MBEDTLS_CHACHA20_H AND HAVE_MBEDTLS_POLY1305_H)
        list(APPEND OVERRIDE_RESULTS "-DSHOULD_CALL_INTERNAL_CHACHAPOLY=0")
    else ()
        list(APPEND OVERRIDE_RESULTS "-DSHOULD_CALL_INTERNAL_CHACHAPOLY=1")
    endif ()
    list(APPEND OVERRIDE_RESULTS "-DSHOULD_CALL_INTERNAL_ED25519=1")
    list(APPEND OVERRIDE_RESULTS "-DSHOULD_CALL_INTERNAL_CURVE25519=1")
elseif (WITH_GCRYPT)
    if (HAVE_GCRYPT_CHACHA_POLY)
        list(APPEND OVERRIDE_RESULTS "-DSHOULD_CALL_INTERNAL_CHACHAPOLY=0")
    else ()
        list(APPEND OVERRIDE_RESULTS "-DSHOULD_CALL_INTERNAL_CHACHAPOLY=1")
    endif ()
    list(APPEND OVERRIDE_RESULTS "-DSHOULD_CALL_INTERNAL_ED25519=1")
    list(APPEND OVERRIDE_RESULTS "-DSHOULD_CALL_INTERNAL_CURVE25519=1")
else ()
    if (HAVE_OPENSSL_EVP_CHACHA20)
        list(APPEND OVERRIDE_RESULTS "-DSHOULD_CALL_INTERNAL_CHACHAPOLY=0")
    else ()
        list(APPEND OVERRIDE_RESULTS "-DSHOULD_CALL_INTERNAL_CHACHAPOLY=1")
    endif ()
    list(APPEND OVERRIDE_RESULTS "-DSHOULD_CALL_INTERNAL_CURVE25519=0")
    list(APPEND OVERRIDE_RESULTS "-DSHOULD_CALL_INTERNAL_ED25519=0")
endif ()

if (NOT OSX)
    # Remove any preload string from the environment variables list
    foreach(env_string ${TORTURE_ENVIRONMENT})
        if (${env_string} MATCHES "^LD_PRELOAD=*")
            list(REMOVE_ITEM TORTURE_ENVIRONMENT ${env_string})
            set(PRELOAD_STRING "${env_string}:")
        endif ()
    endforeach ()

    if ("${PRELOAD_STRING}" STREQUAL "")
        set(PRELOAD_STRING "LD_PRELOAD=")
    endif ()

    list(APPEND TORTURE_ENVIRONMENT
         "${PRELOAD_STRING}${OVERRIDE_LIBRARIES}")
endif()

foreach(_OVERRIDE_TEST ${LIBSSH_OVERRIDE_TESTS})
    add_cmocka_test(${_OVERRIDE_TEST}
                    SOURCES ${_OVERRIDE_TEST}.c
                    COMPILE_OPTIONS ${DEFAULT_C_COMPILE_FLAGS}
                        ${OVERRIDE_RESULTS}
                    LINK_LIBRARIES
                        ${TORTURE_SHARED_LIBRARY}
                        chacha20_override
                        poly1305_override
                        ed25519_override
                        curve25519_override
    )

    if (OSX)
        set_property(
            TEST
                ${_OVERRIDE_TEST}
            PROPERTY
            ENVIRONMENT DYLD_FORCE_FLAT_NAMESPACE=1;DYLD_INSERT_LIBRARIES=${OVERRIDE_LIBRARIES})

    else ()
        set_property(
            TEST
                ${_OVERRIDE_TEST}
            PROPERTY
                ENVIRONMENT ${TORTURE_ENVIRONMENT})

    endif()
endforeach()<|MERGE_RESOLUTION|>--- conflicted
+++ resolved
@@ -44,11 +44,7 @@
         ${libssh_SOURCE_DIR}/src/md_crypto.c
     )
     set(override_libs
-<<<<<<< HEAD
-        ${OPENSSL_CRYPTO_LIBRARIES}
-=======
         OpenSSL::Crypto
->>>>>>> 894e07ae
     )
 endif (WITH_GCRYPT)
 
