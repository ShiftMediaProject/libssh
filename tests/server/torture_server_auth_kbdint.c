/*
 * This file is part of the SSH Library
 *
 * Copyright (c) 2019 by Red Hat, Inc.
 *
 * Author: Anderson Toshiyuki Sasaki <ansasaki@redhat.com>
 *
 * The SSH Library is free software; you can redistribute it and/or modify
 * it under the terms of the GNU Lesser General Public License as published by
 * the Free Software Foundation; either version 2.1 of the License, or (at your
 * option) any later version.
 *
 * The SSH Library is distributed in the hope that it will be useful, but
 * WITHOUT ANY WARRANTY; without even the implied warranty of MERCHANTABILITY
 * or FITNESS FOR A PARTICULAR PURPOSE.  See the GNU Lesser General Public
 * License for more details.
 *
 * You should have received a copy of the GNU Lesser General Public License
 * along with the SSH Library; see the file COPYING.  If not, write to
 * the Free Software Foundation, Inc., 59 Temple Place - Suite 330, Boston,
 * MA 02111-1307, USA.
 */

#include "config.h"

#define LIBSSH_STATIC

#include <sys/types.h>
#include <sys/stat.h>
#include <errno.h>
#include <pwd.h>

#include "torture.h"
#include "torture_key.h"
#include "libssh/libssh.h"
#include "libssh/priv.h"
#include "libssh/session.h"

#include <signal.h>
#include <sys/wait.h>
#include <sys/ioctl.h>

#include "test_server.h"
#include "default_cb.h"

#define TORTURE_KNOWN_HOSTS_FILE "libssh_torture_knownhosts"

enum {
    SUCCESS,
    MORE,
    FAILED
};

struct test_server_st {
    struct torture_state *state;
    struct server_state_st *ss;
};

#ifdef WITH_PCAP
static void set_pcap(struct session_data_st *sdata,
                     ssh_session session,
                     char *pcap_file)
{
    int rc = 0;

    if (sdata == NULL) {
        return;
    }

    if (pcap_file == NULL) {
        return;
    }

    sdata->pcap = ssh_pcap_file_new();
    if (sdata->pcap == NULL) {
        return;
    }

    rc = ssh_pcap_file_open(sdata->pcap, pcap_file);
    if (rc == SSH_ERROR) {
        fprintf(stderr, "Error opening pcap file\n");
        ssh_pcap_file_free(sdata->pcap);
        sdata->pcap = NULL;
        return;
    }
    ssh_set_pcap_file(session, sdata->pcap);
}

static void cleanup_pcap(struct session_data_st *sdata)
{
    if (sdata == NULL) {
        return;
    }

    if (sdata->pcap == NULL) {
        return;
    }

<<<<<<< HEAD
    /* Do not free the pcap data context here since its ownership was
     * transferred to the session object, which will take care of its cleanup.
     * Moreover it is still in use so we can very simply crash by freeing
     * it here.
     */
=======
    ssh_pcap_file_free(sdata->pcap);
>>>>>>> 894e07ae
    sdata->pcap = NULL;
}
#endif

static int process_stdout(socket_t fd, int revents, void *userdata)
{
    char buf[BUF_SIZE];
    int n = -1;
    ssh_channel channel = (ssh_channel) userdata;

    if (channel != NULL && (revents & POLLIN) != 0) {
        n = read(fd, buf, BUF_SIZE);
        if (n > 0) {
            ssh_channel_write(channel, buf, n);
        }
    }

    return n;
}

static int process_stderr(socket_t fd, int revents, void *userdata)
{
    char buf[BUF_SIZE];
    int n = -1;
    ssh_channel channel = (ssh_channel) userdata;

    if (channel != NULL && (revents & POLLIN) != 0) {
        n = read(fd, buf, BUF_SIZE);
        if (n > 0) {
            ssh_channel_write_stderr(channel, buf, n);
        }
    }

    return n;
}

static int authenticate_kbdint(ssh_session session,
                               ssh_message message,
                               void *userdata)
{
    int rc = 0;
    int count;
    int *step = NULL;
    size_t expected_len;

    const char instruction[] = "Type the requested data";
    const char name[] = "Keyboard-Interactive Authentication\n";
    char initial_echo[] = {1, 0};
    char retype_echo[] = {0};
    const char *initial_prompt[2];
    const char *retype_prompt[1];
    int cmp;

    const char *answer;

    struct session_data_st *sdata = (struct session_data_st *)userdata;

    initial_prompt[0] = "username: ";
    initial_prompt[1] = "password: ";

    /* Prompt for additional prompts */
    retype_prompt[0] = "retype password: ";

    if ((session == NULL) || (message == NULL) || (sdata == NULL)) {
        fprintf(stderr, "Null argument provided\n");
        goto failed;
    }

    if (sdata->extra_data == NULL) {
        goto failed;
    }

    step = (int *)sdata->extra_data;

    switch (*step) {
    case 0:
        ssh_message_auth_interactive_request(message, name, instruction, 2,
                initial_prompt, initial_echo);
        rc = MORE;
        goto end;
    case 1:
        count = ssh_userauth_kbdint_getnanswers(session);
        if (count != 2) {
            goto failed;
        }

        if ((sdata->username == NULL) || (sdata->password == NULL)) {
            goto failed;
        }

        /* Get and compare username */
        expected_len = strlen(sdata->username);
        if (expected_len <= 0) {
            goto failed;
        }

        answer = ssh_userauth_kbdint_getanswer(session, 0);
        if (answer == NULL) {
            goto failed;
        }

        cmp = strncmp(answer, sdata->username, expected_len);
        if (cmp != 0) {
            goto failed;
        }

        /* Get and compare password */
        expected_len = strlen(sdata->password);
        if (expected_len <= 0) {
            goto failed;
        }

        answer = ssh_userauth_kbdint_getanswer(session, 1);
        if (answer == NULL) {
            goto failed;
        }

        cmp = strncmp(answer, sdata->password, expected_len);
        if (cmp != 0) {
            goto failed;
        }

        /* Username and password matched. Ask for a retype. */
        ssh_message_auth_interactive_request(message,
                                             name,
                                             instruction,
                                             1,
                                             retype_prompt,
                                             retype_echo);

        rc = MORE;
        goto end;
    case 2:
        /* Get and compare password */
        expected_len = strlen(sdata->password);
        if (expected_len <= 0) {
            goto failed;
        }

        answer = ssh_userauth_kbdint_getanswer(session, 0);
        if (answer == NULL) {
            goto failed;
        }

        cmp = strncmp(answer, sdata->password, expected_len);
        if (cmp != 0) {
            goto failed;
        }

        /* Password was correct, authenticated */
        rc = SUCCESS;
        goto end;
    default:
        goto failed;
    }

failed:
    if (step != NULL) {
        *step = 0;
    }
    return FAILED;

end:
    if (step != NULL) {
        (*step)++;
    }
    return rc;
}

static int authenticate_callback(ssh_session session,
                                 ssh_message message,
                                 void *userdata)
{
    struct session_data_st *sdata = (struct session_data_st *)userdata;
    int rc;

    if (sdata == NULL) {
        fprintf(stderr, "Null userdata\n");
        goto denied;
    }

    if (sdata->extra_data == NULL) {
        sdata->extra_data = (void *)calloc(1, sizeof(int));
    }

    switch (ssh_message_type(message)) {
    case SSH_REQUEST_AUTH:
        switch (ssh_message_subtype(message)) {
        case SSH_AUTH_METHOD_INTERACTIVE:
            rc = authenticate_kbdint(session, message, (void *)sdata);
            if (rc == SUCCESS) {
                goto accept;
            }
            else if (rc == MORE) {
                goto more;
            }
            ssh_message_auth_set_methods(message, SSH_AUTH_METHOD_INTERACTIVE);
            goto denied;
        default:
            ssh_message_auth_set_methods(message, SSH_AUTH_METHOD_INTERACTIVE);
            goto denied;
        }
    default:
        ssh_message_auth_set_methods(message, SSH_AUTH_METHOD_INTERACTIVE);
        goto denied;
    }

    ssh_message_free(message);

accept:
    if (sdata) {
        if (sdata->extra_data) {
            free(sdata->extra_data);
            sdata->extra_data = NULL;
        }
    }
    ssh_message_auth_reply_success (message, 0);
more:
    return 0;
denied:
    if (sdata) {
        if (sdata->extra_data) {
            free(sdata->extra_data);
            sdata->extra_data = NULL;
        }
    }
    return 1;
}

static void handle_kbdint_session_cb(ssh_event event,
                                     ssh_session session,
                                     struct server_state_st *state)
{
    int n;
    int rc = 0;

    /* Structure for storing the pty size. */
    struct winsize wsize = {
        .ws_row = 0,
        .ws_col = 0,
        .ws_xpixel = 0,
        .ws_ypixel = 0
    };

    /* Our struct holding information about the channel. */
    struct channel_data_st cdata = {
        .pid = 0,
        .pty_master = -1,
        .pty_slave = -1,
        .child_stdin = -1,
        .child_stdout = -1,
        .child_stderr = -1,
        .event = NULL,
        .winsize = &wsize
    };

    /* Our struct holding information about the session. */
    struct session_data_st sdata = {
        .channel = NULL,
        .auth_attempts = 0,
        .authenticated = 0,
        .username = TORTURE_SSH_USER_BOB,
        .password = TORTURE_SSH_USER_BOB_PASSWORD
    };

    struct ssh_channel_callbacks_struct *channel_cb = NULL;
    struct ssh_server_callbacks_struct *server_cb = NULL;

    if (state == NULL) {
        fprintf(stderr, "NULL server state provided\n");
        goto end;
    }

    server_cb = get_default_server_cb();
    if (server_cb == NULL) {
        goto end;
    }

    server_cb->userdata = &sdata;

    /* This is a macro, it does not return a value */
    ssh_callbacks_init(server_cb);

    rc = ssh_set_server_callbacks(session, server_cb);
    if (rc) {
        goto end;
    }

#ifdef WITH_PCAP
    set_pcap(&sdata, session, state->pcap_file);
#endif

    rc = ssh_handle_key_exchange(session);
    if (rc != SSH_OK) {
        fprintf(stderr, "%s\n", ssh_get_error(session));
        goto end;
    }

    /* Set the supported authentication methods */
    ssh_set_auth_methods(session, SSH_AUTH_METHOD_INTERACTIVE);

    ssh_set_message_callback(session, authenticate_callback, &sdata);

    rc = ssh_event_add_session(event, session);
    if (rc != 0) {
        fprintf(stderr, "Error adding session to event\n");
        goto end;
    }

    n = 0;
    while (sdata.authenticated == 0 || sdata.channel == NULL) {
        /* If the user has used up all attempts, or if he hasn't been able to
         * authenticate in 10 seconds (n * 100ms), disconnect. */
        if (sdata.auth_attempts >= state->max_tries || n >= 100) {
            goto end;
        }

        if (ssh_event_dopoll(event, 100) == SSH_ERROR) {
            fprintf(stderr, "do_poll error: %s\n", ssh_get_error(session));
            goto end;
        }
        n++;
    }

    channel_cb = get_default_channel_cb();
    if (channel_cb == NULL) {
        goto end;
    }

    channel_cb->userdata = &cdata;

    ssh_callbacks_init(channel_cb);
    rc = ssh_set_channel_callbacks(sdata.channel, channel_cb);
    if (rc != 0) {
        goto end;
    }

    do {
        /* Poll the main event which takes care of the session, the channel and
         * even our child process's stdout/stderr (once it's started). */
        rc = ssh_event_dopoll(event, -1);
        if (rc == SSH_ERROR) {
          ssh_channel_close(sdata.channel);
        }

        /* If child process's stdout/stderr has been registered with the event,
         * or the child process hasn't started yet, continue. */
        if (cdata.event != NULL || cdata.pid == 0) {
            continue;
        }
        /* Executed only once, once the child process starts. */
        cdata.event = event;
        /* If stdout valid, add stdout to be monitored by the poll event. */
        if (cdata.child_stdout != -1) {
            if (ssh_event_add_fd(event, cdata.child_stdout, POLLIN, process_stdout,
                                 sdata.channel) != SSH_OK) {
                fprintf(stderr, "Failed to register stdout to poll context\n");
                ssh_channel_close(sdata.channel);
            }
        }

        /* If stderr valid, add stderr to be monitored by the poll event. */
        if (cdata.child_stderr != -1){
            if (ssh_event_add_fd(event, cdata.child_stderr, POLLIN, process_stderr,
                                 sdata.channel) != SSH_OK) {
                fprintf(stderr, "Failed to register stderr to poll context\n");
                ssh_channel_close(sdata.channel);
            }
        }
    } while(ssh_channel_is_open(sdata.channel) &&
            (cdata.pid == 0 || waitpid(cdata.pid, &rc, WNOHANG) == 0));

    close(cdata.pty_master);
    close(cdata.child_stdin);
    close(cdata.child_stdout);
    close(cdata.child_stderr);

    /* Remove the descriptors from the polling context, since they are now
     * closed, they will always trigger during the poll calls. */
    ssh_event_remove_fd(event, cdata.child_stdout);
    ssh_event_remove_fd(event, cdata.child_stderr);

    /* If the child process exited. */
    if (kill(cdata.pid, 0) < 0 && WIFEXITED(rc)) {
        rc = WEXITSTATUS(rc);
        ssh_channel_request_send_exit_status(sdata.channel, rc);
    /* If client terminated the channel or the process did not exit nicely,
     * but only if something has been forked. */
    } else if (cdata.pid > 0) {
        kill(cdata.pid, SIGKILL);
    }

    ssh_channel_send_eof(sdata.channel);
    ssh_channel_close(sdata.channel);

    /* Wait up to 5 seconds for the client to terminate the session. */
    for (n = 0; n < 50 && (ssh_get_status(session) & SESSION_END) == 0; n++) {
        ssh_event_dopoll(event, 100);
    }

end:
#ifdef WITH_PCAP
    cleanup_pcap(&sdata);
#endif
    if (channel_cb != NULL) {
        free(channel_cb);
    }
    if (server_cb != NULL) {
        free(server_cb);
    }
    return;
}

static void free_test_server_state(void **state)
{
    struct test_server_st *tss = *state;

    torture_free_state(tss->state);
    SAFE_FREE(tss);
}

static int setup_kbdint_server(void **state)
{
    struct torture_state *s;
    struct server_state_st *ss;
    struct test_server_st *tss;

    char rsa_hostkey[1024] = {0};

    char sshd_path[1024];
    char log_file[1024];

    int rc;

    char pid_str[1024];

    pid_t pid;

    assert_non_null(state);

    tss = (struct test_server_st*)calloc(1, sizeof(struct test_server_st));
    assert_non_null(tss);

    torture_setup_socket_dir((void **)&s);
    assert_non_null(s->socket_dir);

    /* Set the default interface for the server */
    setenv("SOCKET_WRAPPER_DEFAULT_IFACE", "10", 1);
    setenv("PAM_WRAPPER", "1", 1);

    snprintf(sshd_path,
             sizeof(sshd_path),
             "%s/sshd",
             s->socket_dir);

    rc = mkdir(sshd_path, 0755);
    assert_return_code(rc, errno);

    snprintf(log_file,
             sizeof(log_file),
             "%s/sshd/log",
             s->socket_dir);

    snprintf(rsa_hostkey,
             sizeof(rsa_hostkey),
             "%s/sshd/ssh_host_rsa_key",
             s->socket_dir);
    torture_write_file(rsa_hostkey,
                       torture_get_openssh_testkey(SSH_KEYTYPE_RSA, 0));

    /* Create the server state */
    ss = (struct server_state_st *)calloc(1, sizeof(struct server_state_st));
    assert_non_null(ss);

    ss->address = strdup("127.0.0.10");
    assert_non_null(ss->address);

    ss->port = 22;

    ss->host_key = strdup(rsa_hostkey);
    assert_non_null(rsa_hostkey);

    /* not to mix up the client and server messages */
    ss->verbosity = torture_libssh_verbosity();
    ss->log_file = strdup(log_file);

#ifdef WITH_PCAP
    ss->with_pcap = 1;
    ss->pcap_file = strdup(s->pcap_file);
    assert_non_null(ss->pcap_file);
#endif

    ss->max_tries = 3;
    ss->error = 0;

    tss->state = s;
    tss->ss = ss;

    /* Set the session handling function */
    ss->handle_session = handle_kbdint_session_cb;
    assert_non_null(ss->handle_session);

    /* Start the server */
    pid = fork_run_server(ss, free_test_server_state, &tss);
    if (pid < 0) {
        fail();
    }

    snprintf(pid_str, sizeof(pid_str), "%d", pid);

    torture_write_file(s->srv_pidfile, (const char *)pid_str);

    setenv("SOCKET_WRAPPER_DEFAULT_IFACE", "21", 1);
    unsetenv("PAM_WRAPPER");

    rc = torture_wait_for_daemon(15);
    assert_int_equal(rc, 0);

    *state = tss;

    return 0;
}

static int teardown_kbdint_server(void **state)
{
    struct torture_state *s;
    struct server_state_st *ss;
    struct test_server_st *tss;

    tss = *state;
    assert_non_null(tss);

    s = tss->state;
    assert_non_null(s);

    ss = tss->ss;
    assert_non_null(ss);

    /* This function can be reused */
    torture_teardown_sshd_server((void **)&s);

    free_server_state(tss->ss);
    SAFE_FREE(tss->ss);
    SAFE_FREE(tss);

    return 0;
}

static int session_setup(void **state)
{
    struct test_server_st *tss = *state;
    struct torture_state *s;
    int verbosity = torture_libssh_verbosity();
    struct passwd *pwd;
    bool b = false;
    int rc;

    assert_non_null(tss);

    s = tss->state;
    assert_non_null(s);

    pwd = getpwnam("bob");
    assert_non_null(pwd);

    rc = setuid(pwd->pw_uid);
    assert_return_code(rc, errno);

    s->ssh.session = ssh_new();
    assert_non_null(s->ssh.session);

    rc = ssh_options_set(s->ssh.session, SSH_OPTIONS_LOG_VERBOSITY, &verbosity);
    assert_ssh_return_code(s->ssh.session, rc);
    rc = ssh_options_set(s->ssh.session, SSH_OPTIONS_HOST, TORTURE_SSH_SERVER);
    assert_ssh_return_code(s->ssh.session, rc);
    /* Make sure no other configuration options from system will get used */
    rc = ssh_options_set(s->ssh.session, SSH_OPTIONS_PROCESS_CONFIG, &b);
    assert_ssh_return_code(s->ssh.session, rc);

    return 0;
}

static int session_teardown(void **state)
{
    struct test_server_st *tss = *state;
    struct torture_state *s;

    assert_non_null(tss);

    s = tss->state;
    assert_non_null(s);

    ssh_disconnect(s->ssh.session);
    ssh_free(s->ssh.session);

    return 0;
}

static void torture_server_auth_kbdint(void **state)
{
    struct test_server_st *tss = *state;
    struct torture_state *s;
    ssh_session session;
    int rc;

    assert_non_null(tss);

    s = tss->state;
    assert_non_null(s);

    session = s->ssh.session;
    assert_non_null(session);

    rc = ssh_options_set(session, SSH_OPTIONS_USER, TORTURE_SSH_USER_BOB);
    assert_ssh_return_code(session, rc);

    rc = ssh_connect(session);
    assert_ssh_return_code(session, rc);

    rc = ssh_userauth_none(session,NULL);
    /* This request should return a SSH_REQUEST_DENIED error */
    if (rc == SSH_ERROR) {
        assert_int_equal(ssh_get_error_code(session), SSH_REQUEST_DENIED);
    }
    rc = ssh_userauth_list(session, NULL);
    assert_true(rc & SSH_AUTH_METHOD_INTERACTIVE);

    rc = ssh_userauth_kbdint(session, NULL, NULL);
    assert_int_equal(rc, SSH_AUTH_INFO);
    assert_int_equal(ssh_userauth_kbdint_getnprompts(session), 2);

    /* Reply the first 2 prompts using the username and password */
    rc = ssh_userauth_kbdint_setanswer(session, 0,
            TORTURE_SSH_USER_BOB);
    assert_false(rc < 0);

    rc = ssh_userauth_kbdint_setanswer(session, 1,
            TORTURE_SSH_USER_BOB_PASSWORD);
    assert_false(rc < 0);

    /* Resend the password */
    rc = ssh_userauth_kbdint(session, NULL, NULL);
    assert_int_equal(rc, SSH_AUTH_INFO);
    assert_int_equal(ssh_userauth_kbdint_getnprompts(session), 1);

    rc = ssh_userauth_kbdint_setanswer(session, 0,
            TORTURE_SSH_USER_BOB_PASSWORD);
    assert_false(rc < 0);

    rc = ssh_userauth_kbdint(session, NULL, NULL);

    /* Sometimes, SSH server send an empty query at the end of exchange */
    if(rc == SSH_AUTH_INFO) {
        assert_int_equal(ssh_userauth_kbdint_getnprompts(session), 0);
        rc = ssh_userauth_kbdint(session, NULL, NULL);
    }

    assert_int_equal(rc, SSH_AUTH_SUCCESS);
}

int torture_run_tests(void)
{
    int rc;
    struct CMUnitTest tests[] = {
        cmocka_unit_test_setup_teardown(torture_server_auth_kbdint,
                                        session_setup,
                                        session_teardown),
    };

    ssh_init();

    torture_filter_tests(tests);
    rc = cmocka_run_group_tests(tests,
            setup_kbdint_server,
            teardown_kbdint_server);

    ssh_finalize();

    return rc;
}<|MERGE_RESOLUTION|>--- conflicted
+++ resolved
@@ -96,15 +96,7 @@
         return;
     }
 
-<<<<<<< HEAD
-    /* Do not free the pcap data context here since its ownership was
-     * transferred to the session object, which will take care of its cleanup.
-     * Moreover it is still in use so we can very simply crash by freeing
-     * it here.
-     */
-=======
     ssh_pcap_file_free(sdata->pcap);
->>>>>>> 894e07ae
     sdata->pcap = NULL;
 }
 #endif
