/*
 * This file is part of the SSH Library
 *
 * Copyright (c) 2012 by Aris Adamantiadis
 *
 * The SSH Library is free software; you can redistribute it and/or modify
 * it under the terms of the GNU Lesser General Public License as published by
 * the Free Software Foundation; either version 2.1 of the License, or (at your
 * option) any later version.
 *
 * The SSH Library is distributed in the hope that it will be useful, but
 * WITHOUT ANY WARRANTY; without even the implied warranty of MERCHANTABILITY
 * or FITNESS FOR A PARTICULAR PURPOSE.  See the GNU Lesser General Public
 * License for more details.
 *
 * You should have received a copy of the GNU Lesser General Public License
 * along with the SSH Library; see the file COPYING.  If not, write to
 * the Free Software Foundation, Inc., 59 Temple Place - Suite 330, Boston,
 * MA 02111-1307, USA.
 */

#include "config.h"

#define LIBSSH_STATIC

#include "torture.h"
#include "libssh/libssh.h"
#include "libssh/priv.h"
#include "libssh/session.h"

#include <sys/types.h>
#include <pwd.h>
#include <errno.h>

#define BUFLEN 4096
static char buffer[BUFLEN];

static int sshd_setup(void **state)
{
    torture_setup_sshd_server(state, false);

    return 0;
}

static int sshd_teardown(void **state) {
    torture_teardown_sshd_server(state);

    return 0;
}

static int session_setup(void **state)
{
    struct torture_state *s = *state;
    struct passwd *pwd;
    int rc;

    pwd = getpwnam("bob");
    assert_non_null(pwd);

    rc = setuid(pwd->pw_uid);
    assert_return_code(rc, errno);

    s->ssh.session = torture_ssh_session(s,
                                         TORTURE_SSH_SERVER,
                                         NULL,
                                         TORTURE_SSH_USER_ALICE,
                                         NULL);
    assert_non_null(s->ssh.session);

    return 0;
}

static int session_teardown(void **state)
{
    struct torture_state *s = *state;

    ssh_disconnect(s->ssh.session);
    ssh_free(s->ssh.session);

    return 0;
}

static void torture_channel_read_error(void **state) {
    struct torture_state *s = *state;
    ssh_session session = s->ssh.session;
    ssh_channel channel;
    int rc;
    int fd;
    int i;

    channel = ssh_channel_new(session);
    assert_non_null(channel);

    rc = ssh_channel_open_session(channel);
    assert_ssh_return_code(session, rc);

    rc = ssh_channel_request_exec(channel, "hexdump -C /dev/urandom");
    assert_ssh_return_code(session, rc);

    /* send crap and for server to send us a disconnect */
    fd = ssh_get_fd(session);
    assert_true(fd > 2);
    rc = write(fd, "AAAA", 4);
    assert_int_equal(rc, 4);

    for (i=0;i<20;++i){
        rc = ssh_channel_read(channel,buffer,sizeof(buffer),0);
        if (rc == SSH_ERROR)
            break;
    }
#if OPENSSH_VERSION_MAJOR == 6 && OPENSSH_VERSION_MINOR >= 7
    /* With openssh 6.7 this doesn't produce and error anymore */
    assert_ssh_return_code(session, rc);
#else
    assert_ssh_return_code_equal(session, rc, SSH_ERROR);
#endif

    ssh_channel_free(channel);
}

static void torture_channel_poll_timeout_valid(void **state) {
    struct torture_state *s = *state;
    ssh_session session = s->ssh.session;
    ssh_channel channel;
    int rc;

    channel = ssh_channel_new(session);
    assert_non_null(channel);

    rc = ssh_channel_open_session(channel);
    assert_ssh_return_code(session, rc);

    rc = ssh_channel_request_exec(channel, "echo -n ABCD");
    assert_ssh_return_code(session, rc);

    rc = ssh_channel_poll_timeout(channel, 500, 0);
    assert_int_equal(rc, strlen("ABCD"));
}

static void torture_channel_poll_timeout(void **state) {
    struct torture_state *s = *state;
    ssh_session session = s->ssh.session;
    ssh_channel channel;
    int rc;
    int fd;

    channel = ssh_channel_new(session);
    assert_non_null(channel);

    rc = ssh_channel_open_session(channel);
    assert_ssh_return_code(session, rc);

    fd = ssh_get_fd(session);
    assert_true(fd > 2);

    rc = ssh_channel_poll_timeout(channel, 500, 0);
    assert_int_equal(rc, SSH_OK);

    /* send crap and for server to send us a disconnect */
    rc = write(fd, "AAAA", 4);
    assert_int_equal(rc, 4);

    rc = ssh_channel_poll_timeout(channel, 500, 0);
    assert_int_equal(rc, SSH_ERROR);

    ssh_channel_free(channel);
}

/*
 * Check that the client can properly handle the error returned from the server
 * when the maximum number of sessions is exceeded.
 *
 * Related: T75, T239
 *
 */
static void torture_max_sessions(void **state)
{
    struct torture_state *s = *state;
    ssh_session session = s->ssh.session;
    char max_session_config[32] = {0};
#define MAX_CHANNELS 10
    ssh_channel channels[MAX_CHANNELS + 1];
    size_t i;
    int rc;

    snprintf(max_session_config,
             sizeof(max_session_config),
             "MaxSessions %u",
             MAX_CHANNELS);

    /* Update server configuration to limit number of sessions */
    torture_update_sshd_config(state, max_session_config);

    /* Open the maximum number of channel sessions */
    for (i = 0; i < MAX_CHANNELS; i++) {
        channels[i] = ssh_channel_new(session);
        assert_non_null(channels[i]);

        rc = ssh_channel_open_session(channels[i]);
        assert_ssh_return_code(session, rc);
    }

    /* Try to open an extra session and expect failure */
    channels[i] = ssh_channel_new(session);
    assert_non_null(channels[i]);

    rc = ssh_channel_open_session(channels[i]);
    assert_int_equal(rc, SSH_ERROR);

    /* Free the unused channel */
    ssh_channel_free(channels[i]);

    /* Close and free channels */
    for (i = 0; i < MAX_CHANNELS; i++) {
        ssh_channel_close(channels[i]);
        ssh_channel_free(channels[i]);
    }
#undef MAX_CHANNELS
}

static void torture_no_more_sessions(void **state)
{
    struct torture_state *s = *state;
    ssh_session session = s->ssh.session;
    ssh_channel channels[2];
    int rc;

    /* Open a channel session */
    channels[0] = ssh_channel_new(session);
    assert_non_null(channels[0]);

    rc = ssh_channel_open_session(channels[0]);
    assert_ssh_return_code(session, rc);

    /* Send no-more-sessions@openssh.com global request */
    rc = ssh_request_no_more_sessions(session);
    assert_ssh_return_code(session, rc);

    /* Try to open an extra session and expect failure */
    channels[1] = ssh_channel_new(session);
    assert_non_null(channels[1]);

    rc = ssh_channel_open_session(channels[1]);
    assert_int_equal(rc, SSH_ERROR);

    /* Free the unused channel */
    ssh_channel_free(channels[1]);

    /* Close and free open channel */
    ssh_channel_close(channels[0]);
    ssh_channel_free(channels[0]);
}

static void torture_channel_delayed_close(void **state)
{
    struct torture_state *s = *state;
    ssh_session session = s->ssh.session;
    ssh_channel channel;

    char request[256];
    char buff[256] = {0};

    int rc;
    int fd;

    snprintf(request, 256,
             "dd if=/dev/urandom of=/tmp/file bs=64000 count=2; hexdump -C /tmp/file");

    channel = ssh_channel_new(session);
    assert_non_null(channel);

    rc = ssh_channel_open_session(channel);
    assert_ssh_return_code(session, rc);

    fd = ssh_get_fd(session);
    assert_true(fd > 2);

    /* Make the request, read parts with close */
    rc = ssh_channel_request_exec(channel, request);
    assert_ssh_return_code(session, rc);

    do {
        rc = ssh_channel_read(channel, buff, 256, 0);
    } while(rc > 0);
    assert_ssh_return_code(session, rc);

    rc = ssh_channel_poll_timeout(channel, 500, 0);
    assert_int_equal(rc, SSH_EOF);

    ssh_channel_free(channel);

}

/* Ensure that calling 'ssh_channel_poll' on a freed channel does not lead to
 * segmentation faults. */
static void torture_freed_channel_poll(void **state)
{
    struct torture_state *s = *state;
    ssh_session session = s->ssh.session;
    ssh_channel channel;

    char request[256];
    int rc;

    snprintf(request, 256,
             "dd if=/dev/urandom of=/tmp/file bs=64000 count=2; hexdump -C /tmp/file");

    channel = ssh_channel_new(session);
    assert_non_null(channel);

    rc = ssh_channel_open_session(channel);
    assert_ssh_return_code(session, rc);

    /* Make the request, read parts with close */
    rc = ssh_channel_request_exec(channel, request);
    assert_ssh_return_code(session, rc);

    ssh_channel_free(channel);

    rc = ssh_channel_poll(channel, 0);
    assert_int_equal(rc, SSH_ERROR);
}

/* Ensure that calling 'ssh_channel_poll_timeout' on a freed channel does not
 * lead to segmentation faults. */
static void torture_freed_channel_poll_timeout(void **state)
{
    struct torture_state *s = *state;
    ssh_session session = s->ssh.session;
    ssh_channel channel;
    bool channel_freed = false;
    char request[256];
    char buff[256] = {0};
    int rc;

    snprintf(request, 256,
             "dd if=/dev/urandom of=/tmp/file bs=64000 count=2; hexdump -C /tmp/file");

    channel = ssh_channel_new(session);
    assert_non_null(channel);

    rc = ssh_channel_open_session(channel);
    assert_ssh_return_code(session, rc);

    /* Make the request, read parts with close */
    rc = ssh_channel_request_exec(channel, request);
    assert_ssh_return_code(session, rc);

    do {
        rc = ssh_channel_read(channel, buff, 256, 0);
    } while(rc > 0);
    assert_ssh_return_code(session, rc);

    /* when either of these conditions is met the call to ssh_channel_free will
     * actually free the channel so calling poll on that channel will be
     * use-after-free */
    if ((channel->flags & SSH_CHANNEL_FLAG_CLOSED_REMOTE) ||
        (channel->flags & SSH_CHANNEL_FLAG_NOT_BOUND)) {
        channel_freed = true;
    }
    ssh_channel_free(channel);

    if (!channel_freed) {
        rc = ssh_channel_poll_timeout(channel, 500, 0);
        assert_int_equal(rc, SSH_ERROR);
    }
}

/* Ensure that calling 'ssh_channel_read_nonblocking' on a freed channel does
 * not lead to segmentation faults. */
static void torture_freed_channel_read_nonblocking(void **state)
{
    struct torture_state *s = *state;
    ssh_session session = s->ssh.session;
    ssh_channel channel;

    char request[256];
    char buff[256] = {0};
    int rc;

    snprintf(request, 256,
             "dd if=/dev/urandom of=/tmp/file bs=64000 count=2; hexdump -C /tmp/file");

    channel = ssh_channel_new(session);
    assert_non_null(channel);

    rc = ssh_channel_open_session(channel);
    assert_ssh_return_code(session, rc);

    /* Make the request, read parts with close */
    rc = ssh_channel_request_exec(channel, request);
    assert_ssh_return_code(session, rc);

    ssh_channel_free(channel);

    rc = ssh_channel_read_nonblocking(channel, buff, 256, 0);
    assert_ssh_return_code_equal(session, rc, SSH_ERROR);
}

static void torture_channel_exit_status(void **state)
{
    struct torture_state *s = *state;
    ssh_session session = s->ssh.session;
    ssh_channel channel = NULL;
    char request[256];
    uint32_t exit_status = (uint32_t)-1;
    int rc;

    rc = snprintf(request, sizeof(request), "true");
    assert_return_code(rc, errno);

    channel = ssh_channel_new(session);
    assert_non_null(channel);

    rc = ssh_channel_open_session(channel);
    assert_ssh_return_code(session, rc);

    /* Make the request, read parts with close */
    rc = ssh_channel_request_exec(channel, request);
    assert_ssh_return_code(session, rc);

    exit_status = ssh_channel_get_exit_state(channel, &exit_status, NULL, NULL);
    assert_ssh_return_code(session, rc);
    assert_int_equal(exit_status, 0);
}

static void torture_channel_exit_signal(void **state)
{
    struct torture_state *s = *state;
    ssh_session session = s->ssh.session;
    ssh_channel channel = NULL;
    char request[256];
    uint32_t exit_status = (uint32_t)-1;
    char *exit_signal = NULL;
    int core_dumped = false;
    int rc;

    rc = snprintf(request, sizeof(request), "cat");
    assert_return_code(rc, errno);

    channel = ssh_channel_new(session);
    assert_non_null(channel);

    rc = ssh_channel_open_session(channel);
    assert_ssh_return_code(session, rc);

    /* Make the request, read parts with close */
    rc = ssh_channel_request_exec(channel, request);
    assert_ssh_return_code(session, rc);
    rc = ssh_channel_request_send_signal(channel, "TERM");
    assert_ssh_return_code(session, rc);

    exit_status = ssh_channel_get_exit_state(channel,
                                             &exit_status,
                                             &exit_signal,
                                             &core_dumped);
    assert_ssh_return_code(session, rc);
    assert_int_equal(exit_status, 0);
    assert_string_equal(exit_signal, "TERM");
    SAFE_FREE(exit_signal);
}


/* Ensure that calling 'ssh_channel_get_exit_status' on a freed channel does not
 * lead to segmentation faults. */
static void torture_freed_channel_get_exit_status(void **state)
{
    struct torture_state *s = *state;
    ssh_session session = s->ssh.session;
    ssh_channel channel;
    bool channel_freed = false;
    char request[256];
    char buff[256] = {0};
    int rc;

    snprintf(request, 256,
             "dd if=/dev/urandom of=/tmp/file bs=64000 count=2; hexdump -C /tmp/file");

    channel = ssh_channel_new(session);
    assert_non_null(channel);

    rc = ssh_channel_open_session(channel);
    assert_ssh_return_code(session, rc);

    /* Make the request, read parts with close */
    rc = ssh_channel_request_exec(channel, request);
    assert_ssh_return_code(session, rc);

    do {
        rc = ssh_channel_read(channel, buff, 256, 0);
    } while(rc > 0);
    assert_ssh_return_code(session, rc);

    /* when either of these conditions is met the call to ssh_channel_free will
     * actually free the channel so calling poll on that channel will be
     * use-after-free */
    if ((channel->flags & SSH_CHANNEL_FLAG_CLOSED_REMOTE) ||
        (channel->flags & SSH_CHANNEL_FLAG_NOT_BOUND)) {
        channel_freed = true;
    }
    SSH_CHANNEL_FREE(channel);

    if (!channel_freed) {
        rc = ssh_channel_get_exit_status(channel);
        assert_ssh_return_code_equal(session, rc, SSH_ERROR);
    }
}

static void
torture_channel_read_stderr(void **state)
{
    struct torture_state *s = *state;
    ssh_session session = s->ssh.session;
    ssh_channel channel;
    int rc;

    channel = ssh_channel_new(session);
    assert_non_null(channel);

    rc = ssh_channel_open_session(channel);
    assert_ssh_return_code(session, rc);

    /* This writes to standard error "pipe" */
    rc = ssh_channel_request_exec(channel, "echo -n ABCD >&2");
    assert_ssh_return_code(session, rc);

    /* No data in stdout */
    rc = ssh_channel_read(channel, buffer, sizeof(buffer), 0);
    assert_int_equal(rc, 0);

    /* poll should say how much we can read */
    rc = ssh_channel_poll(channel, 1);
    assert_int_equal(rc, strlen("ABCD"));

    /* Everything in stderr */
    rc = ssh_channel_read(channel, buffer, sizeof(buffer), 1);
    assert_int_equal(rc, strlen("ABCD"));

    buffer[rc] = '\0';
    assert_string_equal("ABCD", buffer);

    ssh_channel_free(channel);
}

static void torture_pubkey_hash(void **state)
{
    struct torture_state *s = *state;
    ssh_session session = s->ssh.session;
    char *hash = NULL;
    char *hexa = NULL;
    int rc = 0;

    /* bad arguments */
    rc = ssh_get_pubkey_hash(session, NULL);
    assert_int_equal(rc, SSH_ERROR);

    rc = ssh_get_pubkey_hash(NULL, (unsigned char **)&hash);
    assert_int_equal(rc, SSH_ERROR);

    /* deprecated, but should be covered by tests! */
    rc = ssh_get_pubkey_hash(session, (unsigned char **)&hash);
    if (ssh_fips_mode()) {
        /* When in FIPS mode, expect the call to fail */
        assert_int_equal(rc, SSH_ERROR);
    } else {
        assert_int_equal(rc, MD5_DIGEST_LEN);

        hexa = ssh_get_hexa((unsigned char *)hash, rc);
        SSH_STRING_FREE_CHAR(hash);
        assert_string_equal(hexa,
                            "ee:80:7f:61:f9:d5:be:f1:96:86:cc:96:7a:db:7a:7b");

        SSH_STRING_FREE_CHAR(hexa);
    }
}

static void torture_pubkey_hash(void **state)
{
    struct torture_state *s = *state;
    ssh_session session = s->ssh.session;
    char *hash = NULL;
    char *hexa = NULL;
    int rc = 0;

    /* bad arguments */
    rc = ssh_get_pubkey_hash(session, NULL);
    assert_int_equal(rc, SSH_ERROR);

    rc = ssh_get_pubkey_hash(NULL, (unsigned char **)&hash);
    assert_int_equal(rc, SSH_ERROR);

    /* deprecated, but should be covered by tests! */
    rc = ssh_get_pubkey_hash(session, (unsigned char **)&hash);
    if (ssh_fips_mode()) {
        /* When in FIPS mode, expect the call to fail */
        assert_int_equal(rc, SSH_ERROR);
    } else {
        assert_int_equal(rc, MD5_DIGEST_LEN);

        hexa = ssh_get_hexa((unsigned char *)hash, rc);
        SSH_STRING_FREE_CHAR(hash);
        assert_string_equal(hexa,
                            "ee:80:7f:61:f9:d5:be:f1:96:86:cc:96:7a:db:7a:7b");

        SSH_STRING_FREE_CHAR(hexa);
    }
}

int torture_run_tests(void) {
    int rc;
    struct CMUnitTest tests[] = {
        cmocka_unit_test_setup_teardown(torture_channel_read_error,
                                        session_setup,
                                        session_teardown),
        cmocka_unit_test_setup_teardown(torture_channel_poll_timeout_valid,
                                        session_setup,
                                        session_teardown),
        cmocka_unit_test_setup_teardown(torture_channel_poll_timeout,
                                        session_setup,
                                        session_teardown),
        cmocka_unit_test_setup_teardown(torture_max_sessions,
                                        session_setup,
                                        session_teardown),
        cmocka_unit_test_setup_teardown(torture_no_more_sessions,
                                        session_setup,
                                        session_teardown),
        cmocka_unit_test_setup_teardown(torture_channel_delayed_close,
                                        session_setup,
                                        session_teardown),
        cmocka_unit_test_setup_teardown(torture_freed_channel_poll,
                                        session_setup,
                                        session_teardown),
        cmocka_unit_test_setup_teardown(torture_freed_channel_poll_timeout,
                                        session_setup,
                                        session_teardown),
        cmocka_unit_test_setup_teardown(torture_freed_channel_read_nonblocking,
                                        session_setup,
                                        session_teardown),
        cmocka_unit_test_setup_teardown(torture_channel_exit_status,
                                        session_setup,
                                        session_teardown),
        cmocka_unit_test_setup_teardown(torture_channel_exit_signal,
                                        session_setup,
                                        session_teardown),
        cmocka_unit_test_setup_teardown(torture_freed_channel_get_exit_status,
                                        session_setup,
                                        session_teardown),
<<<<<<< HEAD
=======
        cmocka_unit_test_setup_teardown(torture_channel_read_stderr,
                                        session_setup,
                                        session_teardown),
>>>>>>> 894e07ae
        cmocka_unit_test_setup_teardown(torture_pubkey_hash,
                                        session_setup,
                                        session_teardown),
    };

    ssh_init();

    torture_filter_tests(tests);
    rc = cmocka_run_group_tests(tests, sshd_setup, sshd_teardown);

    ssh_finalize();

    return rc;
}<|MERGE_RESOLUTION|>--- conflicted
+++ resolved
@@ -574,38 +574,6 @@
     }
 }
 
-static void torture_pubkey_hash(void **state)
-{
-    struct torture_state *s = *state;
-    ssh_session session = s->ssh.session;
-    char *hash = NULL;
-    char *hexa = NULL;
-    int rc = 0;
-
-    /* bad arguments */
-    rc = ssh_get_pubkey_hash(session, NULL);
-    assert_int_equal(rc, SSH_ERROR);
-
-    rc = ssh_get_pubkey_hash(NULL, (unsigned char **)&hash);
-    assert_int_equal(rc, SSH_ERROR);
-
-    /* deprecated, but should be covered by tests! */
-    rc = ssh_get_pubkey_hash(session, (unsigned char **)&hash);
-    if (ssh_fips_mode()) {
-        /* When in FIPS mode, expect the call to fail */
-        assert_int_equal(rc, SSH_ERROR);
-    } else {
-        assert_int_equal(rc, MD5_DIGEST_LEN);
-
-        hexa = ssh_get_hexa((unsigned char *)hash, rc);
-        SSH_STRING_FREE_CHAR(hash);
-        assert_string_equal(hexa,
-                            "ee:80:7f:61:f9:d5:be:f1:96:86:cc:96:7a:db:7a:7b");
-
-        SSH_STRING_FREE_CHAR(hexa);
-    }
-}
-
 int torture_run_tests(void) {
     int rc;
     struct CMUnitTest tests[] = {
@@ -645,12 +613,9 @@
         cmocka_unit_test_setup_teardown(torture_freed_channel_get_exit_status,
                                         session_setup,
                                         session_teardown),
-<<<<<<< HEAD
-=======
         cmocka_unit_test_setup_teardown(torture_channel_read_stderr,
                                         session_setup,
                                         session_teardown),
->>>>>>> 894e07ae
         cmocka_unit_test_setup_teardown(torture_pubkey_hash,
                                         session_setup,
                                         session_teardown),
