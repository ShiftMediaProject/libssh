--- conflicted
+++ resolved
@@ -171,10 +171,6 @@
             "127.0.0.10 %s\n",
             torture_get_testkey_pub(SSH_KEYTYPE_ECDSA_P521));
 
-    fprintf(file,
-            "127.0.0.10 %s\n",
-            torture_get_testkey_pub(SSH_KEYTYPE_ECDSA, 521));
-
     fclose(file);
 
     rc = ssh_options_set(session, SSH_OPTIONS_KNOWNHOSTS, known_hosts_file);
@@ -205,8 +201,6 @@
     algo = ssh_iterator_value(const char *, it);
     assert_string_equal(algo, "ecdsa-sha2-nistp521");
 
-<<<<<<< HEAD
-=======
     ssh_list_free(algo_list);
 }
 
@@ -258,7 +252,6 @@
     algo = ssh_iterator_value(const char *, it);
     assert_string_equal(algo, "ssh-rsa");
 
->>>>>>> 79900e52
     ssh_list_free(algo_list);
 }
 
