/*
 * This file is part of the SSH Library
 *
 * Copyright (c) 2010 by Aris Adamantiadis
 *
 * The SSH Library is free software; you can redistribute it and/or modify
 * it under the terms of the GNU Lesser General Public License as published by
 * the Free Software Foundation; either version 2.1 of the License, or (at your
 * option) any later version.
 *
 * The SSH Library is distributed in the hope that it will be useful, but
 * WITHOUT ANY WARRANTY; without even the implied warranty of MERCHANTABILITY
 * or FITNESS FOR A PARTICULAR PURPOSE.  See the GNU Lesser General Public
 * License for more details.
 *
 * You should have received a copy of the GNU Lesser General Public License
 * along with the SSH Library; see the file COPYING.  If not, write to
 * the Free Software Foundation, Inc., 59 Temple Place - Suite 330, Boston,
 * MA 02111-1307, USA.
 */

#define LIBSSH_STATIC

#include "torture.h"
#include "session.c"
#include "known_hosts.c"

#define KNOWNHOSTFILES "libssh_torture_knownhosts"
#define BADRSA "AAAAB3NzaC1yc2EAAAADAQABAAABAQChm5" \
<<<<<<< HEAD
 "a6Av65O8cKtx5YXOnui3wJnYE6A6J/I4kZSAibbn14Jcl+34VJQwv96f25AxNmo" \
 "NwoiZV93IzdypQmiuieh6s6wB9WhYjU9K/6CkIpNhpCxswA90b3ePjS7LnR9B9J" \
 "slPSbG1H0KC1c5lb7G3utXteXtM+4YvCvpN5VdC4CpghT+p0cwN2Na8Md5vRItz" \
 "YgIytryNn7LLiwYfoSxvWigFrTTZsrVtCOYyNgklmffpGdzuC43wdANvTewfI9G" \
 "o71r8EXmEc228CrYPmb8Scv3mpXFK/BosohSGkPlEHu9lf3YjnknBicDaVtJOYp" \
 "wnXJPjZo2EhG79HxDRpjJHH"
#define BADDSA "AAAAB3NzaC1kc3MAAACBAITDKqGQ5aC5wHySG6ZdL1+BVBY2nLP5vzw3i3pvZfP" \
 "yNUS0UCwrt5pajsMvDRGXXebTJhWVonDnv8tpSgiuIBXMZrma8CU1KCFGRzwb/n8" \
 "cc5tJmIphlOUTrObjBmsRz7u1eZmoaddXC9ask6BNnt0DmhzYi2esL3mbardy8IN" \
 "zAAAAFQDlPFCm410pgQQPb3X5FWjyVEIl+QAAAIAp0vqfir8K8p+zP4dzFG7ppnt" \
 "DjaXf3ge6URF7f5xPDo6CClGo2JQ2REF8NxM7K9cLgR9Ifx2ahO48UMgrXEl/BOp" \
 "IQHpeBqUz26a49O5J0WEW16YSUHxWwMxWVe/SRmyKdTUZJ6fcepH88JNqm3XudNn" \
 "s78grM+yx9mcXnK2AsAAAAIBxpF8ZQIlGrSgwCmCfwjP156bC3Ya6LYf9ZpLJ0dX" \
 "EcxqLVllrNEvd2EGD9p16BYO2yaalYon8im59PtOcul2ay5XQ6rVDQ2T0pgNUpsI" \
 "h0dSi8VJXI1wes5HTyLsv9VBmU1uCXUUvufoQKfF/OcSH0ufcCpnd62g1/adZcy2" \
 "WJg=="
=======
               "a6Av65O8cKtx5YXOnui3wJnYE6A6J/I4kZSAibbn14Jcl+34VJQwv96f25AxNmo" \
               "NwoiZV93IzdypQmiuieh6s6wB9WhYjU9K/6CkIpNhpCxswA90b3ePjS7LnR9B9J" \
               "slPSbG1H0KC1c5lb7G3utXteXtM+4YvCvpN5VdC4CpghT+p0cwN2Na8Md5vRItz" \
               "YgIytryNn7LLiwYfoSxvWigFrTTZsrVtCOYyNgklmffpGdzuC43wdANvTewfI9G" \
               "o71r8EXmEc228CrYPmb8Scv3mpXFK/BosohSGkPlEHu9lf3YjnknBicDaVtJOYp" \
               "wnXJPjZo2EhG79HxDRpjJHH"
#define BADDSA "AAAAB3NzaC1kc3MAAACBAITDKqGQ5aC5wHySG6ZdL1+BVBY2nLP5vzw3i3pvZfP" \
               "yNUS0UCwrt5pajsMvDRGXXebTJhWVonDnv8tpSgiuIBXMZrma8CU1KCFGRzwb/n8" \
               "cc5tJmIphlOUTrObjBmsRz7u1eZmoaddXC9ask6BNnt0DmhzYi2esL3mbardy8IN" \
               "zAAAAFQDlPFCm410pgQQPb3X5FWjyVEIl+QAAAIAp0vqfir8K8p+zP4dzFG7ppnt" \
               "DjaXf3ge6URF7f5xPDo6CClGo2JQ2REF8NxM7K9cLgR9Ifx2ahO48UMgrXEl/BOp" \
               "IQHpeBqUz26a49O5J0WEW16YSUHxWwMxWVe/SRmyKdTUZJ6fcepH88JNqm3XudNn" \
               "s78grM+yx9mcXnK2AsAAAAIBxpF8ZQIlGrSgwCmCfwjP156bC3Ya6LYf9ZpLJ0dX" \
               "EcxqLVllrNEvd2EGD9p16BYO2yaalYon8im59PtOcul2ay5XQ6rVDQ2T0pgNUpsI" \
               "h0dSi8VJXI1wes5HTyLsv9VBmU1uCXUUvufoQKfF/OcSH0ufcCpnd62g1/adZcy2" \
               "WJg=="
>>>>>>> 2721cbc8

static void setup(void **state) {
    int verbosity=torture_libssh_verbosity();
    ssh_session session = ssh_new();

    ssh_options_set(session, SSH_OPTIONS_LOG_VERBOSITY, &verbosity);

    *state = session;
}

static void teardown(void **state) {
    ssh_session session = *state;

    ssh_disconnect(session);
    ssh_free(session);

    unlink(KNOWNHOSTFILES);
}

static void torture_knownhosts_port(void **state) {
    ssh_session session = *state;
    char buffer[200];
    char *p;
    FILE *file;
    int rc;

    /* Connect to localhost:22, force the port to 1234 and then write
     * the known hosts file. Then check that the entry written is
     * [localhost]:1234
     */
    rc = ssh_options_set(session, SSH_OPTIONS_HOST, "localhost");
    assert_true(rc == SSH_OK);

    rc = ssh_options_set(session, SSH_OPTIONS_KNOWNHOSTS, KNOWNHOSTFILES);
    assert_true(rc == SSH_OK);

    rc = ssh_connect(session);
    assert_true(rc==SSH_OK);

    session->opts.port = 1234;
    rc = ssh_write_knownhost(session);
    assert_true(rc == SSH_OK);

    file = fopen(KNOWNHOSTFILES, "r");
    assert_true(file != NULL);
    p = fgets(buffer, sizeof(buffer), file);
    assert_false(p == NULL);
    fclose(file);
    buffer[sizeof(buffer) - 1] = '\0';
    assert_true(strstr(buffer,"[localhost]:1234 ") != NULL);

    ssh_disconnect(session);
    ssh_free(session);

    /* Now, connect back to the ssh server and verify the known host line */
    *state = session = ssh_new();

    ssh_options_set(session, SSH_OPTIONS_HOST, "localhost");
    ssh_options_set(session, SSH_OPTIONS_KNOWNHOSTS, KNOWNHOSTFILES);

    rc = ssh_connect(session);
    assert_true(rc == SSH_OK);

    session->opts.port = 1234;
    rc = ssh_is_server_known(session);
    assert_true(rc == SSH_SERVER_KNOWN_OK);
}

static void torture_knownhosts_fail(void **state) {
    ssh_session session = *state;
    FILE *file;
    int rc;

    rc = ssh_options_set(session, SSH_OPTIONS_HOST, "localhost");
    assert_true(rc == SSH_OK);

    rc = ssh_options_set(session, SSH_OPTIONS_KNOWNHOSTS, KNOWNHOSTFILES);
    assert_true(rc == SSH_OK);

    rc = ssh_options_set(session, SSH_OPTIONS_HOSTKEYS, "ssh-rsa");
    assert_true(rc == SSH_OK);

    file = fopen(KNOWNHOSTFILES, "w");
    assert_true(file != NULL);
    fprintf(file, "localhost ssh-rsa %s\n", BADRSA);
    fclose(file);

    rc = ssh_connect(session);
    assert_true(rc==SSH_OK);

    rc = ssh_is_server_known(session);
    assert_true(rc == SSH_SERVER_KNOWN_CHANGED);
}

static void torture_knownhosts_other(void **state) {
    ssh_session session = *state;
    FILE *file;
    int rc;

    rc = ssh_options_set(session, SSH_OPTIONS_HOST, "localhost");
    assert_true(rc == SSH_OK);

    rc = ssh_options_set(session, SSH_OPTIONS_KNOWNHOSTS, KNOWNHOSTFILES);
    assert_true(rc == SSH_OK);

    rc = ssh_options_set(session, SSH_OPTIONS_HOSTKEYS, "ssh-dss");
    assert_true(rc == SSH_OK);

    file = fopen(KNOWNHOSTFILES, "w");
    assert_true(file != NULL);
    fprintf(file, "localhost ssh-rsa %s\n", BADRSA);
    fclose(file);

    rc = ssh_connect(session);
    assert_true(rc==SSH_OK);

    rc = ssh_is_server_known(session);
    assert_true(rc == SSH_SERVER_FOUND_OTHER);
}

static void torture_knownhosts_other_auto(void **state) {
    ssh_session session = *state;
    int rc;

    rc = ssh_options_set(session, SSH_OPTIONS_HOST, "localhost");
    assert_true(rc == SSH_OK);

    rc = ssh_options_set(session, SSH_OPTIONS_KNOWNHOSTS, KNOWNHOSTFILES);
    assert_true(rc == SSH_OK);

    rc = ssh_options_set(session, SSH_OPTIONS_HOSTKEYS, "ssh-dss");
    assert_true(rc == SSH_OK);

    rc = ssh_connect(session);
    assert_true(rc==SSH_OK);

    rc = ssh_is_server_known(session);
    assert_true(rc == SSH_SERVER_NOT_KNOWN);

    rc = ssh_write_knownhost(session);
    assert_true(rc == SSH_OK);

    ssh_disconnect(session);
    ssh_free(session);

    /* connect again and check host key */
    *state = session = ssh_new();

    rc = ssh_options_set(session, SSH_OPTIONS_HOST, "localhost");
    assert_true(rc == SSH_OK);

    rc = ssh_options_set(session, SSH_OPTIONS_KNOWNHOSTS, KNOWNHOSTFILES);
    assert_true(rc == SSH_OK);

    rc = ssh_connect(session);
    assert_true(rc==SSH_OK);

    /* ssh-rsa is the default but libssh should try ssh-dss instead */
    rc = ssh_is_server_known(session);
    assert_true(rc == SSH_SERVER_KNOWN_OK);
}

static void torture_knownhosts_conflict(void **state) {
    ssh_session session = *state;
    FILE *file;
    int rc;

    rc = ssh_options_set(session, SSH_OPTIONS_HOST, "localhost");
    assert_true(rc == SSH_OK);

    rc = ssh_options_set(session, SSH_OPTIONS_KNOWNHOSTS, KNOWNHOSTFILES);
    assert_true(rc == SSH_OK);

    rc = ssh_options_set(session, SSH_OPTIONS_HOSTKEYS, "ssh-rsa");
    assert_true(rc == SSH_OK);

    file = fopen(KNOWNHOSTFILES, "w");
    assert_true(file != NULL);
    fprintf(file, "localhost ssh-rsa %s\n", BADRSA);
    fprintf(file, "localhost ssh-dss %s\n", BADDSA);
    fclose(file);

    rc = ssh_connect(session);
    assert_true(rc==SSH_OK);

    rc = ssh_is_server_known(session);
    assert_true(rc == SSH_SERVER_KNOWN_CHANGED);

    rc = ssh_write_knownhost(session);
    assert_true(rc==SSH_OK);

    ssh_disconnect(session);
    ssh_free(session);

    /* connect again and check host key */
    *state = session = ssh_new();

    ssh_options_set(session, SSH_OPTIONS_HOST, "localhost");
    ssh_options_set(session, SSH_OPTIONS_KNOWNHOSTS, KNOWNHOSTFILES);
    rc = ssh_options_set(session, SSH_OPTIONS_HOSTKEYS, "ssh-rsa");
    assert_true(rc == SSH_OK);

    rc = ssh_connect(session);
    assert_true(rc == SSH_OK);

    rc = ssh_is_server_known(session);
    assert_true(rc == SSH_SERVER_KNOWN_OK);
}

static void torture_knownhosts_precheck(void **state) {
    ssh_session session = *state;
    FILE *file;
    int rc;
    char **kex;

    rc = ssh_options_set(session, SSH_OPTIONS_HOST, "localhost");
    assert_true(rc == SSH_OK);

    rc = ssh_options_set(session, SSH_OPTIONS_KNOWNHOSTS, KNOWNHOSTFILES);
    assert_true(rc == SSH_OK);

    file = fopen(KNOWNHOSTFILES, "w");
    assert_true(file != NULL);
    fprintf(file, "localhost ssh-rsa %s\n", BADRSA);
    fprintf(file, "localhost ssh-dss %s\n", BADDSA);
    fclose(file);

    kex = ssh_knownhosts_algorithms(session);
    assert_true(kex != NULL);
    assert_string_equal(kex[0],"ssh-rsa");
    assert_string_equal(kex[1],"ssh-dss");
    assert_true(kex[2]==NULL);
    free(kex[1]);
    free(kex[0]);
    free(kex);
}

int torture_run_tests(void) {
    int rc;
    UnitTest tests[] = {
        unit_test_setup_teardown(torture_knownhosts_port, setup, teardown),
        unit_test_setup_teardown(torture_knownhosts_fail, setup, teardown),
        unit_test_setup_teardown(torture_knownhosts_other, setup, teardown),
        unit_test_setup_teardown(torture_knownhosts_other_auto, setup, teardown),
        unit_test_setup_teardown(torture_knownhosts_conflict, setup, teardown),
        unit_test_setup_teardown(torture_knownhosts_precheck, setup, teardown)
    };

    ssh_init();

    torture_filter_tests(tests);
    rc = run_tests(tests);

    ssh_finalize();
    return rc;
}<|MERGE_RESOLUTION|>--- conflicted
+++ resolved
@@ -27,24 +27,6 @@
 
 #define KNOWNHOSTFILES "libssh_torture_knownhosts"
 #define BADRSA "AAAAB3NzaC1yc2EAAAADAQABAAABAQChm5" \
-<<<<<<< HEAD
- "a6Av65O8cKtx5YXOnui3wJnYE6A6J/I4kZSAibbn14Jcl+34VJQwv96f25AxNmo" \
- "NwoiZV93IzdypQmiuieh6s6wB9WhYjU9K/6CkIpNhpCxswA90b3ePjS7LnR9B9J" \
- "slPSbG1H0KC1c5lb7G3utXteXtM+4YvCvpN5VdC4CpghT+p0cwN2Na8Md5vRItz" \
- "YgIytryNn7LLiwYfoSxvWigFrTTZsrVtCOYyNgklmffpGdzuC43wdANvTewfI9G" \
- "o71r8EXmEc228CrYPmb8Scv3mpXFK/BosohSGkPlEHu9lf3YjnknBicDaVtJOYp" \
- "wnXJPjZo2EhG79HxDRpjJHH"
-#define BADDSA "AAAAB3NzaC1kc3MAAACBAITDKqGQ5aC5wHySG6ZdL1+BVBY2nLP5vzw3i3pvZfP" \
- "yNUS0UCwrt5pajsMvDRGXXebTJhWVonDnv8tpSgiuIBXMZrma8CU1KCFGRzwb/n8" \
- "cc5tJmIphlOUTrObjBmsRz7u1eZmoaddXC9ask6BNnt0DmhzYi2esL3mbardy8IN" \
- "zAAAAFQDlPFCm410pgQQPb3X5FWjyVEIl+QAAAIAp0vqfir8K8p+zP4dzFG7ppnt" \
- "DjaXf3ge6URF7f5xPDo6CClGo2JQ2REF8NxM7K9cLgR9Ifx2ahO48UMgrXEl/BOp" \
- "IQHpeBqUz26a49O5J0WEW16YSUHxWwMxWVe/SRmyKdTUZJ6fcepH88JNqm3XudNn" \
- "s78grM+yx9mcXnK2AsAAAAIBxpF8ZQIlGrSgwCmCfwjP156bC3Ya6LYf9ZpLJ0dX" \
- "EcxqLVllrNEvd2EGD9p16BYO2yaalYon8im59PtOcul2ay5XQ6rVDQ2T0pgNUpsI" \
- "h0dSi8VJXI1wes5HTyLsv9VBmU1uCXUUvufoQKfF/OcSH0ufcCpnd62g1/adZcy2" \
- "WJg=="
-=======
                "a6Av65O8cKtx5YXOnui3wJnYE6A6J/I4kZSAibbn14Jcl+34VJQwv96f25AxNmo" \
                "NwoiZV93IzdypQmiuieh6s6wB9WhYjU9K/6CkIpNhpCxswA90b3ePjS7LnR9B9J" \
                "slPSbG1H0KC1c5lb7G3utXteXtM+4YvCvpN5VdC4CpghT+p0cwN2Na8Md5vRItz" \
@@ -61,7 +43,6 @@
                "EcxqLVllrNEvd2EGD9p16BYO2yaalYon8im59PtOcul2ay5XQ6rVDQ2T0pgNUpsI" \
                "h0dSi8VJXI1wes5HTyLsv9VBmU1uCXUUvufoQKfF/OcSH0ufcCpnd62g1/adZcy2" \
                "WJg=="
->>>>>>> 2721cbc8
 
 static void setup(void **state) {
     int verbosity=torture_libssh_verbosity();
