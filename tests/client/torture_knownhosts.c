--- conflicted
+++ resolved
@@ -414,11 +414,7 @@
     rc = ssh_options_set(session, SSH_OPTIONS_KNOWNHOSTS, known_hosts_file);
     assert_ssh_return_code(session, rc);
 
-<<<<<<< HEAD
-    rc = ssh_options_set(session, SSH_OPTIONS_HOSTKEYS, "ssh-ed25519");
-=======
     rc = ssh_options_set(session, SSH_OPTIONS_HOSTKEYS, "ecdsa-sha2-nistp521");
->>>>>>> 79900e52
     assert_ssh_return_code(session, rc);
 
     rc = ssh_connect(session);
