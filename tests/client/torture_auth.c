/*
 * This file is part of the SSH Library
 *
 * Copyright (c) 2010 by Aris Adamantiadis
 *
 * The SSH Library is free software; you can redistribute it and/or modify
 * it under the terms of the GNU Lesser General Public License as published by
 * the Free Software Foundation; either version 2.1 of the License, or (at your
 * option) any later version.
 *
 * The SSH Library is distributed in the hope that it will be useful, but
 * WITHOUT ANY WARRANTY; without even the implied warranty of MERCHANTABILITY
 * or FITNESS FOR A PARTICULAR PURPOSE.  See the GNU Lesser General Public
 * License for more details.
 *
 * You should have received a copy of the GNU Lesser General Public License
 * along with the SSH Library; see the file COPYING.  If not, write to
 * the Free Software Foundation, Inc., 59 Temple Place - Suite 330, Boston,
 * MA 02111-1307, USA.
 */

#include "config.h"

#define LIBSSH_STATIC

#include "torture.h"
#include "libssh/libssh.h"
#include "libssh/priv.h"
#include "libssh/session.h"

#include <errno.h>
#include <sys/types.h>
#include <pwd.h>

/* agent_is_running */
#include "agent.c"

static int sshd_setup(void **state)
{
    torture_setup_sshd_server(state, true);

    return 0;
}

static int sshd_teardown(void **state) {
    torture_teardown_sshd_server(state);

    return 0;
}

static int session_setup(void **state)
{
    struct torture_state *s = *state;
    int verbosity = torture_libssh_verbosity();
    struct passwd *pwd;
    bool b = false;
    int rc;

    pwd = getpwnam("bob");
    assert_non_null(pwd);

    rc = setuid(pwd->pw_uid);
    assert_return_code(rc, errno);

    s->ssh.session = ssh_new();
    assert_non_null(s->ssh.session);

    ssh_options_set(s->ssh.session, SSH_OPTIONS_LOG_VERBOSITY, &verbosity);
    ssh_options_set(s->ssh.session, SSH_OPTIONS_HOST, TORTURE_SSH_SERVER);
    /* Make sure no other configuration options from system will get used */
    rc = ssh_options_set(s->ssh.session, SSH_OPTIONS_PROCESS_CONFIG, &b);
    assert_ssh_return_code(s->ssh.session, rc);

    return 0;
}

static int session_teardown(void **state)
{
    struct torture_state *s = *state;

    ssh_disconnect(s->ssh.session);
    ssh_free(s->ssh.session);

    return 0;
}

static int pubkey_setup(void **state)
{
    int rc;

    rc = session_setup(state);
    if (rc != 0) {
        return rc;
    }

    /* Make sure we do not interfere with another ssh-agent */
    unsetenv("SSH_AUTH_SOCK");
    unsetenv("SSH_AGENT_PID");

    return 0;
}

static int agent_setup(void **state)
{
    struct torture_state *s = *state;
    char ssh_agent_cmd[4096];
    char ssh_agent_sock[1024];
    char ssh_agent_pidfile[1024];
    char bob_ssh_key[1024];
    struct passwd *pwd;
    int rc;

    rc = pubkey_setup(state);
    if (rc != 0) {
        return rc;
    }

    pwd = getpwnam("bob");
    assert_non_null(pwd);

    snprintf(ssh_agent_sock,
             sizeof(ssh_agent_sock),
             "%s/agent.sock",
             s->socket_dir);

    snprintf(ssh_agent_pidfile,
             sizeof(ssh_agent_pidfile),
             "%s/agent.pid",
             s->socket_dir);

    /* Production ready code!!! */
    snprintf(ssh_agent_cmd,
             sizeof(ssh_agent_cmd),
             "eval `ssh-agent -a %s`; echo $SSH_AGENT_PID > %s",
             ssh_agent_sock, ssh_agent_pidfile);

    /* run ssh-agent and ssh-add as the normal user */
    unsetenv("UID_WRAPPER_ROOT");

    rc = system(ssh_agent_cmd);
    assert_return_code(rc, errno);

    setenv("SSH_AUTH_SOCK", ssh_agent_sock, 1);
    setenv("TORTURE_SSH_AGENT_PIDFILE", ssh_agent_pidfile, 1);

    snprintf(bob_ssh_key,
             sizeof(bob_ssh_key),
             "ssh-add %s/.ssh/id_rsa",
             pwd->pw_dir);

    rc = system(bob_ssh_key);
    assert_return_code(rc, errno);

    return 0;
}

static int agent_cert_setup(void **state)
{
    char bob_alt_ssh_key[1024];
    struct passwd *pwd;
    int rc;

    rc = agent_setup(state);
    if (rc != 0) {
        return rc;
    }

    pwd = getpwnam("bob");
    assert_non_null(pwd);

    /* remove all keys, load alternative key + cert */
    snprintf(bob_alt_ssh_key,
             sizeof(bob_alt_ssh_key),
             "ssh-add -D && ssh-add %s/.ssh_cert/id_rsa",
             pwd->pw_dir);

    rc = system(bob_alt_ssh_key);
    assert_return_code(rc, errno);

    return 0;
}

static int agent_teardown(void **state)
{
    const char *ssh_agent_pidfile;
    int rc;

    rc = session_teardown(state);
    if (rc != 0) {
        return rc;
    }

    ssh_agent_pidfile = getenv("TORTURE_SSH_AGENT_PIDFILE");
    assert_non_null(ssh_agent_pidfile);

    /* kill agent pid */
    torture_terminate_process(ssh_agent_pidfile);

    unlink(ssh_agent_pidfile);

    unsetenv("TORTURE_SSH_AGENT_PIDFILE");
    unsetenv("SSH_AUTH_SOCK");

    return 0;
}

static void torture_auth_none(void **state) {
    struct torture_state *s = *state;
    ssh_session session = s->ssh.session;
    int rc;

    rc = ssh_options_set(session, SSH_OPTIONS_USER, TORTURE_SSH_USER_BOB);
    assert_int_equal(rc, SSH_OK);

    rc = ssh_connect(session);
    assert_int_equal(rc, SSH_OK);

    rc = ssh_userauth_none(session,NULL);
    assert_int_equal(rc, SSH_AUTH_DENIED);

    /* This request should return a SSH_REQUEST_DENIED error */
    if (rc == SSH_ERROR) {
        assert_int_equal(ssh_get_error_code(session), SSH_REQUEST_DENIED);
    }
}

static void torture_auth_none_nonblocking(void **state) {
    struct torture_state *s = *state;
    ssh_session session = s->ssh.session;
    int rc;

    rc = ssh_options_set(session, SSH_OPTIONS_USER, TORTURE_SSH_USER_ALICE);
    assert_int_equal(rc, SSH_OK);

    rc = ssh_connect(session);
    assert_int_equal(rc, SSH_OK);

    /* This request should return a SSH_REQUEST_DENIED error */
    if (rc == SSH_ERROR) {
        assert_int_equal(ssh_get_error_code(session), SSH_REQUEST_DENIED);
    }

    ssh_set_blocking(session,0);

    do {
        rc = ssh_userauth_none(session,NULL);
    } while (rc == SSH_AUTH_AGAIN);
    assert_int_equal(rc, SSH_AUTH_DENIED);
    assert_int_equal(ssh_get_error_code(session), SSH_REQUEST_DENIED);

}

static void torture_auth_autopubkey(void **state) {
    struct torture_state *s = *state;
    ssh_session session = s->ssh.session;
    int rc;

    /* Authenticate as alice with bob his pubkey */
    rc = ssh_options_set(session, SSH_OPTIONS_USER, TORTURE_SSH_USER_ALICE);
    assert_int_equal(rc, SSH_OK);

    rc = ssh_connect(session);
    assert_int_equal(rc, SSH_OK);

    rc = ssh_userauth_none(session,NULL);
    /* This request should return a SSH_REQUEST_DENIED error */
    if (rc == SSH_ERROR) {
        assert_int_equal(ssh_get_error_code(session), SSH_REQUEST_DENIED);
    }
    rc = ssh_userauth_list(session, NULL);
    assert_true(rc & SSH_AUTH_METHOD_PUBLICKEY);

    rc = ssh_userauth_publickey_auto(session, NULL, NULL);
    assert_int_equal(rc, SSH_AUTH_SUCCESS);
}

static void torture_auth_autopubkey_nonblocking(void **state) {
    struct torture_state *s = *state;
    ssh_session session = s->ssh.session;
    int rc;

    rc = ssh_options_set(session, SSH_OPTIONS_USER, TORTURE_SSH_USER_ALICE);
    assert_int_equal(rc, SSH_OK);

    rc = ssh_connect(session);
    assert_int_equal(rc, SSH_OK);

    ssh_set_blocking(session,0);
    do {
      rc = ssh_userauth_none(session, NULL);
    } while (rc == SSH_AUTH_AGAIN);

    /* This request should return a SSH_REQUEST_DENIED error */
    if (rc == SSH_ERROR) {
        assert_int_equal(ssh_get_error_code(session), SSH_REQUEST_DENIED);
    }

    rc = ssh_userauth_list(session, NULL);
    assert_true(rc & SSH_AUTH_METHOD_PUBLICKEY);

    do {
        rc = ssh_userauth_publickey_auto(session, NULL, NULL);
    } while (rc == SSH_AUTH_AGAIN);
    assert_int_equal(rc, SSH_AUTH_SUCCESS);
}

static void torture_auth_kbdint(void **state) {
    struct torture_state *s = *state;
    ssh_session session = s->ssh.session;
    int rc;

    rc = ssh_options_set(session, SSH_OPTIONS_USER, TORTURE_SSH_USER_BOB);
    assert_int_equal(rc, SSH_OK);

    rc = ssh_connect(session);
    assert_int_equal(rc, SSH_OK);

    rc = ssh_userauth_none(session,NULL);
    /* This request should return a SSH_REQUEST_DENIED error */
    if (rc == SSH_ERROR) {
        assert_int_equal(ssh_get_error_code(session), SSH_REQUEST_DENIED);
    }
    rc = ssh_userauth_list(session, NULL);
    assert_true(rc & SSH_AUTH_METHOD_INTERACTIVE);

    rc = ssh_userauth_kbdint(session, NULL, NULL);
    assert_int_equal(rc, SSH_AUTH_INFO);
    assert_int_equal(ssh_userauth_kbdint_getnprompts(session), 1);

    rc = ssh_userauth_kbdint_setanswer(session, 0, TORTURE_SSH_USER_BOB_PASSWORD);
    assert_false(rc < 0);

    rc = ssh_userauth_kbdint(session, NULL, NULL);
    /* Sometimes, SSH server send an empty query at the end of exchange */
    if(rc == SSH_AUTH_INFO) {
        assert_int_equal(ssh_userauth_kbdint_getnprompts(session), 0);
        rc = ssh_userauth_kbdint(session, NULL, NULL);
    }
    assert_int_equal(rc, SSH_AUTH_SUCCESS);
}

static void torture_auth_kbdint_nonblocking(void **state) {
    struct torture_state *s = *state;
    ssh_session session = s->ssh.session;
    int rc;

    rc = ssh_options_set(session, SSH_OPTIONS_USER, TORTURE_SSH_USER_BOB);
    assert_int_equal(rc, SSH_OK);

    rc = ssh_connect(session);
    assert_int_equal(rc, SSH_OK);

    ssh_set_blocking(session,0);
    do {
      rc = ssh_userauth_none(session, NULL);
    } while (rc == SSH_AUTH_AGAIN);

    /* This request should return a SSH_REQUEST_DENIED error */
    if (rc == SSH_ERROR) {
        assert_int_equal(ssh_get_error_code(session), SSH_REQUEST_DENIED);
    }
    rc = ssh_userauth_list(session, NULL);
    assert_true(rc & SSH_AUTH_METHOD_INTERACTIVE);

    do {
        rc = ssh_userauth_kbdint(session, NULL, NULL);
    } while (rc == SSH_AUTH_AGAIN);
    assert_int_equal(rc, SSH_AUTH_INFO);
    assert_int_equal(ssh_userauth_kbdint_getnprompts(session), 1);
    rc = ssh_userauth_kbdint_setanswer(session, 0, TORTURE_SSH_USER_BOB_PASSWORD);
    assert_false(rc < 0);

    do {
        rc = ssh_userauth_kbdint(session, NULL, NULL);
    } while (rc == SSH_AUTH_AGAIN);
    /* Sometimes, SSH server send an empty query at the end of exchange */
    if(rc == SSH_AUTH_INFO) {
        assert_int_equal(ssh_userauth_kbdint_getnprompts(session), 0);
        do {
            rc = ssh_userauth_kbdint(session, NULL, NULL);
        } while (rc == SSH_AUTH_AGAIN);
    }
    assert_int_equal(rc, SSH_AUTH_SUCCESS);
}

static void torture_auth_password(void **state) {
    struct torture_state *s = *state;
    ssh_session session = s->ssh.session;
    int rc;

    rc = ssh_options_set(session, SSH_OPTIONS_USER, TORTURE_SSH_USER_BOB);
    assert_int_equal(rc, SSH_OK);

    rc = ssh_connect(session);
    assert_int_equal(rc, SSH_OK);

    rc = ssh_userauth_none(session, NULL);
    /* This request should return a SSH_REQUEST_DENIED error */
    if (rc == SSH_AUTH_ERROR) {
        assert_int_equal(ssh_get_error_code(session), SSH_REQUEST_DENIED);
    }
    rc = ssh_userauth_list(session, NULL);
    assert_true(rc & SSH_AUTH_METHOD_PASSWORD);

    rc = ssh_userauth_password(session, NULL, TORTURE_SSH_USER_BOB_PASSWORD);
    assert_int_equal(rc, SSH_AUTH_SUCCESS);
}

static void torture_auth_password_nonblocking(void **state) {
    struct torture_state *s = *state;
    ssh_session session = s->ssh.session;
    int rc;

    rc = ssh_options_set(session, SSH_OPTIONS_USER, TORTURE_SSH_USER_BOB);
    assert_int_equal(rc, SSH_OK);

    rc = ssh_connect(session);
    assert_int_equal(rc, SSH_OK);

    ssh_set_blocking(session,0);
    do {
      rc = ssh_userauth_none(session, NULL);
    } while (rc == SSH_AUTH_AGAIN);

    /* This request should return a SSH_REQUEST_DENIED error */
    if (rc == SSH_AUTH_ERROR) {
        assert_int_equal(ssh_get_error_code(session), SSH_REQUEST_DENIED);
    }

    rc = ssh_userauth_list(session, NULL);
    assert_true(rc & SSH_AUTH_METHOD_PASSWORD);

    do {
      rc = ssh_userauth_password(session, NULL, TORTURE_SSH_USER_BOB_PASSWORD);
    } while(rc==SSH_AUTH_AGAIN);

    assert_int_equal(rc, SSH_AUTH_SUCCESS);
}

static void torture_auth_agent(void **state) {
    struct torture_state *s = *state;
    ssh_session session = s->ssh.session;
    int rc;

    if (!ssh_agent_is_running(session)){
        print_message("*** Agent not running. Test ignored\n");
        return;
    }
    rc = ssh_options_set(session, SSH_OPTIONS_USER, TORTURE_SSH_USER_ALICE);
    assert_int_equal(rc, SSH_OK);

    rc = ssh_connect(session);
    assert_int_equal(rc, SSH_OK);

    rc = ssh_userauth_none(session,NULL);
    /* This request should return a SSH_REQUEST_DENIED error */
    if (rc == SSH_ERROR) {
        assert_int_equal(ssh_get_error_code(session), SSH_REQUEST_DENIED);
    }
    rc = ssh_userauth_list(session, NULL);
    assert_true(rc & SSH_AUTH_METHOD_PUBLICKEY);

    rc = ssh_userauth_agent(session, NULL);
    assert_int_equal(rc, SSH_AUTH_SUCCESS);
}

static void torture_auth_agent_nonblocking(void **state) {
    struct torture_state *s = *state;
    ssh_session session = s->ssh.session;
    int rc;

    if (!ssh_agent_is_running(session)){
        print_message("*** Agent not running. Test ignored\n");
        return;
    }
    rc = ssh_options_set(session, SSH_OPTIONS_USER, TORTURE_SSH_USER_ALICE);
    assert_int_equal(rc, SSH_OK);

    rc = ssh_connect(session);
    assert_int_equal(rc, SSH_OK);

    rc = ssh_userauth_none(session,NULL);
    /* This request should return a SSH_REQUEST_DENIED error */
    if (rc == SSH_ERROR) {
        assert_int_equal(ssh_get_error_code(session), SSH_REQUEST_DENIED);
    }
    rc = ssh_userauth_list(session, NULL);
    assert_true(rc & SSH_AUTH_METHOD_PUBLICKEY);

    ssh_set_blocking(session,0);

    do {
      rc = ssh_userauth_agent(session, NULL);
    } while (rc == SSH_AUTH_AGAIN);
    assert_int_equal(rc, SSH_AUTH_SUCCESS);
}

static void torture_auth_cert(void **state) {
    struct torture_state *s = *state;
    ssh_session session = s->ssh.session;
    ssh_key privkey = NULL;
    ssh_key cert = NULL;
    char bob_ssh_key[1024];
    char bob_ssh_cert[2048];
    struct passwd *pwd;
    int rc;

    pwd = getpwnam("bob");
    assert_non_null(pwd);

    snprintf(bob_ssh_key,
             sizeof(bob_ssh_key),
             "%s/.ssh_cert/id_rsa",
             pwd->pw_dir);
    snprintf(bob_ssh_cert,
             sizeof(bob_ssh_cert),
             "%s-cert.pub",
             bob_ssh_key);

    /* cert has been signed for login as alice */
    rc = ssh_options_set(session, SSH_OPTIONS_USER, TORTURE_SSH_USER_ALICE);
    assert_int_equal(rc, SSH_OK);

    rc = ssh_connect(session);
    assert_int_equal(rc, SSH_OK);

    rc = ssh_pki_import_privkey_file(bob_ssh_key, NULL, NULL, NULL, &privkey);
    assert_int_equal(rc, SSH_OK);

    rc = ssh_pki_import_cert_file(bob_ssh_cert, &cert);
    assert_int_equal(rc, SSH_OK);

    rc = ssh_pki_copy_cert_to_privkey(cert, privkey);
    assert_int_equal(rc, SSH_OK);

    rc = ssh_userauth_try_publickey(session, NULL, cert);
    assert_int_equal(rc, SSH_AUTH_SUCCESS);

    rc = ssh_userauth_publickey(session, NULL, privkey);
    assert_int_equal(rc, SSH_AUTH_SUCCESS);

    SSH_KEY_FREE(privkey);
    SSH_KEY_FREE(cert);
<<<<<<< HEAD
=======
}

static void torture_auth_agent_cert(void **state)
{
    struct torture_state *s = *state;
    ssh_session session = s->ssh.session;
    int rc;

    /* Skip this test if in FIPS mode.
     *
     * OpenSSH agent has a bug which makes it to not use SHA2 in signatures when
     * using certificates. It always uses SHA1.
     *
     * This should be removed as soon as OpenSSH agent bug is fixed.
     * (see https://gitlab.com/libssh/libssh-mirror/merge_requests/34) */
    if (ssh_fips_mode()) {
        skip();
    } else {
        /* After the bug is solved, this also should be removed */
        rc = ssh_options_set(session, SSH_OPTIONS_PUBLICKEY_ACCEPTED_TYPES,
                             "ssh-rsa-cert-v01@openssh.com");
        assert_int_equal(rc, SSH_OK);
    }

    /* Setup loads a different key, tests are exactly the same. */
    torture_auth_agent(state);
>>>>>>> 79900e52
}

static void torture_auth_agent_cert_nonblocking(void **state)
{
    struct torture_state *s = *state;
    ssh_session session = s->ssh.session;
    int rc;

    /* Skip this test if in FIPS mode.
     *
     * OpenSSH agent has a bug which makes it to not use SHA2 in signatures when
     * using certificates. It always uses SHA1.
     *
     * This should be removed as soon as OpenSSH agent bug is fixed.
     * (see https://gitlab.com/libssh/libssh-mirror/merge_requests/34) */
    if (ssh_fips_mode()) {
        skip();
    } else {
        /* After the bug is solved, this also should be removed */
        rc = ssh_options_set(session, SSH_OPTIONS_PUBLICKEY_ACCEPTED_TYPES,
                             "ssh-rsa-cert-v01@openssh.com");
        assert_int_equal(rc, SSH_OK);
    }

    torture_auth_agent_nonblocking(state);
}

static void torture_auth_pubkey_types(void **state)
{
    struct torture_state *s = *state;
    ssh_session session = s->ssh.session;
    int rc;

    rc = ssh_options_set(session, SSH_OPTIONS_USER, TORTURE_SSH_USER_ALICE);
    assert_ssh_return_code(session, rc);

    rc = ssh_connect(session);
    assert_ssh_return_code(session, rc);

    rc = ssh_userauth_none(session, NULL);
    /* This request should return a SSH_REQUEST_DENIED error */
    if (rc == SSH_ERROR) {
        assert_int_equal(ssh_get_error_code(session), SSH_REQUEST_DENIED);
    }
    rc = ssh_userauth_list(session, NULL);
    assert_true(rc & SSH_AUTH_METHOD_PUBLICKEY);

    /* Disable RSA key types for authentication */
    rc = ssh_options_set(session, SSH_OPTIONS_PUBLICKEY_ACCEPTED_TYPES,
                         "ecdsa-sha2-nistp384");
    assert_ssh_return_code(session, rc);

    rc = ssh_userauth_publickey_auto(session, NULL, NULL);
    assert_int_equal(rc, SSH_AUTH_DENIED);

    /* Now enable it and retry */
    rc = ssh_options_set(session, SSH_OPTIONS_PUBLICKEY_ACCEPTED_TYPES,
                         "rsa-sha2-512,ssh-rsa");
    assert_ssh_return_code(session, rc);

    rc = ssh_userauth_publickey_auto(session, NULL, NULL);
    assert_int_equal(rc, SSH_AUTH_SUCCESS);
}

<<<<<<< HEAD
static void torture_auth_pubkey_types(void **state)
{
    struct torture_state *s = *state;
    ssh_session session = s->ssh.session;
    int rc;

    rc = ssh_options_set(session, SSH_OPTIONS_USER, TORTURE_SSH_USER_ALICE);
    assert_ssh_return_code(session, rc);

    rc = ssh_connect(session);
    assert_ssh_return_code(session, rc);

    rc = ssh_userauth_none(session, NULL);
    /* This request should return a SSH_REQUEST_DENIED error */
    if (rc == SSH_ERROR) {
        assert_int_equal(ssh_get_error_code(session), SSH_REQUEST_DENIED);
    }
    rc = ssh_userauth_list(session, NULL);
    assert_true(rc & SSH_AUTH_METHOD_PUBLICKEY);

    /* Disable RSA key types for authentication */
    rc = ssh_options_set(session, SSH_OPTIONS_PUBLICKEY_ACCEPTED_TYPES,
                         "ssh-dss");
    assert_ssh_return_code(session, rc);

    rc = ssh_userauth_publickey_auto(session, NULL, NULL);
    assert_int_equal(rc, SSH_AUTH_DENIED);

    /* Now enable it and retry */
    rc = ssh_options_set(session, SSH_OPTIONS_PUBLICKEY_ACCEPTED_TYPES,
                         "rsa-sha2-512,ssh-rsa");
    assert_ssh_return_code(session, rc);

    rc = ssh_userauth_publickey_auto(session, NULL, NULL);
    assert_int_equal(rc, SSH_AUTH_SUCCESS);
}

=======
>>>>>>> 79900e52
static void torture_auth_pubkey_types_ecdsa(void **state)
{
    struct torture_state *s = *state;
    ssh_session session = s->ssh.session;
    int rc;

    rc = ssh_options_set(session, SSH_OPTIONS_USER, TORTURE_SSH_USER_ALICE);
    assert_ssh_return_code(session, rc);

    rc = ssh_connect(session);
    assert_ssh_return_code(session, rc);

    rc = ssh_userauth_none(session, NULL);
    /* This request should return a SSH_REQUEST_DENIED error */
    if (rc == SSH_ERROR) {
        assert_int_equal(ssh_get_error_code(session), SSH_REQUEST_DENIED);
    }
    rc = ssh_userauth_list(session, NULL);
    assert_true(rc & SSH_AUTH_METHOD_PUBLICKEY);

    /* We have only the 256b key -- whitelisting only larger should fail */
    rc = ssh_options_set(session, SSH_OPTIONS_PUBLICKEY_ACCEPTED_TYPES,
                         "ecdsa-sha2-nistp384");
    assert_ssh_return_code(session, rc);

    rc = ssh_userauth_publickey_auto(session, NULL, NULL);
    assert_int_equal(rc, SSH_AUTH_DENIED);

    /* Verify we can use also ECDSA keys with their various names */
    rc = ssh_options_set(session, SSH_OPTIONS_PUBLICKEY_ACCEPTED_TYPES,
                         "ecdsa-sha2-nistp256");
    assert_ssh_return_code(session, rc);

    rc = ssh_userauth_publickey_auto(session, NULL, NULL);
    assert_int_equal(rc, SSH_AUTH_SUCCESS);

}

static void torture_auth_pubkey_types_ed25519(void **state)
{
    struct torture_state *s = *state;
    ssh_session session = s->ssh.session;
<<<<<<< HEAD
    int rc;

=======
    char bob_ssh_key[1024];
    ssh_key privkey = NULL;
    struct passwd *pwd;
    int rc;

    if (ssh_fips_mode()) {
        skip();
    }

    pwd = getpwnam("bob");
    assert_non_null(pwd);

    snprintf(bob_ssh_key,
             sizeof(bob_ssh_key),
             "%s/.ssh/id_ed25519",
             pwd->pw_dir);

>>>>>>> 79900e52
    rc = ssh_options_set(session, SSH_OPTIONS_USER, TORTURE_SSH_USER_ALICE);
    assert_ssh_return_code(session, rc);

    rc = ssh_connect(session);
    assert_ssh_return_code(session, rc);

    rc = ssh_userauth_none(session, NULL);
    /* This request should return a SSH_REQUEST_DENIED error */
    if (rc == SSH_ERROR) {
        assert_int_equal(ssh_get_error_code(session), SSH_REQUEST_DENIED);
    }
    rc = ssh_userauth_list(session, NULL);
    assert_true(rc & SSH_AUTH_METHOD_PUBLICKEY);

<<<<<<< HEAD
    /* Enable only DSA keys -- authentication should fail */
    rc = ssh_options_set(session, SSH_OPTIONS_PUBLICKEY_ACCEPTED_TYPES,
                         "ssh-dss");
    assert_ssh_return_code(session, rc);

    rc = ssh_userauth_publickey_auto(session, NULL, NULL);
=======
    /* Import the ED25519 private key */
    rc = ssh_pki_import_privkey_file(bob_ssh_key, NULL, NULL, NULL, &privkey);
    assert_int_equal(rc, SSH_OK);

    /* Enable only RSA keys -- authentication should fail */
    rc = ssh_options_set(session, SSH_OPTIONS_PUBLICKEY_ACCEPTED_TYPES,
                         "ssh-rsa");
    assert_ssh_return_code(session, rc);

    rc = ssh_userauth_publickey(session, NULL, privkey);
>>>>>>> 79900e52
    assert_int_equal(rc, SSH_AUTH_DENIED);

    /* Verify we can use also ed25519 keys */
    rc = ssh_options_set(session, SSH_OPTIONS_PUBLICKEY_ACCEPTED_TYPES,
                         "ssh-ed25519");
    assert_ssh_return_code(session, rc);

<<<<<<< HEAD
    rc = ssh_userauth_publickey_auto(session, NULL, NULL);
    assert_int_equal(rc, SSH_AUTH_SUCCESS);

=======
    rc = ssh_userauth_publickey(session, NULL, privkey);
    assert_int_equal(rc, SSH_AUTH_SUCCESS);

    SSH_KEY_FREE(privkey);
>>>>>>> 79900e52
}

static void torture_auth_pubkey_types_nonblocking(void **state)
{
    struct torture_state *s = *state;
    ssh_session session = s->ssh.session;
    int rc;

    rc = ssh_options_set(session, SSH_OPTIONS_USER, TORTURE_SSH_USER_ALICE);
    assert_ssh_return_code(session, rc);

    rc = ssh_connect(session);
    assert_ssh_return_code(session, rc);

    ssh_set_blocking(session, 0);
    do {
      rc = ssh_userauth_none(session, NULL);
    } while (rc == SSH_AUTH_AGAIN);

    /* This request should return a SSH_REQUEST_DENIED error */
    if (rc == SSH_ERROR) {
        assert_int_equal(ssh_get_error_code(session), SSH_REQUEST_DENIED);
    }

    rc = ssh_userauth_list(session, NULL);
    assert_true(rc & SSH_AUTH_METHOD_PUBLICKEY);

    /* Disable RSA key types for authentication */
    rc = ssh_options_set(session, SSH_OPTIONS_PUBLICKEY_ACCEPTED_TYPES,
<<<<<<< HEAD
                         "ssh-dss");
=======
                         "ecdsa-sha2-nistp521");
>>>>>>> 79900e52
    assert_ssh_return_code(session, rc);

    do {
        rc = ssh_userauth_publickey_auto(session, NULL, NULL);
    } while (rc == SSH_AUTH_AGAIN);
    assert_int_equal(rc, SSH_AUTH_DENIED);

    /* Now enable it and retry */
    rc = ssh_options_set(session, SSH_OPTIONS_PUBLICKEY_ACCEPTED_TYPES,
                         "rsa-sha2-512,ssh-rsa");
    assert_ssh_return_code(session, rc);

    do {
        rc = ssh_userauth_publickey_auto(session, NULL, NULL);
    } while (rc == SSH_AUTH_AGAIN);
    assert_int_equal(rc, SSH_AUTH_SUCCESS);

}

static void torture_auth_pubkey_types_ecdsa_nonblocking(void **state)
{
    struct torture_state *s = *state;
    ssh_session session = s->ssh.session;
    int rc;

    rc = ssh_options_set(session, SSH_OPTIONS_USER, TORTURE_SSH_USER_ALICE);
    assert_ssh_return_code(session, rc);

    rc = ssh_connect(session);
    assert_ssh_return_code(session, rc);

    ssh_set_blocking(session, 0);
    do {
      rc = ssh_userauth_none(session, NULL);
    } while (rc == SSH_AUTH_AGAIN);

    /* This request should return a SSH_REQUEST_DENIED error */
    if (rc == SSH_ERROR) {
        assert_int_equal(ssh_get_error_code(session), SSH_REQUEST_DENIED);
    }

    rc = ssh_userauth_list(session, NULL);
    assert_true(rc & SSH_AUTH_METHOD_PUBLICKEY);

    /* We have only the 256b key -- whitelisting only larger should fail */
    rc = ssh_options_set(session, SSH_OPTIONS_PUBLICKEY_ACCEPTED_TYPES,
                         "ecdsa-sha2-nistp384");
    assert_ssh_return_code(session, rc);

    do {
        rc = ssh_userauth_publickey_auto(session, NULL, NULL);
    } while (rc == SSH_AUTH_AGAIN);
    assert_int_equal(rc, SSH_AUTH_DENIED);

    /* Verify we can use also ECDSA key to authenticate */
    rc = ssh_options_set(session, SSH_OPTIONS_PUBLICKEY_ACCEPTED_TYPES,
                         "ecdsa-sha2-nistp256");
    assert_ssh_return_code(session, rc);

    do {
        rc = ssh_userauth_publickey_auto(session, NULL, NULL);
    } while (rc == SSH_AUTH_AGAIN);
    assert_int_equal(rc, SSH_AUTH_SUCCESS);

}

static void torture_auth_pubkey_types_ed25519_nonblocking(void **state)
{
    struct torture_state *s = *state;
    ssh_session session = s->ssh.session;
<<<<<<< HEAD
    int rc;

=======
    char bob_ssh_key[1024];
    ssh_key privkey = NULL;
    struct passwd *pwd;
    int rc;

    if (ssh_fips_mode()) {
        skip();
    }

    pwd = getpwnam("bob");
    assert_non_null(pwd);

    snprintf(bob_ssh_key,
             sizeof(bob_ssh_key),
             "%s/.ssh/id_ed25519",
             pwd->pw_dir);

>>>>>>> 79900e52
    rc = ssh_options_set(session, SSH_OPTIONS_USER, TORTURE_SSH_USER_ALICE);
    assert_ssh_return_code(session, rc);

    rc = ssh_connect(session);
    assert_ssh_return_code(session, rc);

    ssh_set_blocking(session, 0);
    do {
      rc = ssh_userauth_none(session, NULL);
    } while (rc == SSH_AUTH_AGAIN);

    /* This request should return a SSH_REQUEST_DENIED error */
    if (rc == SSH_ERROR) {
        assert_int_equal(ssh_get_error_code(session), SSH_REQUEST_DENIED);
    }

    rc = ssh_userauth_list(session, NULL);
    assert_true(rc & SSH_AUTH_METHOD_PUBLICKEY);

<<<<<<< HEAD
    /* Enable only DSA keys -- authentication should fail */
    rc = ssh_options_set(session, SSH_OPTIONS_PUBLICKEY_ACCEPTED_TYPES,
                         "ssh-dss");
    assert_ssh_return_code(session, rc);

    do {
        rc = ssh_userauth_publickey_auto(session, NULL, NULL);
=======
    /* Import the ED25519 private key */
    rc = ssh_pki_import_privkey_file(bob_ssh_key, NULL, NULL, NULL, &privkey);
    assert_int_equal(rc, SSH_OK);

    /* Enable only RSA keys -- authentication should fail */
    rc = ssh_options_set(session, SSH_OPTIONS_PUBLICKEY_ACCEPTED_TYPES,
                         "ssh-rsa");
    assert_ssh_return_code(session, rc);

    do {
        rc = ssh_userauth_publickey(session, NULL, privkey);
>>>>>>> 79900e52
    } while (rc == SSH_AUTH_AGAIN);
    assert_int_equal(rc, SSH_AUTH_DENIED);

    /* Verify we can use also ED25519 key to authenticate */
    rc = ssh_options_set(session, SSH_OPTIONS_PUBLICKEY_ACCEPTED_TYPES,
                         "ssh-ed25519");
    assert_ssh_return_code(session, rc);

    do {
<<<<<<< HEAD
        rc = ssh_userauth_publickey_auto(session, NULL, NULL);
=======
        rc = ssh_userauth_publickey(session, NULL, privkey);
>>>>>>> 79900e52
    } while (rc == SSH_AUTH_AGAIN);
    assert_int_equal(rc, SSH_AUTH_SUCCESS);

}

int torture_run_tests(void) {
    int rc;
    struct CMUnitTest tests[] = {
        cmocka_unit_test_setup_teardown(torture_auth_none,
                                        session_setup,
                                        session_teardown),
        cmocka_unit_test_setup_teardown(torture_auth_none_nonblocking,
                                        session_setup,
                                        session_teardown),
        cmocka_unit_test_setup_teardown(torture_auth_password,
                                        session_setup,
                                        session_teardown),
        cmocka_unit_test_setup_teardown(torture_auth_password_nonblocking,
                                        session_setup,
                                        session_teardown),
        cmocka_unit_test_setup_teardown(torture_auth_kbdint,
                                        session_setup,
                                        session_teardown),
        cmocka_unit_test_setup_teardown(torture_auth_kbdint_nonblocking,
                                        session_setup,
                                        session_teardown),
        cmocka_unit_test_setup_teardown(torture_auth_autopubkey,
                                        pubkey_setup,
                                        session_teardown),
        cmocka_unit_test_setup_teardown(torture_auth_autopubkey_nonblocking,
                                        pubkey_setup,
                                        session_teardown),
        cmocka_unit_test_setup_teardown(torture_auth_agent,
                                        agent_setup,
                                        agent_teardown),
        cmocka_unit_test_setup_teardown(torture_auth_agent_nonblocking,
                                        agent_setup,
                                        agent_teardown),
        cmocka_unit_test_setup_teardown(torture_auth_cert,
                                        pubkey_setup,
                                        session_teardown),
        cmocka_unit_test_setup_teardown(torture_auth_agent_cert,
                                        agent_cert_setup,
                                        agent_teardown),
        cmocka_unit_test_setup_teardown(torture_auth_agent_cert_nonblocking,
                                        agent_cert_setup,
                                        agent_teardown),
        cmocka_unit_test_setup_teardown(torture_auth_pubkey_types,
                                        pubkey_setup,
                                        session_teardown),
        cmocka_unit_test_setup_teardown(torture_auth_pubkey_types_nonblocking,
                                        pubkey_setup,
                                        session_teardown),
        cmocka_unit_test_setup_teardown(torture_auth_pubkey_types_ecdsa,
                                        pubkey_setup,
                                        session_teardown),
        cmocka_unit_test_setup_teardown(torture_auth_pubkey_types_ecdsa_nonblocking,
                                        pubkey_setup,
                                        session_teardown),
        cmocka_unit_test_setup_teardown(torture_auth_pubkey_types_ed25519,
                                        pubkey_setup,
                                        session_teardown),
        cmocka_unit_test_setup_teardown(torture_auth_pubkey_types_ed25519_nonblocking,
                                        pubkey_setup,
                                        session_teardown),
    };

    ssh_init();
    torture_filter_tests(tests);
    rc = cmocka_run_group_tests(tests, sshd_setup, sshd_teardown);
    ssh_finalize();

    return rc;
}<|MERGE_RESOLUTION|>--- conflicted
+++ resolved
@@ -541,8 +541,6 @@
 
     SSH_KEY_FREE(privkey);
     SSH_KEY_FREE(cert);
-<<<<<<< HEAD
-=======
 }
 
 static void torture_auth_agent_cert(void **state)
@@ -569,7 +567,6 @@
 
     /* Setup loads a different key, tests are exactly the same. */
     torture_auth_agent(state);
->>>>>>> 79900e52
 }
 
 static void torture_auth_agent_cert_nonblocking(void **state)
@@ -634,8 +631,7 @@
     assert_int_equal(rc, SSH_AUTH_SUCCESS);
 }
 
-<<<<<<< HEAD
-static void torture_auth_pubkey_types(void **state)
+static void torture_auth_pubkey_types_ecdsa(void **state)
 {
     struct torture_state *s = *state;
     ssh_session session = s->ssh.session;
@@ -655,60 +651,21 @@
     rc = ssh_userauth_list(session, NULL);
     assert_true(rc & SSH_AUTH_METHOD_PUBLICKEY);
 
-    /* Disable RSA key types for authentication */
-    rc = ssh_options_set(session, SSH_OPTIONS_PUBLICKEY_ACCEPTED_TYPES,
-                         "ssh-dss");
+    /* We have only the 256b key -- whitelisting only larger should fail */
+    rc = ssh_options_set(session, SSH_OPTIONS_PUBLICKEY_ACCEPTED_TYPES,
+                         "ecdsa-sha2-nistp384");
     assert_ssh_return_code(session, rc);
 
     rc = ssh_userauth_publickey_auto(session, NULL, NULL);
     assert_int_equal(rc, SSH_AUTH_DENIED);
 
-    /* Now enable it and retry */
-    rc = ssh_options_set(session, SSH_OPTIONS_PUBLICKEY_ACCEPTED_TYPES,
-                         "rsa-sha2-512,ssh-rsa");
+    /* Verify we can use also ECDSA keys with their various names */
+    rc = ssh_options_set(session, SSH_OPTIONS_PUBLICKEY_ACCEPTED_TYPES,
+                         "ecdsa-sha2-nistp256");
     assert_ssh_return_code(session, rc);
 
     rc = ssh_userauth_publickey_auto(session, NULL, NULL);
     assert_int_equal(rc, SSH_AUTH_SUCCESS);
-}
-
-=======
->>>>>>> 79900e52
-static void torture_auth_pubkey_types_ecdsa(void **state)
-{
-    struct torture_state *s = *state;
-    ssh_session session = s->ssh.session;
-    int rc;
-
-    rc = ssh_options_set(session, SSH_OPTIONS_USER, TORTURE_SSH_USER_ALICE);
-    assert_ssh_return_code(session, rc);
-
-    rc = ssh_connect(session);
-    assert_ssh_return_code(session, rc);
-
-    rc = ssh_userauth_none(session, NULL);
-    /* This request should return a SSH_REQUEST_DENIED error */
-    if (rc == SSH_ERROR) {
-        assert_int_equal(ssh_get_error_code(session), SSH_REQUEST_DENIED);
-    }
-    rc = ssh_userauth_list(session, NULL);
-    assert_true(rc & SSH_AUTH_METHOD_PUBLICKEY);
-
-    /* We have only the 256b key -- whitelisting only larger should fail */
-    rc = ssh_options_set(session, SSH_OPTIONS_PUBLICKEY_ACCEPTED_TYPES,
-                         "ecdsa-sha2-nistp384");
-    assert_ssh_return_code(session, rc);
-
-    rc = ssh_userauth_publickey_auto(session, NULL, NULL);
-    assert_int_equal(rc, SSH_AUTH_DENIED);
-
-    /* Verify we can use also ECDSA keys with their various names */
-    rc = ssh_options_set(session, SSH_OPTIONS_PUBLICKEY_ACCEPTED_TYPES,
-                         "ecdsa-sha2-nistp256");
-    assert_ssh_return_code(session, rc);
-
-    rc = ssh_userauth_publickey_auto(session, NULL, NULL);
-    assert_int_equal(rc, SSH_AUTH_SUCCESS);
 
 }
 
@@ -716,10 +673,6 @@
 {
     struct torture_state *s = *state;
     ssh_session session = s->ssh.session;
-<<<<<<< HEAD
-    int rc;
-
-=======
     char bob_ssh_key[1024];
     ssh_key privkey = NULL;
     struct passwd *pwd;
@@ -737,7 +690,6 @@
              "%s/.ssh/id_ed25519",
              pwd->pw_dir);
 
->>>>>>> 79900e52
     rc = ssh_options_set(session, SSH_OPTIONS_USER, TORTURE_SSH_USER_ALICE);
     assert_ssh_return_code(session, rc);
 
@@ -752,14 +704,6 @@
     rc = ssh_userauth_list(session, NULL);
     assert_true(rc & SSH_AUTH_METHOD_PUBLICKEY);
 
-<<<<<<< HEAD
-    /* Enable only DSA keys -- authentication should fail */
-    rc = ssh_options_set(session, SSH_OPTIONS_PUBLICKEY_ACCEPTED_TYPES,
-                         "ssh-dss");
-    assert_ssh_return_code(session, rc);
-
-    rc = ssh_userauth_publickey_auto(session, NULL, NULL);
-=======
     /* Import the ED25519 private key */
     rc = ssh_pki_import_privkey_file(bob_ssh_key, NULL, NULL, NULL, &privkey);
     assert_int_equal(rc, SSH_OK);
@@ -770,7 +714,6 @@
     assert_ssh_return_code(session, rc);
 
     rc = ssh_userauth_publickey(session, NULL, privkey);
->>>>>>> 79900e52
     assert_int_equal(rc, SSH_AUTH_DENIED);
 
     /* Verify we can use also ed25519 keys */
@@ -778,16 +721,10 @@
                          "ssh-ed25519");
     assert_ssh_return_code(session, rc);
 
-<<<<<<< HEAD
-    rc = ssh_userauth_publickey_auto(session, NULL, NULL);
-    assert_int_equal(rc, SSH_AUTH_SUCCESS);
-
-=======
     rc = ssh_userauth_publickey(session, NULL, privkey);
     assert_int_equal(rc, SSH_AUTH_SUCCESS);
 
     SSH_KEY_FREE(privkey);
->>>>>>> 79900e52
 }
 
 static void torture_auth_pubkey_types_nonblocking(void **state)
@@ -817,11 +754,7 @@
 
     /* Disable RSA key types for authentication */
     rc = ssh_options_set(session, SSH_OPTIONS_PUBLICKEY_ACCEPTED_TYPES,
-<<<<<<< HEAD
-                         "ssh-dss");
-=======
                          "ecdsa-sha2-nistp521");
->>>>>>> 79900e52
     assert_ssh_return_code(session, rc);
 
     do {
@@ -892,10 +825,6 @@
 {
     struct torture_state *s = *state;
     ssh_session session = s->ssh.session;
-<<<<<<< HEAD
-    int rc;
-
-=======
     char bob_ssh_key[1024];
     ssh_key privkey = NULL;
     struct passwd *pwd;
@@ -913,7 +842,6 @@
              "%s/.ssh/id_ed25519",
              pwd->pw_dir);
 
->>>>>>> 79900e52
     rc = ssh_options_set(session, SSH_OPTIONS_USER, TORTURE_SSH_USER_ALICE);
     assert_ssh_return_code(session, rc);
 
@@ -933,15 +861,6 @@
     rc = ssh_userauth_list(session, NULL);
     assert_true(rc & SSH_AUTH_METHOD_PUBLICKEY);
 
-<<<<<<< HEAD
-    /* Enable only DSA keys -- authentication should fail */
-    rc = ssh_options_set(session, SSH_OPTIONS_PUBLICKEY_ACCEPTED_TYPES,
-                         "ssh-dss");
-    assert_ssh_return_code(session, rc);
-
-    do {
-        rc = ssh_userauth_publickey_auto(session, NULL, NULL);
-=======
     /* Import the ED25519 private key */
     rc = ssh_pki_import_privkey_file(bob_ssh_key, NULL, NULL, NULL, &privkey);
     assert_int_equal(rc, SSH_OK);
@@ -953,7 +872,6 @@
 
     do {
         rc = ssh_userauth_publickey(session, NULL, privkey);
->>>>>>> 79900e52
     } while (rc == SSH_AUTH_AGAIN);
     assert_int_equal(rc, SSH_AUTH_DENIED);
 
@@ -963,11 +881,7 @@
     assert_ssh_return_code(session, rc);
 
     do {
-<<<<<<< HEAD
-        rc = ssh_userauth_publickey_auto(session, NULL, NULL);
-=======
         rc = ssh_userauth_publickey(session, NULL, privkey);
->>>>>>> 79900e52
     } while (rc == SSH_AUTH_AGAIN);
     assert_int_equal(rc, SSH_AUTH_SUCCESS);
 
