project(clienttests C)

find_package(socket_wrapper)

set(LIBSSH_CLIENT_TESTS
    torture_algorithms
    torture_client_config
    torture_connect
    torture_hostkey
    torture_auth
    torture_rekey
    torture_forward
    torture_knownhosts
    torture_knownhosts_verify
    torture_proxycommand
    torture_session
    torture_request_env
    torture_client_global_requests)

if (DEFAULT_C_NO_DEPRECATION_FLAGS)
    set_source_files_properties(torture_knownhosts.c
                                PROPERTIES
                                    COMPILE_FLAGS ${DEFAULT_C_NO_DEPRECATION_FLAGS})
endif()
if (WITH_SFTP)
    if (WITH_BENCHMARKS)
        set(SFTP_BENCHMARK_TESTS
            torture_sftp_benchmark)
    endif()
    set(LIBSSH_CLIENT_TESTS
        ${LIBSSH_CLIENT_TESTS}
        torture_sftp_ext
        torture_sftp_canonicalize_path
        torture_sftp_dir
        torture_sftp_read
        torture_sftp_fsync
        ${SFTP_BENCHMARK_TESTS})
endif (WITH_SFTP)

foreach(_CLI_TEST ${LIBSSH_CLIENT_TESTS})
<<<<<<< HEAD
    add_cmocka_test(${_CLI_TEST} ${_CLI_TEST}.c ${TORTURE_LIBRARY})
    target_compile_options(${_CLI_TEST} PRIVATE ${DEFAULT_C_COMPILE_FLAGS})
=======
    add_cmocka_test(${_CLI_TEST}
                    SOURCES ${_CLI_TEST}.c
                    COMPILE_OPTIONS ${DEFAULT_C_COMPILE_FLAGS}
                    LINK_LIBRARIES ${TORTURE_LIBRARY}
    )
>>>>>>> 79900e52

    if (OSX)
        set_property(
            TEST
                ${_CLI_TEST}
            PROPERTY
            ENVIRONMENT DYLD_FORCE_FLAT_NAMESPACE=1;DYLD_INSERT_LIBRARIES=${SOCKET_WRAPPER_LIBRARY})
    else ()
        set_property(
            TEST
                ${_CLI_TEST}
            PROPERTY
                ENVIRONMENT ${TORTURE_ENVIRONMENT})
    endif()
endforeach()<|MERGE_RESOLUTION|>--- conflicted
+++ resolved
@@ -38,16 +38,11 @@
 endif (WITH_SFTP)
 
 foreach(_CLI_TEST ${LIBSSH_CLIENT_TESTS})
-<<<<<<< HEAD
-    add_cmocka_test(${_CLI_TEST} ${_CLI_TEST}.c ${TORTURE_LIBRARY})
-    target_compile_options(${_CLI_TEST} PRIVATE ${DEFAULT_C_COMPILE_FLAGS})
-=======
     add_cmocka_test(${_CLI_TEST}
                     SOURCES ${_CLI_TEST}.c
                     COMPILE_OPTIONS ${DEFAULT_C_COMPILE_FLAGS}
                     LINK_LIBRARIES ${TORTURE_LIBRARY}
     )
->>>>>>> 79900e52
 
     if (OSX)
         set_property(
