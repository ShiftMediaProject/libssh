/*
 * torture.c - torture library for testing libssh
 *
 * This file is part of the SSH Library
 *
 * Copyright (c) 2008-2009 by Andreas Schneider <asn@cryptomilk.org>
 *
 * The SSH Library is free software; you can redistribute it and/or modify
 * it under the terms of the GNU Lesser General Public License as published by
 * the Free Software Foundation; either version 2.1 of the License, or (at your
 * option) any later version.
 *
 * The SSH Library is distributed in the hope that it will be useful, but
 * WITHOUT ANY WARRANTY; without even the implied warranty of MERCHANTABILITY
 * or FITNESS FOR A PARTICULAR PURPOSE.  See the GNU Lesser General Public
 * License for more details.
 *
 * You should have received a copy of the GNU Lesser General Public License
 * along with the SSH Library; see the file COPYING.  If not, write to
 * the Free Software Foundation, Inc., 59 Temple Place - Suite 330, Boston,
 * MA 02111-1307, USA.
 */

#include "config.h"

#include <stdio.h>
#include <stdlib.h>
#ifndef _WIN32
# include <sys/types.h>
# include <sys/stat.h>
# include <dirent.h>
# include <errno.h>
<<<<<<< HEAD
# include <unistd.h>
=======
#endif

#ifdef HAVE_UNISTD_H
#include <unistd.h>
>>>>>>> 4919771f
#endif

#include "torture.h"

static int verbosity = 0;

#ifndef _WIN32
static int _torture_auth_kbdint(ssh_session session,
                               const char *password) {
    const char *prompt;
    char echo;
    int err;

    if (session == NULL || password == NULL) {
        return SSH_AUTH_ERROR;
    }

    err = ssh_userauth_kbdint(session, NULL, NULL);
    if (err == SSH_AUTH_ERROR) {
        return err;
    }

    if (ssh_userauth_kbdint_getnprompts(session) != 1) {
        return SSH_AUTH_ERROR;
    }

    prompt = ssh_userauth_kbdint_getprompt(session, 0, &echo);
    if (prompt == NULL) {
        return SSH_AUTH_ERROR;
    }

    if (ssh_userauth_kbdint_setanswer(session, 0, password) < 0) {
        return SSH_AUTH_ERROR;
    }
    err = ssh_userauth_kbdint(session, NULL, NULL);
    if (err == SSH_AUTH_INFO) {
        if (ssh_userauth_kbdint_getnprompts(session) != 0) {
            return SSH_AUTH_ERROR;
        }
        err = ssh_userauth_kbdint(session, NULL, NULL);
    }

    return err;
}

int torture_rmdirs(const char *path) {
    DIR *d;
    struct dirent *dp;
    struct stat sb;
    char *fname;

    if ((d = opendir(path)) != NULL) {
        while(stat(path, &sb) == 0) {
            /* if we can remove the directory we're done */
            if (rmdir(path) == 0) {
                break;
            }
            switch (errno) {
                case ENOTEMPTY:
                case EEXIST:
                case EBADF:
                    break; /* continue */
                default:
                    closedir(d);
                    return 0;
            }

            while ((dp = readdir(d)) != NULL) {
                size_t len;
                /* skip '.' and '..' */
                if (dp->d_name[0] == '.' &&
                        (dp->d_name[1] == '\0' ||
                         (dp->d_name[1] == '.' && dp->d_name[2] == '\0'))) {
                    continue;
                }

                len = strlen(path) + strlen(dp->d_name) + 2;
                fname = malloc(len);
                if (fname == NULL) {
                    closedir(d);
                    return -1;
                }
                snprintf(fname, len, "%s/%s", path, dp->d_name);

                /* stat the file */
                if (lstat(fname, &sb) != -1) {
                    if (S_ISDIR(sb.st_mode) && !S_ISLNK(sb.st_mode)) {
                        if (rmdir(fname) < 0) { /* can't be deleted */
                            if (errno == EACCES) {
                                closedir(d);
                                SAFE_FREE(fname);
                                return -1;
                            }
                            torture_rmdirs(fname);
                        }
                    } else {
                        unlink(fname);
                    }
                } /* lstat */
                SAFE_FREE(fname);
            } /* readdir */

            rewinddir(d);
        }
    } else {
        closedir(d);
        return -1;
    }

    closedir(d);
    return 0;
}

int torture_isdir(const char *path) {
    struct stat sb;

    if (lstat (path, &sb) == 0 && S_ISDIR(sb.st_mode)) {
        return 1;
    }

    return 0;
}

ssh_session torture_ssh_session(const char *host,
                                const char *user,
                                const char *password) {
    ssh_session session;
    int method;
    int rc;

    if (host == NULL) {
        return NULL;
    }

    session = ssh_new();
    if (session == NULL) {
        return NULL;
    }

    if (ssh_options_set(session, SSH_OPTIONS_HOST, host) < 0) {
        goto failed;
    }

    if (user != NULL) {
        if (ssh_options_set(session, SSH_OPTIONS_USER, user) < 0) {
            goto failed;
        }
    }

    if (ssh_options_set(session, SSH_OPTIONS_LOG_VERBOSITY, &verbosity) < 0) {
        goto failed;
    }

    if (ssh_connect(session)) {
        goto failed;
    }

    /* We are in testing mode, so consinder the hostkey as verified ;) */

    /* This request should return a SSH_REQUEST_DENIED error */
    rc = ssh_userauth_none(session, NULL);
    if (rc == SSH_ERROR) {
        goto failed;
    }
    method = ssh_userauth_list(session, NULL);
    if (method == 0) {
        goto failed;
    }

    if (password != NULL) {
        if (method & SSH_AUTH_METHOD_INTERACTIVE) {
            rc = _torture_auth_kbdint(session, password);
        } else if (method & SSH_AUTH_METHOD_PASSWORD) {
            rc = ssh_userauth_password(session, NULL, password);
        }
    } else {
        rc = ssh_userauth_publickey_auto(session, NULL, NULL);
        if (rc == SSH_AUTH_ERROR) {
            goto failed;
        }
    }
    if (rc != SSH_AUTH_SUCCESS) {
        goto failed;
    }

    return session;
failed:
    if (ssh_is_connected(session)) {
        ssh_disconnect(session);
    }
    ssh_free(session);

    return NULL;
}

#ifdef WITH_SFTP

struct torture_sftp *torture_sftp_session(ssh_session session) {
    struct torture_sftp *t;
    char template[] = "/tmp/ssh_torture_XXXXXX";
    char *p;
    int rc;

    if (session == NULL) {
        return NULL;
    }

    t = malloc(sizeof(struct torture_sftp));
    if (t == NULL) {
        return NULL;
    }

    t->ssh = session;
    t->sftp = sftp_new(session);
    if (t->sftp == NULL) {
        goto failed;
    }

    rc = sftp_init(t->sftp);
    if (rc < 0) {
        goto failed;
    }

    p = mkdtemp(template);
    if (p == NULL) {
        goto failed;
    }
    /* useful if TESTUSER is not the local user */
    chmod(template,0777);
    t->testdir = strdup(p);
    if (t->testdir == NULL) {
        goto failed;
    }

    return t;
failed:
    if (t->sftp != NULL) {
        sftp_free(t->sftp);
    }
    ssh_disconnect(t->ssh);
    ssh_free(t->ssh);
	free(t);

    return NULL;
}

void torture_sftp_close(struct torture_sftp *t) {
    if (t == NULL) {
        return;
    }

    if (t->sftp != NULL) {
        sftp_free(t->sftp);
    }

    if (t->ssh != NULL) {
        if (ssh_is_connected(t->ssh)) {
            ssh_disconnect(t->ssh);
        }
        ssh_free(t->ssh);
    }

    free(t->testdir);
    free(t);
}
#endif /* WITH_SFTP */

#endif /* _WIN32 */


int torture_libssh_verbosity(void){
  return verbosity;
}

int main(int argc, char **argv) {
  struct argument_s arguments;

  arguments.verbose=0;
  torture_cmdline_parse(argc, argv, &arguments);
  verbosity=arguments.verbose;

  return torture_run_tests();
}

/* vim: set ts=4 sw=4 et cindent syntax=c.doxygen: */<|MERGE_RESOLUTION|>--- conflicted
+++ resolved
@@ -30,14 +30,10 @@
 # include <sys/stat.h>
 # include <dirent.h>
 # include <errno.h>
-<<<<<<< HEAD
-# include <unistd.h>
-=======
 #endif
 
 #ifdef HAVE_UNISTD_H
 #include <unistd.h>
->>>>>>> 4919771f
 #endif
 
 #include "torture.h"
