--- conflicted
+++ resolved
@@ -51,12 +51,6 @@
 #include "torture.h"
 #include "torture_key.h"
 #include "libssh/misc.h"
-<<<<<<< HEAD
-
-/* for pattern matching */
-#include "match.c"
-=======
->>>>>>> 79900e52
 
 #define TORTURE_SSHD_SRV_IPV4 "127.0.0.10"
 /* socket wrapper IPv6 prefix  fd00::5357:5fxx */
@@ -745,11 +739,6 @@
              sizeof(ed25519_hostkey),
              "%s/sshd/ssh_host_ed25519_key",
              s->socket_dir);
-<<<<<<< HEAD
-    torture_write_file(ed25519_hostkey,
-                       torture_get_openssh_testkey(SSH_KEYTYPE_ED25519, 0, 0));
-=======
->>>>>>> 79900e52
 
 #ifdef HAVE_DSA
     snprintf(dsa_hostkey,
@@ -767,11 +756,6 @@
              sizeof(ecdsa_hostkey),
              "%s/sshd/ssh_host_ecdsa_key",
              s->socket_dir);
-<<<<<<< HEAD
-    torture_write_file(ecdsa_hostkey,
-                       torture_get_testkey(SSH_KEYTYPE_ECDSA, 521, 0));
-=======
->>>>>>> 79900e52
 
     snprintf(trusted_ca_pubkey,
              sizeof(trusted_ca_pubkey),
@@ -854,11 +838,7 @@
     return 1;
 }
 
-<<<<<<< HEAD
-void torture_setup_sshd_server(void **state)
-=======
 void torture_setup_sshd_server(void **state, bool pam)
->>>>>>> 79900e52
 {
     struct torture_state *s;
     char sshd_start_cmd[1024];
