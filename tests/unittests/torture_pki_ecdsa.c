--- conflicted
+++ resolved
@@ -63,34 +63,7 @@
     torture_write_file(LIBSSH_ECDSA_TESTKEY,
                        torture_get_testkey(test_state->type, 0));
     torture_write_file(LIBSSH_ECDSA_TESTKEY_PASSPHRASE,
-<<<<<<< HEAD
-                       torture_get_testkey(SSH_KEYTYPE_ECDSA, ecdsa_bits, 1));
-    torture_write_file(LIBSSH_ECDSA_TESTKEY ".pub",
-                       torture_get_testkey_pub(SSH_KEYTYPE_ECDSA, ecdsa_bits));
-
-    return 0;
-}
-
-static int setup_openssh_ecdsa_key(void **state, int ecdsa_bits)
-{
-    const char *keystring = NULL;
-
-    (void) state; /* unused */
-
-    unlink(LIBSSH_ECDSA_TESTKEY);
-    unlink(LIBSSH_ECDSA_TESTKEY_PASSPHRASE);
-    unlink(LIBSSH_ECDSA_TESTKEY ".pub");
-
-    keystring = torture_get_openssh_testkey(SSH_KEYTYPE_ECDSA, ecdsa_bits, 0);
-    torture_write_file(LIBSSH_ECDSA_TESTKEY,
-                       keystring);
-
-    keystring = torture_get_openssh_testkey(SSH_KEYTYPE_ECDSA, ecdsa_bits, 1);
-    torture_write_file(LIBSSH_ECDSA_TESTKEY_PASSPHRASE,
-                       keystring);
-=======
                        torture_get_testkey(test_state->type, 1));
->>>>>>> 79900e52
     torture_write_file(LIBSSH_ECDSA_TESTKEY ".pub",
                        torture_get_testkey_pub(test_state->type));
     torture_write_file(LIBSSH_ECDSA_TESTKEY "-cert.pub",
@@ -171,7 +144,6 @@
 }
 
 static int setup_openssh_ecdsa_key_521(void **state)
-<<<<<<< HEAD
 {
     setup_openssh_ecdsa_key(state, 521);
 
@@ -185,31 +157,6 @@
     return 0;
 }
 
-static int setup_openssh_ecdsa_key_256(void **state)
-{
-    setup_openssh_ecdsa_key(state, 256);
-
-    return 0;
-}
-
-static int teardown(void **state)
-=======
->>>>>>> 79900e52
-{
-    setup_openssh_ecdsa_key(state, 521);
-
-    return 0;
-}
-
-static int setup_openssh_ecdsa_key_384(void **state)
-{
-    setup_openssh_ecdsa_key(state, 384);
-
-    return 0;
-}
-
-<<<<<<< HEAD
-=======
 static int setup_openssh_ecdsa_key_256(void **state)
 {
     setup_openssh_ecdsa_key(state, 256);
@@ -241,7 +188,6 @@
     return 0;
 }
 
->>>>>>> 79900e52
 static void torture_pki_ecdsa_import_pubkey_file(void **state)
 {
     ssh_key pubkey = NULL;
@@ -293,8 +239,6 @@
 
     free(key_str);
     SSH_KEY_FREE(key);
-<<<<<<< HEAD
-=======
 }
 
 static void torture_pki_ecdsa_import_privkey_base64_comment(void **state)
@@ -326,7 +270,6 @@
     free(key_str);
     free(file_str);
     SSH_KEY_FREE(key);
->>>>>>> 79900e52
 }
 
 static void torture_pki_ecdsa_publickey_from_privatekey(void **state)
@@ -353,8 +296,6 @@
     free(key_str);
     SSH_KEY_FREE(key);
     SSH_KEY_FREE(pubkey);
-<<<<<<< HEAD
-=======
 }
 
 static void torture_pki_ecdsa_import_cert_file(void **state)
@@ -375,7 +316,6 @@
     assert_true(rc == 1);
 
     SSH_KEY_FREE(cert);
->>>>>>> 79900e52
 }
 
 static void torture_pki_ecdsa_publickey_base64(void **state)
@@ -471,10 +411,7 @@
     char *b64_key = NULL;
     char *b64_key_gen = NULL;
     ssh_key pubkey = NULL;
-<<<<<<< HEAD
-=======
     ssh_key pubkey_dup = NULL;
->>>>>>> 79900e52
     ssh_key privkey = NULL;
     ssh_key privkey_dup = NULL;
 
@@ -486,11 +423,7 @@
 
     rc = ssh_pki_export_pubkey_base64(pubkey, &b64_key);
     assert_true(rc == 0);
-<<<<<<< HEAD
-    SSH_KEY_FREE(pubkey);
-=======
     assert_non_null(b64_key);
->>>>>>> 79900e52
 
     rc = ssh_pki_import_privkey_file(LIBSSH_ECDSA_TESTKEY,
                                      NULL,
@@ -516,15 +449,11 @@
     rc = ssh_key_cmp(privkey, privkey_dup, SSH_KEY_CMP_PRIVATE);
     assert_true(rc == 0);
 
-<<<<<<< HEAD
-    SSH_KEY_FREE(pubkey);
-=======
     rc = ssh_key_cmp(pubkey, pubkey_dup, SSH_KEY_CMP_PUBLIC);
     assert_true(rc == 0);
 
     SSH_KEY_FREE(pubkey);
     SSH_KEY_FREE(pubkey_dup);
->>>>>>> 79900e52
     SSH_KEY_FREE(privkey);
     SSH_KEY_FREE(privkey_dup);
     SSH_STRING_FREE_CHAR(b64_key);
@@ -569,11 +498,7 @@
 static void torture_pki_generate_key_ecdsa(void **state)
 {
     int rc;
-<<<<<<< HEAD
-    ssh_key key = NULL;
-=======
     ssh_key key = NULL, pubkey = NULL;
->>>>>>> 79900e52
     ssh_signature sign = NULL;
     enum ssh_keytypes_e type = SSH_KEYTYPE_UNKNOWN;
     const char *type_char = NULL;
@@ -622,10 +547,7 @@
 
     ssh_signature_free(sign);
     SSH_KEY_FREE(key);
-<<<<<<< HEAD
-=======
-    SSH_KEY_FREE(pubkey);
->>>>>>> 79900e52
+    SSH_KEY_FREE(pubkey);
 
     rc = ssh_pki_generate(SSH_KEYTYPE_ECDSA_P384, 0, &key);
     assert_true(rc == SSH_OK);
@@ -668,9 +590,6 @@
 
     ssh_signature_free(sign);
     SSH_KEY_FREE(key);
-<<<<<<< HEAD
-
-=======
     SSH_KEY_FREE(pubkey);
 
     rc = ssh_pki_generate(SSH_KEYTYPE_ECDSA_P521, 0, &key);
@@ -695,7 +614,6 @@
     SSH_KEY_FREE(pubkey);
 
     /* deprecated */
->>>>>>> 79900e52
     rc = ssh_pki_generate(SSH_KEYTYPE_ECDSA, 521, &key);
     assert_true(rc == SSH_OK);
     assert_non_null(key);
@@ -715,10 +633,7 @@
 
     ssh_signature_free(sign);
     SSH_KEY_FREE(key);
-<<<<<<< HEAD
-=======
-    SSH_KEY_FREE(pubkey);
->>>>>>> 79900e52
+    SSH_KEY_FREE(pubkey);
 
     ssh_free(session);
 }
@@ -1020,8 +935,6 @@
         cmocka_unit_test_setup_teardown(torture_pki_ecdsa_import_privkey_base64,
                                         setup_ecdsa_key_521,
                                         teardown),
-<<<<<<< HEAD
-=======
         cmocka_unit_test_setup_teardown(torture_pki_ecdsa_import_privkey_base64_comment,
                                         setup_ecdsa_key_256,
                                         teardown),
@@ -1031,7 +944,6 @@
         cmocka_unit_test_setup_teardown(torture_pki_ecdsa_import_privkey_base64_comment,
                                         setup_ecdsa_key_521,
                                         teardown),
->>>>>>> 79900e52
         cmocka_unit_test_setup_teardown(torture_pki_ecdsa_import_privkey_base64,
                                         setup_openssh_ecdsa_key_256,
                                         teardown),
