--- conflicted
+++ resolved
@@ -4,10 +4,7 @@
 #include <unistd.h>
 #endif
 #include <sys/types.h>
-<<<<<<< HEAD
-=======
 #include <fcntl.h>
->>>>>>> 894e07ae
 
 #ifndef _WIN32
 #define _POSIX_PTHREAD_SEMANTICS
@@ -771,8 +768,6 @@
     assert_non_null(out);
 }
 
-<<<<<<< HEAD
-=======
 static void torture_ssh_readn(void **state)
 {
     char *write_buf = NULL, *read_buf = NULL, *file_path = NULL;
@@ -991,7 +986,6 @@
     free(write_buf);
 }
 
->>>>>>> 894e07ae
 static void torture_ssh_check_hostname_syntax(void **state)
 {
     int rc;
@@ -1064,8 +1058,6 @@
     assert_int_equal(rc, SSH_ERROR);
 }
 
-<<<<<<< HEAD
-=======
 static void torture_ssh_check_username_syntax(void **state) {
     int rc;
     (void)state;
@@ -1099,7 +1091,6 @@
     assert_int_equal(rc, SSH_ERROR);
 }
 
->>>>>>> 894e07ae
 static void torture_ssh_is_ipaddr(void **state) {
     int rc;
     char *interf = malloc(64);
@@ -1162,14 +1153,10 @@
         cmocka_unit_test(torture_ssh_quote_file_name),
         cmocka_unit_test(torture_ssh_strreplace),
         cmocka_unit_test(torture_ssh_strerror),
-<<<<<<< HEAD
-        cmocka_unit_test(torture_ssh_check_hostname_syntax),
-=======
         cmocka_unit_test(torture_ssh_readn),
         cmocka_unit_test(torture_ssh_writen),
         cmocka_unit_test(torture_ssh_check_hostname_syntax),
         cmocka_unit_test(torture_ssh_check_username_syntax),
->>>>>>> 894e07ae
         cmocka_unit_test(torture_ssh_is_ipaddr),
     };
 
