#include "config.h"

#include <sys/stat.h>

#define LIBSSH_STATIC
#include <libssh/priv.h>
#include "torture.h"

#include "knownhosts.c"

#if (defined _WIN32) || (defined _WIN64)
#ifndef S_IRWXO
#define S_IRWXO 0
#endif
#ifndef S_IRWXG
#define S_IRWXG 0
#endif
#endif

#define LOCALHOST_RSA_LINE "localhost,127.0.0.1 ssh-rsa AAAAB3NzaC1yc2EAAAADAQABAAABAQDD7g+vV5cvxxGN0Ldmda4WZCPgRaxV1tV+1KRZoGUNUI61h0X4bmmGaAPRQBCz4G1d9bawqDqEqnpFWazrxBU5cQtISSjzuDJKovLGliky/ShTszee1Thszg3qVNk9gGOWj7jn/HDaOxRlp003Bp47MOdnMnK/oftllFDfY2fF5IRpE6sSIGtg2ZDtF95TV5/9W2oMOIAy8u/83tuibYlNPa1X/von5LgdaPLn6Bk16bQKIhAhlMtFZH8MBYEWe4ZtOGaSWKOsK9MM/RTMlwPi6PkfoHNl4MCMupjx+CdLXwbQEt9Ww+bBIaCui2VWBEiruVbIgJh0W2Tal0e2BzYZ What a Wurst!"
#define LOCALHOST_ECDSA_SHA1_NISTP256_LINE "localhost ecdsa-sha2-nistp256 AAAAE2VjZHNhLXNoYTItbmlzdHAyNTYAAAAIbmlzdHAyNTYAAABBBFWmI0n0Tn5+zR7pPGcKYszRbJ/T0T3QfzRBSMMiyebGKRY8tjkU5h2l/UMugzOrOyWqMGQDgQn+a0aMunhKMg0="
#define LOCALHOST_DEFAULT_ED25519 "localhost ssh-ed25519 AAAAC3NzaC1lZDI1NTE5AAAAIA7M22fXD7OiS7kGMXP+OoIjCa+J+5sq8SgAZfIOmDgM"
#define LOCALHOST_PORT_ED25519 "[localhost]:2222 ssh-ed25519 AAAAC3NzaC1lZDI1NTE5AAAAIA7M22fXD7OiS7kGMXP+OoIjCa+J+5sq8SgAZfIOmDgM"
#define LOCALHOST_PATTERN_ED25519 "local* ssh-ed25519 AAAAC3NzaC1lZDI1NTE5AAAAIA7M22fXD7OiS7kGMXP+OoIjCa+J+5sq8SgAZfIOmDgM"
#define LOCALHOST_HASHED_ED25519 "|1|ayWjmTf9mYgj7PuQNVOa7Lqkj5s=|hkbEh8FN6IkLo6t6GQGuBwamgsM= ssh-ed25519 AAAAC3NzaC1lZDI1NTE5AAAAIA7M22fXD7OiS7kGMXP+OoIjCa+J+5sq8SgAZfIOmDgM"
#define LOCALHOST_PORT_WILDCARD "[localhost]:* ssh-ed25519 AAAAC3NzaC1lZDI1NTE5AAAAIA7M22fXD7OiS7kGMXP+OoIjCa+J+5sq8SgAZfIOmDgM"
#define LOCALHOST_STANDARD_PORT "[localhost]:22 ssh-ed25519 AAAAC3NzaC1lZDI1NTE5AAAAIA7M22fXD7OiS7kGMXP+OoIjCa+J+5sq8SgAZfIOmDgM"

#define TMP_FILE_NAME "/tmp/known_hosts_XXXXXX"

static int setup_knownhosts_file(void **state)
{
    char *tmp_file = NULL;
    size_t nwritten;
    FILE *fp = NULL;
    int rc = 0;

    tmp_file = torture_create_temp_file(TMP_FILE_NAME);
    assert_non_null(tmp_file);

    *state = tmp_file;

    fp = fopen(tmp_file, "w");
    assert_non_null(fp);

    nwritten = fwrite(LOCALHOST_PATTERN_ED25519,
                      sizeof(char),
                      strlen(LOCALHOST_PATTERN_ED25519),
                      fp);
    if (nwritten != strlen(LOCALHOST_PATTERN_ED25519)) {
        rc = -1;
        goto close_fp;
    }

    nwritten = fwrite("\n", sizeof(char), 1, fp);
    if (nwritten != 1) {
        rc = -1;
        goto close_fp;
    }

    nwritten = fwrite(LOCALHOST_RSA_LINE,
                      sizeof(char),
                      strlen(LOCALHOST_RSA_LINE),
                      fp);
    if (nwritten != strlen(LOCALHOST_RSA_LINE)) {
        rc = -1;
        goto close_fp;
    }

close_fp:
    fclose(fp);

    return rc;
}

static int setup_knownhosts_file_duplicate(void **state)
{
    char *tmp_file = NULL;
    size_t nwritten;
    FILE *fp = NULL;
    int rc = 0;

    tmp_file = torture_create_temp_file(TMP_FILE_NAME);
    assert_non_null(tmp_file);

    *state = tmp_file;

    fp = fopen(tmp_file, "w");
    assert_non_null(fp);

    /* ed25519 key */
    nwritten = fwrite(LOCALHOST_PATTERN_ED25519,
                      sizeof(char),
                      strlen(LOCALHOST_PATTERN_ED25519),
                      fp);
    if (nwritten != strlen(LOCALHOST_PATTERN_ED25519)) {
<<<<<<< HEAD
        fclose(fp);
        return -1;
    }

    nwritten = fwrite("\n", sizeof(char), 1, fp);
    if (nwritten != 1) {
        fclose(fp);
        return -1;
=======
        rc = -1;
        goto close_fp;
>>>>>>> 79900e52
    }

    nwritten = fwrite("\n", sizeof(char), 1, fp);
    if (nwritten != 1) {
        rc = -1;
        goto close_fp;
    }

    /* RSA key */
    nwritten = fwrite(LOCALHOST_RSA_LINE,
                      sizeof(char),
                      strlen(LOCALHOST_RSA_LINE),
                      fp);
    if (nwritten != strlen(LOCALHOST_RSA_LINE)) {
<<<<<<< HEAD
        fclose(fp);
        return -1;
=======
        rc = -1;
        goto close_fp;
    }

    nwritten = fwrite("\n", sizeof(char), 1, fp);
    if (nwritten != 1) {
        rc = -1;
        goto close_fp;
    }

    /* ed25519 key again */
    nwritten = fwrite(LOCALHOST_PATTERN_ED25519,
                      sizeof(char),
                      strlen(LOCALHOST_PATTERN_ED25519),
                      fp);
    if (nwritten != strlen(LOCALHOST_PATTERN_ED25519)) {
        rc = -1;
        goto close_fp;
    }

    nwritten = fwrite("\n", sizeof(char), 1, fp);
    if (nwritten != 1) {
        rc = -1;
        goto close_fp;
>>>>>>> 79900e52
    }

close_fp:
    fclose(fp);

    return rc;
}

static int teardown_knownhosts_file(void **state)
{
    char *tmp_file = *state;

    if (tmp_file == NULL) {
        return -1;
    }

    unlink(tmp_file);
    SAFE_FREE(tmp_file);

    return 0;
}

static void torture_knownhosts_parse_line_rsa(void **state) {
    struct ssh_knownhosts_entry *entry = NULL;
    int rc;

    (void) state;

    rc = ssh_known_hosts_parse_line("localhost",
                                    LOCALHOST_RSA_LINE,
                                    &entry);
    assert_int_equal(rc, SSH_OK);

    assert_string_equal(entry->hostname, "localhost");
    assert_non_null(entry->unparsed);
    assert_non_null(entry->publickey);
    assert_int_equal(ssh_key_type(entry->publickey), SSH_KEYTYPE_RSA);
    assert_string_equal(entry->comment, "What a Wurst!");

    SSH_KNOWNHOSTS_ENTRY_FREE(entry);

    rc = ssh_known_hosts_parse_line("127.0.0.1",
                                    LOCALHOST_RSA_LINE,
                                    &entry);
    assert_int_equal(rc, SSH_OK);

    assert_string_equal(entry->hostname, "127.0.0.1");
    assert_non_null(entry->unparsed);
    assert_non_null(entry->publickey);
    assert_int_equal(ssh_key_type(entry->publickey), SSH_KEYTYPE_RSA);
    assert_string_equal(entry->comment, "What a Wurst!");

    SSH_KNOWNHOSTS_ENTRY_FREE(entry);
}

static void torture_knownhosts_parse_line_ecdsa(void **state) {
    struct ssh_knownhosts_entry *entry = NULL;
    int rc;

    (void) state;

    rc = ssh_known_hosts_parse_line("localhost",
                                    LOCALHOST_ECDSA_SHA1_NISTP256_LINE,
                                    &entry);
    assert_int_equal(rc, SSH_OK);

    assert_string_equal(entry->hostname, "localhost");
    assert_non_null(entry->unparsed);
    assert_non_null(entry->publickey);
    assert_int_equal(ssh_key_type(entry->publickey), SSH_KEYTYPE_ECDSA_P256);

    SSH_KNOWNHOSTS_ENTRY_FREE(entry);
}

static void torture_knownhosts_parse_line_default_ed25519(void **state) {
    struct ssh_knownhosts_entry *entry = NULL;
    int rc;

    (void) state;

    rc = ssh_known_hosts_parse_line("localhost",
                                    LOCALHOST_DEFAULT_ED25519,
                                    &entry);
    assert_int_equal(rc, SSH_OK);

    assert_string_equal(entry->hostname, "localhost");
    assert_non_null(entry->unparsed);
    assert_non_null(entry->publickey);
    assert_int_equal(ssh_key_type(entry->publickey), SSH_KEYTYPE_ED25519);

    SSH_KNOWNHOSTS_ENTRY_FREE(entry);
}

static void torture_knownhosts_parse_line_port_ed25519(void **state) {
    struct ssh_knownhosts_entry *entry = NULL;
    int rc;

    (void) state;

    rc = ssh_known_hosts_parse_line("[localhost]:2222",
                                    LOCALHOST_PORT_ED25519,
                                    &entry);
    assert_int_equal(rc, SSH_OK);

    assert_string_equal(entry->hostname, "[localhost]:2222");
    assert_non_null(entry->unparsed);
    assert_non_null(entry->publickey);
    assert_int_equal(ssh_key_type(entry->publickey), SSH_KEYTYPE_ED25519);

    SSH_KNOWNHOSTS_ENTRY_FREE(entry);
}

static void torture_knownhosts_parse_line_port_wildcard(void **state)
{
    struct ssh_knownhosts_entry *entry = NULL;
    int rc;

    (void) state;

    rc = ssh_known_hosts_parse_line("localhost",
                                    LOCALHOST_PORT_WILDCARD,
                                    &entry);
    assert_int_equal(rc, SSH_OK);

    assert_string_equal(entry->hostname, "localhost");
    assert_non_null(entry->unparsed);
    assert_non_null(entry->publickey);
    assert_int_equal(ssh_key_type(entry->publickey), SSH_KEYTYPE_ED25519);

    SSH_KNOWNHOSTS_ENTRY_FREE(entry);
}

static void torture_knownhosts_parse_line_standard_port(void **state)
{
    struct ssh_knownhosts_entry *entry = NULL;
    int rc;

    (void) state;

    rc = ssh_known_hosts_parse_line("localhost",
                                    LOCALHOST_STANDARD_PORT,
                                    &entry);
    assert_int_equal(rc, SSH_OK);

    assert_string_equal(entry->hostname, "localhost");
    assert_non_null(entry->unparsed);
    assert_non_null(entry->publickey);
    assert_int_equal(ssh_key_type(entry->publickey), SSH_KEYTYPE_ED25519);

    SSH_KNOWNHOSTS_ENTRY_FREE(entry);
}

static void torture_knownhosts_parse_line_pattern_ed25519(void **state) {
    struct ssh_knownhosts_entry *entry = NULL;
    int rc;

    (void) state;

    rc = ssh_known_hosts_parse_line("localhost",
                                    LOCALHOST_PATTERN_ED25519,
                                    &entry);
    assert_int_equal(rc, SSH_OK);

    assert_string_equal(entry->hostname, "localhost");
    assert_non_null(entry->unparsed);
    assert_non_null(entry->publickey);
    assert_int_equal(ssh_key_type(entry->publickey), SSH_KEYTYPE_ED25519);

    SSH_KNOWNHOSTS_ENTRY_FREE(entry);
}

static void torture_knownhosts_parse_line_hashed_ed25519(void **state) {
    struct ssh_knownhosts_entry *entry = NULL;
    int rc;

    (void) state;

    rc = ssh_known_hosts_parse_line("localhost",
                                    LOCALHOST_HASHED_ED25519,
                                    &entry);
    assert_int_equal(rc, SSH_OK);

    assert_string_equal(entry->hostname, "localhost");
    assert_non_null(entry->unparsed);
    assert_non_null(entry->publickey);
    assert_int_equal(ssh_key_type(entry->publickey), SSH_KEYTYPE_ED25519);

    SSH_KNOWNHOSTS_ENTRY_FREE(entry);
}

static void torture_knownhosts_read_file(void **state)
{
    const char *knownhosts_file = *state;
    struct ssh_list *entry_list = NULL;
    struct ssh_iterator *it = NULL;
    struct ssh_knownhosts_entry *entry = NULL;
    enum ssh_keytypes_e type;
    int rc;

    rc = ssh_known_hosts_read_entries("localhost",
                                      knownhosts_file,
                                      &entry_list);
    assert_int_equal(rc, SSH_OK);
    assert_non_null(entry_list);
    it = ssh_list_get_iterator(entry_list);
    assert_non_null(it);

    /* First key in known hosts file is ED25519 */
    entry = ssh_iterator_value(struct ssh_knownhosts_entry *, it);
    assert_non_null(entry);

    assert_string_equal(entry->hostname, "localhost");
    type = ssh_key_type(entry->publickey);
    assert_int_equal(type, SSH_KEYTYPE_ED25519);
<<<<<<< HEAD
=======
    assert_non_null(it->next);
>>>>>>> 79900e52

    it = it->next;

    /* Second key in known hosts file is RSA */
    entry = ssh_iterator_value(struct ssh_knownhosts_entry *, it);
    assert_non_null(entry);

    assert_string_equal(entry->hostname, "localhost");
    type = ssh_key_type(entry->publickey);
    assert_int_equal(type, SSH_KEYTYPE_RSA);
<<<<<<< HEAD
=======
    assert_null(it->next);
>>>>>>> 79900e52

    it = ssh_list_get_iterator(entry_list);
    for (;it != NULL; it = it->next) {
        entry = ssh_iterator_value(struct ssh_knownhosts_entry *, it);
        SSH_KNOWNHOSTS_ENTRY_FREE(entry);
    }
    ssh_list_free(entry_list);
}

#ifndef _WIN32 /* There is no /dev/null on Windows */
static void torture_knownhosts_host_exists(void **state)
{
    const char *knownhosts_file = *state;
    enum ssh_known_hosts_e found;
    ssh_session session;

    session = ssh_new();
    assert_non_null(session);

    ssh_options_set(session, SSH_OPTIONS_HOST, "localhost");
    ssh_options_set(session, SSH_OPTIONS_KNOWNHOSTS, knownhosts_file);
    /* This makes sure the system's known_hosts are not used */
    ssh_options_set(session, SSH_OPTIONS_GLOBAL_KNOWNHOSTS, "/dev/null");

    found = ssh_session_has_known_hosts_entry(session);
    assert_int_equal(found, SSH_KNOWN_HOSTS_OK);
    assert_true(found == SSH_KNOWN_HOSTS_OK);

    ssh_options_set(session, SSH_OPTIONS_HOST, "wurstbrot");
    found = ssh_session_has_known_hosts_entry(session);
    assert_true(found == SSH_KNOWN_HOSTS_UNKNOWN);

    ssh_free(session);
}

static void torture_knownhosts_host_exists_global(void **state)
{
    const char *knownhosts_file = *state;
    enum ssh_known_hosts_e found;
    ssh_session session;

    session = ssh_new();
    assert_non_null(session);

    ssh_options_set(session, SSH_OPTIONS_HOST, "localhost");
    /* This makes sure the user's known_hosts are not used */
    ssh_options_set(session, SSH_OPTIONS_KNOWNHOSTS, "/dev/null");
    ssh_options_set(session, SSH_OPTIONS_GLOBAL_KNOWNHOSTS, knownhosts_file);

    /* This makes sure the system's known_hosts are not used */
    ssh_options_set(session, SSH_OPTIONS_GLOBAL_KNOWNHOSTS, "/dev/null");

    found = ssh_session_has_known_hosts_entry(session);
    assert_int_equal(found, SSH_KNOWN_HOSTS_OK);
    assert_true(found == SSH_KNOWN_HOSTS_OK);

    /* This makes sure the check will not fail when the system's known_hosts is
     * not accessible*/
    ssh_options_set(session, SSH_OPTIONS_GLOBAL_KNOWNHOSTS, "./unaccessible");

    found = ssh_session_has_known_hosts_entry(session);
    assert_int_equal(found, SSH_KNOWN_HOSTS_OK);
    assert_true(found == SSH_KNOWN_HOSTS_OK);

    ssh_options_set(session, SSH_OPTIONS_HOST, "wurstbrot");
    found = ssh_session_has_known_hosts_entry(session);
    assert_true(found == SSH_KNOWN_HOSTS_UNKNOWN);

    ssh_free(session);
}

<<<<<<< HEAD
=======
static void torture_knownhosts_host_exists_global(void **state)
{
    const char *knownhosts_file = *state;
    enum ssh_known_hosts_e found;
    ssh_session session;

    session = ssh_new();
    assert_non_null(session);

    ssh_options_set(session, SSH_OPTIONS_HOST, "localhost");
    /* This makes sure the user's known_hosts are not used */
    ssh_options_set(session, SSH_OPTIONS_KNOWNHOSTS, "/dev/null");
    ssh_options_set(session, SSH_OPTIONS_GLOBAL_KNOWNHOSTS, knownhosts_file);

    found = ssh_session_has_known_hosts_entry(session);
    assert_int_equal(found, SSH_KNOWN_HOSTS_OK);
    assert_true(found == SSH_KNOWN_HOSTS_OK);

    ssh_options_set(session, SSH_OPTIONS_HOST, "wurstbrot");
    found = ssh_session_has_known_hosts_entry(session);
    assert_true(found == SSH_KNOWN_HOSTS_UNKNOWN);

    ssh_free(session);
}

>>>>>>> 79900e52
static void
torture_knownhosts_algorithms(void **state)
{
    const char *knownhosts_file = *state;
    char *algo_list = NULL;
    ssh_session session;
    const char *expect = "ssh-ed25519,rsa-sha2-512,rsa-sha2-256,ssh-rsa,"
                         "ecdsa-sha2-nistp521,ecdsa-sha2-nistp384,"
                         "ecdsa-sha2-nistp256"
#ifdef HAVE_DSA
                         ",ssh-dss"
#endif
    ;

    session = ssh_new();
    assert_non_null(session);

    ssh_options_set(session, SSH_OPTIONS_HOST, "localhost");
    ssh_options_set(session, SSH_OPTIONS_KNOWNHOSTS, knownhosts_file);
    /* This makes sure the system's known_hosts are not used */
    ssh_options_set(session, SSH_OPTIONS_GLOBAL_KNOWNHOSTS, "/dev/null");

    algo_list = ssh_client_select_hostkeys(session);
    assert_non_null(algo_list);
    assert_string_equal(algo_list, expect);
    free(algo_list);

    ssh_free(session);
}

static void
torture_knownhosts_algorithms_global(void **state)
{
    const char *knownhosts_file = *state;
    char *algo_list = NULL;
    ssh_session session;
    const char *expect = "ssh-ed25519,rsa-sha2-512,rsa-sha2-256,ssh-rsa,"
                         "ecdsa-sha2-nistp521,ecdsa-sha2-nistp384,"
                         "ecdsa-sha2-nistp256"
#ifdef HAVE_DSA
                         ",ssh-dss"
#endif
    ;

    session = ssh_new();
    assert_non_null(session);

    ssh_options_set(session, SSH_OPTIONS_HOST, "localhost");
    /* This makes sure the current-user's known hosts are not used */
    ssh_options_set(session, SSH_OPTIONS_KNOWNHOSTS, "/dev/null");
    ssh_options_set(session, SSH_OPTIONS_GLOBAL_KNOWNHOSTS, knownhosts_file);

    algo_list = ssh_client_select_hostkeys(session);
    assert_non_null(algo_list);
    assert_string_equal(algo_list, expect);
    free(algo_list);

    ssh_free(session);
}
<<<<<<< HEAD
=======
#endif
>>>>>>> 79900e52

int torture_run_tests(void) {
    int rc;
    struct CMUnitTest tests[] = {
        cmocka_unit_test(torture_knownhosts_parse_line_rsa),
        cmocka_unit_test(torture_knownhosts_parse_line_ecdsa),
        cmocka_unit_test(torture_knownhosts_parse_line_default_ed25519),
        cmocka_unit_test(torture_knownhosts_parse_line_port_ed25519),
        cmocka_unit_test(torture_knownhosts_parse_line_port_wildcard),
        cmocka_unit_test(torture_knownhosts_parse_line_standard_port),
        cmocka_unit_test(torture_knownhosts_parse_line_pattern_ed25519),
        cmocka_unit_test(torture_knownhosts_parse_line_hashed_ed25519),
        cmocka_unit_test_setup_teardown(torture_knownhosts_read_file,
                                        setup_knownhosts_file,
                                        teardown_knownhosts_file),
        cmocka_unit_test_setup_teardown(torture_knownhosts_read_file,
                                        setup_knownhosts_file_duplicate,
                                        teardown_knownhosts_file),
#ifndef _WIN32
        cmocka_unit_test_setup_teardown(torture_knownhosts_host_exists,
                                        setup_knownhosts_file,
                                        teardown_knownhosts_file),
        cmocka_unit_test_setup_teardown(torture_knownhosts_host_exists_global,
                                        setup_knownhosts_file,
                                        teardown_knownhosts_file),
        cmocka_unit_test_setup_teardown(torture_knownhosts_algorithms,
                                        setup_knownhosts_file,
                                        teardown_knownhosts_file),
        cmocka_unit_test_setup_teardown(torture_knownhosts_algorithms_global,
                                        setup_knownhosts_file,
                                        teardown_knownhosts_file),
<<<<<<< HEAD
=======
#endif
>>>>>>> 79900e52
    };

    ssh_init();
    torture_filter_tests(tests);
    rc = cmocka_run_group_tests(tests, NULL, NULL);
    ssh_finalize();
    return rc;
}<|MERGE_RESOLUTION|>--- conflicted
+++ resolved
@@ -94,19 +94,8 @@
                       strlen(LOCALHOST_PATTERN_ED25519),
                       fp);
     if (nwritten != strlen(LOCALHOST_PATTERN_ED25519)) {
-<<<<<<< HEAD
-        fclose(fp);
-        return -1;
-    }
-
-    nwritten = fwrite("\n", sizeof(char), 1, fp);
-    if (nwritten != 1) {
-        fclose(fp);
-        return -1;
-=======
-        rc = -1;
-        goto close_fp;
->>>>>>> 79900e52
+        rc = -1;
+        goto close_fp;
     }
 
     nwritten = fwrite("\n", sizeof(char), 1, fp);
@@ -121,10 +110,6 @@
                       strlen(LOCALHOST_RSA_LINE),
                       fp);
     if (nwritten != strlen(LOCALHOST_RSA_LINE)) {
-<<<<<<< HEAD
-        fclose(fp);
-        return -1;
-=======
         rc = -1;
         goto close_fp;
     }
@@ -149,7 +134,6 @@
     if (nwritten != 1) {
         rc = -1;
         goto close_fp;
->>>>>>> 79900e52
     }
 
 close_fp:
@@ -364,10 +348,7 @@
     assert_string_equal(entry->hostname, "localhost");
     type = ssh_key_type(entry->publickey);
     assert_int_equal(type, SSH_KEYTYPE_ED25519);
-<<<<<<< HEAD
-=======
     assert_non_null(it->next);
->>>>>>> 79900e52
 
     it = it->next;
 
@@ -378,10 +359,7 @@
     assert_string_equal(entry->hostname, "localhost");
     type = ssh_key_type(entry->publickey);
     assert_int_equal(type, SSH_KEYTYPE_RSA);
-<<<<<<< HEAD
-=======
     assert_null(it->next);
->>>>>>> 79900e52
 
     it = ssh_list_get_iterator(entry_list);
     for (;it != NULL; it = it->next) {
@@ -403,8 +381,17 @@
 
     ssh_options_set(session, SSH_OPTIONS_HOST, "localhost");
     ssh_options_set(session, SSH_OPTIONS_KNOWNHOSTS, knownhosts_file);
+
     /* This makes sure the system's known_hosts are not used */
     ssh_options_set(session, SSH_OPTIONS_GLOBAL_KNOWNHOSTS, "/dev/null");
+
+    found = ssh_session_has_known_hosts_entry(session);
+    assert_int_equal(found, SSH_KNOWN_HOSTS_OK);
+    assert_true(found == SSH_KNOWN_HOSTS_OK);
+
+    /* This makes sure the check will not fail when the system's known_hosts is
+     * not accessible*/
+    ssh_options_set(session, SSH_OPTIONS_GLOBAL_KNOWNHOSTS, "./unaccessible");
 
     found = ssh_session_has_known_hosts_entry(session);
     assert_int_equal(found, SSH_KNOWN_HOSTS_OK);
@@ -431,21 +418,10 @@
     ssh_options_set(session, SSH_OPTIONS_KNOWNHOSTS, "/dev/null");
     ssh_options_set(session, SSH_OPTIONS_GLOBAL_KNOWNHOSTS, knownhosts_file);
 
-    /* This makes sure the system's known_hosts are not used */
-    ssh_options_set(session, SSH_OPTIONS_GLOBAL_KNOWNHOSTS, "/dev/null");
-
     found = ssh_session_has_known_hosts_entry(session);
     assert_int_equal(found, SSH_KNOWN_HOSTS_OK);
     assert_true(found == SSH_KNOWN_HOSTS_OK);
 
-    /* This makes sure the check will not fail when the system's known_hosts is
-     * not accessible*/
-    ssh_options_set(session, SSH_OPTIONS_GLOBAL_KNOWNHOSTS, "./unaccessible");
-
-    found = ssh_session_has_known_hosts_entry(session);
-    assert_int_equal(found, SSH_KNOWN_HOSTS_OK);
-    assert_true(found == SSH_KNOWN_HOSTS_OK);
-
     ssh_options_set(session, SSH_OPTIONS_HOST, "wurstbrot");
     found = ssh_session_has_known_hosts_entry(session);
     assert_true(found == SSH_KNOWN_HOSTS_UNKNOWN);
@@ -453,34 +429,6 @@
     ssh_free(session);
 }
 
-<<<<<<< HEAD
-=======
-static void torture_knownhosts_host_exists_global(void **state)
-{
-    const char *knownhosts_file = *state;
-    enum ssh_known_hosts_e found;
-    ssh_session session;
-
-    session = ssh_new();
-    assert_non_null(session);
-
-    ssh_options_set(session, SSH_OPTIONS_HOST, "localhost");
-    /* This makes sure the user's known_hosts are not used */
-    ssh_options_set(session, SSH_OPTIONS_KNOWNHOSTS, "/dev/null");
-    ssh_options_set(session, SSH_OPTIONS_GLOBAL_KNOWNHOSTS, knownhosts_file);
-
-    found = ssh_session_has_known_hosts_entry(session);
-    assert_int_equal(found, SSH_KNOWN_HOSTS_OK);
-    assert_true(found == SSH_KNOWN_HOSTS_OK);
-
-    ssh_options_set(session, SSH_OPTIONS_HOST, "wurstbrot");
-    found = ssh_session_has_known_hosts_entry(session);
-    assert_true(found == SSH_KNOWN_HOSTS_UNKNOWN);
-
-    ssh_free(session);
-}
-
->>>>>>> 79900e52
 static void
 torture_knownhosts_algorithms(void **state)
 {
@@ -540,10 +488,7 @@
 
     ssh_free(session);
 }
-<<<<<<< HEAD
-=======
-#endif
->>>>>>> 79900e52
+#endif
 
 int torture_run_tests(void) {
     int rc;
@@ -575,10 +520,7 @@
         cmocka_unit_test_setup_teardown(torture_knownhosts_algorithms_global,
                                         setup_knownhosts_file,
                                         teardown_knownhosts_file),
-<<<<<<< HEAD
-=======
-#endif
->>>>>>> 79900e52
+#endif
     };
 
     ssh_init();
