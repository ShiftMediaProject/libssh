#include "config.h"

#include <sys/stat.h>

#define LIBSSH_STATIC
#include <libssh/priv.h>

#include "knownhosts.c"

#include "torture.h"
#if (defined _WIN32) || (defined _WIN64)
#ifndef S_IRWXO
#define S_IRWXO 0
#endif
#ifndef S_IRWXG
#define S_IRWXG 0
#endif
#endif

#define LOCALHOST_DSS_LINE "localhost,127.0.0.1 ssh-dss AAAAB3NzaC1kc3MAAACBAIK3RTEWBw+rAPcYUM2Qq4kEw59gXpUQ/WvkdeY7QDO64MHaaorySj8xsraNudmQFh4xb/i5Q1EMnNchOFxtilfU5bUJgdTvetyZEWFL+2HxqBs8GaWRyB1vtSFAw3GO8VUEnjF844N3dNyLoc0NX8IvzwNIaQho6KTsueQlG1X9AAAAFQCXUl4a5UvElL4thi/8QlxR5PtEewAAAIBqNpl5MTBxKQu5jT0+WASa7pAqwT53ofv7ZTDIEokYRb57/nwzDgkcs1fsBRrI6eczJ/VlXWwKbsgkx2Nh3ZiWYwC+HY5uqRpDaj3HERC6LMn4dzdcl29fYeziEibCbRjJX5lZF2vIaA1Ewv8yT0UlunyHZRiyw4WlEglkf/NITAAAAIBxLsdBBXn+8qEYwWK9KT+arRqNXC/lrl0Fp5YyxGNGCv82JcnuOShGGTzhYf8AtTCY1u5oixiW9kea6KXGAKgTjfJShr7n47SZVfOPOrBT3VLhRdGGO3GblDUppzfL8wsEdoqXjzrJuxSdrGnkFu8S9QjkPn9dCtScvWEcluHqMw=="
#define LOCALHOST_RSA_LINE "localhost,127.0.0.1 ssh-rsa AAAAB3NzaC1yc2EAAAADAQABAAABAQDD7g+vV5cvxxGN0Ldmda4WZCPgRaxV1tV+1KRZoGUNUI61h0X4bmmGaAPRQBCz4G1d9bawqDqEqnpFWazrxBU5cQtISSjzuDJKovLGliky/ShTszee1Thszg3qVNk9gGOWj7jn/HDaOxRlp003Bp47MOdnMnK/oftllFDfY2fF5IRpE6sSIGtg2ZDtF95TV5/9W2oMOIAy8u/83tuibYlNPa1X/von5LgdaPLn6Bk16bQKIhAhlMtFZH8MBYEWe4ZtOGaSWKOsK9MM/RTMlwPi6PkfoHNl4MCMupjx+CdLXwbQEt9Ww+bBIaCui2VWBEiruVbIgJh0W2Tal0e2BzYZ What a Wurst!"
#define LOCALHOST_ECDSA_SHA1_NISTP256_LINE "localhost ecdsa-sha2-nistp256 AAAAE2VjZHNhLXNoYTItbmlzdHAyNTYAAAAIbmlzdHAyNTYAAABBBFWmI0n0Tn5+zR7pPGcKYszRbJ/T0T3QfzRBSMMiyebGKRY8tjkU5h2l/UMugzOrOyWqMGQDgQn+a0aMunhKMg0="
#define LOCALHOST_DEFAULT_ED25519 "localhost ssh-ed25519 AAAAC3NzaC1lZDI1NTE5AAAAIA7M22fXD7OiS7kGMXP+OoIjCa+J+5sq8SgAZfIOmDgM"
#define LOCALHOST_PORT_ED25519 "[localhost]:2222 ssh-ed25519 AAAAC3NzaC1lZDI1NTE5AAAAIA7M22fXD7OiS7kGMXP+OoIjCa+J+5sq8SgAZfIOmDgM"
#define LOCALHOST_PATTERN_ED25519 "local* ssh-ed25519 AAAAC3NzaC1lZDI1NTE5AAAAIA7M22fXD7OiS7kGMXP+OoIjCa+J+5sq8SgAZfIOmDgM"
#define LOCALHOST_HASHED_ED25519 "|1|ayWjmTf9mYgj7PuQNVOa7Lqkj5s=|hkbEh8FN6IkLo6t6GQGuBwamgsM= ssh-ed25519 AAAAC3NzaC1lZDI1NTE5AAAAIA7M22fXD7OiS7kGMXP+OoIjCa+J+5sq8SgAZfIOmDgM"
#define LOCALHOST_PORT_WILDCARD "[localhost]:* ssh-ed25519 AAAAC3NzaC1lZDI1NTE5AAAAIA7M22fXD7OiS7kGMXP+OoIjCa+J+5sq8SgAZfIOmDgM"
#define LOCALHOST_STANDARD_PORT "[localhost]:22 ssh-ed25519 AAAAC3NzaC1lZDI1NTE5AAAAIA7M22fXD7OiS7kGMXP+OoIjCa+J+5sq8SgAZfIOmDgM"

#define TMP_FILE_NAME "/tmp/known_hosts_XXXXXX"

const char template[] = "temp_dir_XXXXXX";

static int setup_knownhosts_file(void **state)
{
    char *tmp_file = NULL;
    size_t nwritten;
    FILE *fp = NULL;
    int rc = 0;

    tmp_file = torture_create_temp_file(TMP_FILE_NAME);
    assert_non_null(tmp_file);

    *state = tmp_file;

    fp = fopen(tmp_file, "w");
    assert_non_null(fp);

    nwritten = fwrite(LOCALHOST_PATTERN_ED25519,
                      sizeof(char),
                      strlen(LOCALHOST_PATTERN_ED25519),
                      fp);
    if (nwritten != strlen(LOCALHOST_PATTERN_ED25519)) {
        rc = -1;
        goto close_fp;
    }

    nwritten = fwrite("\n", sizeof(char), 1, fp);
    if (nwritten != 1) {
        rc = -1;
        goto close_fp;
    }

    nwritten = fwrite(LOCALHOST_RSA_LINE,
                      sizeof(char),
                      strlen(LOCALHOST_RSA_LINE),
                      fp);
    if (nwritten != strlen(LOCALHOST_RSA_LINE)) {
        rc = -1;
        goto close_fp;
    }

close_fp:
    fclose(fp);

    return rc;
}

static int setup_knownhosts_file_duplicate(void **state)
{
    char *tmp_file = NULL;
    size_t nwritten;
    FILE *fp = NULL;
    int rc = 0;

    tmp_file = torture_create_temp_file(TMP_FILE_NAME);
    assert_non_null(tmp_file);

    *state = tmp_file;

    fp = fopen(tmp_file, "w");
    assert_non_null(fp);

    /* ed25519 key */
    nwritten = fwrite(LOCALHOST_PATTERN_ED25519,
                      sizeof(char),
                      strlen(LOCALHOST_PATTERN_ED25519),
                      fp);
    if (nwritten != strlen(LOCALHOST_PATTERN_ED25519)) {
        rc = -1;
        goto close_fp;
    }

    nwritten = fwrite("\n", sizeof(char), 1, fp);
    if (nwritten != 1) {
        rc = -1;
        goto close_fp;
    }

    /* RSA key */
    nwritten = fwrite(LOCALHOST_RSA_LINE,
                      sizeof(char),
                      strlen(LOCALHOST_RSA_LINE),
                      fp);
    if (nwritten != strlen(LOCALHOST_RSA_LINE)) {
        rc = -1;
        goto close_fp;
    }

    nwritten = fwrite("\n", sizeof(char), 1, fp);
    if (nwritten != 1) {
        rc = -1;
        goto close_fp;
    }

    /* ed25519 key again */
    nwritten = fwrite(LOCALHOST_PATTERN_ED25519,
                      sizeof(char),
                      strlen(LOCALHOST_PATTERN_ED25519),
                      fp);
    if (nwritten != strlen(LOCALHOST_PATTERN_ED25519)) {
        rc = -1;
        goto close_fp;
    }

    nwritten = fwrite("\n", sizeof(char), 1, fp);
    if (nwritten != 1) {
        rc = -1;
        goto close_fp;
    }

close_fp:
    fclose(fp);

    return rc;
}

<<<<<<< HEAD
#ifndef HAVE_DSA
=======
>>>>>>> 894e07ae
static int setup_knownhosts_file_unsupported_type(void **state)
{
    char *tmp_file = NULL;
    size_t nwritten;
    FILE *fp = NULL;
    int rc = 0;

    tmp_file = torture_create_temp_file(TMP_FILE_NAME);
    assert_non_null(tmp_file);

    *state = tmp_file;

    fp = fopen(tmp_file, "w");
    assert_non_null(fp);

    nwritten = fwrite(LOCALHOST_DSS_LINE,
                      sizeof(char),
                      strlen(LOCALHOST_DSS_LINE),
                      fp);
    if (nwritten != strlen(LOCALHOST_DSS_LINE)) {
        rc = -1;
        goto close_fp;
    }

close_fp:
    fclose(fp);

    return rc;
}
<<<<<<< HEAD
#endif
=======
>>>>>>> 894e07ae

static int teardown_knownhosts_file(void **state)
{
    char *tmp_file = *state;

    if (tmp_file == NULL) {
        return -1;
    }

    unlink(tmp_file);
    SAFE_FREE(tmp_file);

    return 0;
}

static void torture_knownhosts_parse_line_rsa(void **state) {
    struct ssh_knownhosts_entry *entry = NULL;
    int rc;

    (void) state;

    rc = ssh_known_hosts_parse_line("localhost",
                                    LOCALHOST_RSA_LINE,
                                    &entry);
    assert_int_equal(rc, SSH_OK);

    assert_string_equal(entry->hostname, "localhost");
    assert_non_null(entry->unparsed);
    assert_non_null(entry->publickey);
    assert_int_equal(ssh_key_type(entry->publickey), SSH_KEYTYPE_RSA);
    assert_string_equal(entry->comment, "What a Wurst!");

    SSH_KNOWNHOSTS_ENTRY_FREE(entry);

    rc = ssh_known_hosts_parse_line("127.0.0.1",
                                    LOCALHOST_RSA_LINE,
                                    &entry);
    assert_int_equal(rc, SSH_OK);

    assert_string_equal(entry->hostname, "127.0.0.1");
    assert_non_null(entry->unparsed);
    assert_non_null(entry->publickey);
    assert_int_equal(ssh_key_type(entry->publickey), SSH_KEYTYPE_RSA);
    assert_string_equal(entry->comment, "What a Wurst!");

    SSH_KNOWNHOSTS_ENTRY_FREE(entry);
}

static void torture_knownhosts_parse_line_ecdsa(void **state) {
    struct ssh_knownhosts_entry *entry = NULL;
    int rc;

    (void) state;

    rc = ssh_known_hosts_parse_line("localhost",
                                    LOCALHOST_ECDSA_SHA1_NISTP256_LINE,
                                    &entry);
    assert_int_equal(rc, SSH_OK);

    assert_string_equal(entry->hostname, "localhost");
    assert_non_null(entry->unparsed);
    assert_non_null(entry->publickey);
    assert_int_equal(ssh_key_type(entry->publickey), SSH_KEYTYPE_ECDSA_P256);

    SSH_KNOWNHOSTS_ENTRY_FREE(entry);
}

static void torture_knownhosts_parse_line_default_ed25519(void **state) {
    struct ssh_knownhosts_entry *entry = NULL;
    int rc;

    (void) state;

    rc = ssh_known_hosts_parse_line("localhost",
                                    LOCALHOST_DEFAULT_ED25519,
                                    &entry);
    assert_int_equal(rc, SSH_OK);

    assert_string_equal(entry->hostname, "localhost");
    assert_non_null(entry->unparsed);
    assert_non_null(entry->publickey);
    assert_int_equal(ssh_key_type(entry->publickey), SSH_KEYTYPE_ED25519);

    SSH_KNOWNHOSTS_ENTRY_FREE(entry);
}

static void torture_knownhosts_parse_line_port_ed25519(void **state) {
    struct ssh_knownhosts_entry *entry = NULL;
    int rc;

    (void) state;

    rc = ssh_known_hosts_parse_line("[localhost]:2222",
                                    LOCALHOST_PORT_ED25519,
                                    &entry);
    assert_int_equal(rc, SSH_OK);

    assert_string_equal(entry->hostname, "[localhost]:2222");
    assert_non_null(entry->unparsed);
    assert_non_null(entry->publickey);
    assert_int_equal(ssh_key_type(entry->publickey), SSH_KEYTYPE_ED25519);

    SSH_KNOWNHOSTS_ENTRY_FREE(entry);
}

static void torture_knownhosts_parse_line_port_wildcard(void **state)
{
    struct ssh_knownhosts_entry *entry = NULL;
    int rc;

    (void) state;

    rc = ssh_known_hosts_parse_line("localhost",
                                    LOCALHOST_PORT_WILDCARD,
                                    &entry);
    assert_int_equal(rc, SSH_OK);

    assert_string_equal(entry->hostname, "localhost");
    assert_non_null(entry->unparsed);
    assert_non_null(entry->publickey);
    assert_int_equal(ssh_key_type(entry->publickey), SSH_KEYTYPE_ED25519);

    SSH_KNOWNHOSTS_ENTRY_FREE(entry);
}

static void torture_knownhosts_parse_line_standard_port(void **state)
{
    struct ssh_knownhosts_entry *entry = NULL;
    int rc;

    (void) state;

    rc = ssh_known_hosts_parse_line("localhost",
                                    LOCALHOST_STANDARD_PORT,
                                    &entry);
    assert_int_equal(rc, SSH_OK);

    assert_string_equal(entry->hostname, "localhost");
    assert_non_null(entry->unparsed);
    assert_non_null(entry->publickey);
    assert_int_equal(ssh_key_type(entry->publickey), SSH_KEYTYPE_ED25519);

    SSH_KNOWNHOSTS_ENTRY_FREE(entry);
}

static void torture_knownhosts_parse_line_pattern_ed25519(void **state) {
    struct ssh_knownhosts_entry *entry = NULL;
    int rc;

    (void) state;

    rc = ssh_known_hosts_parse_line("localhost",
                                    LOCALHOST_PATTERN_ED25519,
                                    &entry);
    assert_int_equal(rc, SSH_OK);

    assert_string_equal(entry->hostname, "localhost");
    assert_non_null(entry->unparsed);
    assert_non_null(entry->publickey);
    assert_int_equal(ssh_key_type(entry->publickey), SSH_KEYTYPE_ED25519);

    SSH_KNOWNHOSTS_ENTRY_FREE(entry);
}

static void torture_knownhosts_parse_line_hashed_ed25519(void **state) {
    struct ssh_knownhosts_entry *entry = NULL;
    int rc;

    (void) state;

    rc = ssh_known_hosts_parse_line("localhost",
                                    LOCALHOST_HASHED_ED25519,
                                    &entry);
    assert_int_equal(rc, SSH_OK);

    assert_string_equal(entry->hostname, "localhost");
    assert_non_null(entry->unparsed);
    assert_non_null(entry->publickey);
    assert_int_equal(ssh_key_type(entry->publickey), SSH_KEYTYPE_ED25519);

    SSH_KNOWNHOSTS_ENTRY_FREE(entry);
}

static void torture_knownhosts_read_file(void **state)
{
    const char *knownhosts_file = *state;
    struct ssh_list *entry_list = NULL;
    struct ssh_iterator *it = NULL;
    struct ssh_knownhosts_entry *entry = NULL;
    enum ssh_keytypes_e type;
    int rc;

    rc = ssh_known_hosts_read_entries("localhost",
                                      knownhosts_file,
                                      &entry_list);
    assert_int_equal(rc, SSH_OK);
    assert_non_null(entry_list);
    it = ssh_list_get_iterator(entry_list);
    assert_non_null(it);

    /* First key in known hosts file is ED25519 */
    entry = ssh_iterator_value(struct ssh_knownhosts_entry *, it);
    assert_non_null(entry);

    assert_string_equal(entry->hostname, "localhost");
    type = ssh_key_type(entry->publickey);
    assert_int_equal(type, SSH_KEYTYPE_ED25519);
    assert_non_null(it->next);

    it = it->next;

    /* Second key in known hosts file is RSA */
    entry = ssh_iterator_value(struct ssh_knownhosts_entry *, it);
    assert_non_null(entry);

    assert_string_equal(entry->hostname, "localhost");
    type = ssh_key_type(entry->publickey);
    assert_int_equal(type, SSH_KEYTYPE_RSA);
    assert_null(it->next);

    it = ssh_list_get_iterator(entry_list);
    for (;it != NULL; it = it->next) {
        entry = ssh_iterator_value(struct ssh_knownhosts_entry *, it);
        SSH_KNOWNHOSTS_ENTRY_FREE(entry);
    }
    ssh_list_free(entry_list);
}

static void torture_knownhosts_get_algorithms_names(void **state)
{
    const char *knownhosts_file = *state;
    ssh_session session;
    const char *expect = "ssh-ed25519,rsa-sha2-512,rsa-sha2-256,ssh-rsa";
    char *names = NULL;
    bool process_config = false;

    session = ssh_new();
    assert_non_null(session);

    /* This makes sure the global configuration file is not processed */
    ssh_options_set(session, SSH_OPTIONS_PROCESS_CONFIG, &process_config);

    ssh_options_set(session, SSH_OPTIONS_HOST, "localhost");
    ssh_options_set(session, SSH_OPTIONS_KNOWNHOSTS, knownhosts_file);

    names = ssh_known_hosts_get_algorithms_names(session);
    assert_non_null(names);
    assert_string_equal(names, expect);

    SAFE_FREE(names);
    ssh_free(session);
}

<<<<<<< HEAD
#ifndef HAVE_DSA
=======
>>>>>>> 894e07ae
/* Do not remove this test if we completely remove DSA support! */
static void torture_knownhosts_get_algorithms_names_unsupported(void **state)
{
    const char *knownhosts_file = *state;
    ssh_session session;
    char *names = NULL;
    bool process_config = false;

    session = ssh_new();
    assert_non_null(session);

    /* This makes sure the global configuration file is not processed */
    ssh_options_set(session, SSH_OPTIONS_PROCESS_CONFIG, &process_config);

    ssh_options_set(session, SSH_OPTIONS_HOST, "localhost");
    ssh_options_set(session, SSH_OPTIONS_KNOWNHOSTS, knownhosts_file);

    names = ssh_known_hosts_get_algorithms_names(session);
    assert_null(names);

    ssh_free(session);
}
<<<<<<< HEAD
#endif
=======
>>>>>>> 894e07ae

static void torture_knownhosts_algorithms_wanted(void **state)
{
    const char *knownhosts_file = *state;
    char *algo_list = NULL;
    ssh_session session;
    bool process_config = false;
    const char *wanted = "ecdsa-sha2-nistp384,ecdsa-sha2-nistp256,"
                         "rsa-sha2-256,ecdsa-sha2-nistp521";
    const char *expect = "rsa-sha2-256,ecdsa-sha2-nistp384,"
                         "ecdsa-sha2-nistp256,ecdsa-sha2-nistp521";
    int verbose = 4;

    session = ssh_new();
    assert_non_null(session);

    ssh_options_set(session, SSH_OPTIONS_LOG_VERBOSITY, &verbose);

    /* This makes sure the global configuration file is not processed */
    ssh_options_set(session, SSH_OPTIONS_PROCESS_CONFIG, &process_config);

    /* Set the wanted list of hostkeys, ordered by preference */
    ssh_options_set(session, SSH_OPTIONS_HOSTKEYS, wanted);

    ssh_options_set(session, SSH_OPTIONS_HOST, "localhost");
    ssh_options_set(session, SSH_OPTIONS_KNOWNHOSTS, knownhosts_file);

    algo_list = ssh_client_select_hostkeys(session);
    assert_non_null(algo_list);
    assert_string_equal(algo_list, expect);
    free(algo_list);

    ssh_free(session);
}

static void torture_knownhosts_algorithms_negative(UNUSED_PARAM(void **state))
{
    const char *wanted = NULL;
    const char *expect = NULL;

    char *algo_list = NULL;

    char *cwd = NULL;
    char *tmp_dir = NULL;

    bool process_config = false;
    int verbose = 4;
    int rc = 0;

    ssh_session session;
    /* Create temporary directory */
    cwd = torture_get_current_working_dir();
    assert_non_null(cwd);

    tmp_dir = torture_make_temp_dir(template);
    assert_non_null(tmp_dir);

    rc = torture_change_dir(tmp_dir);
    assert_int_equal(rc, 0);

    session = ssh_new();
    assert_non_null(session);

    ssh_options_set(session, SSH_OPTIONS_LOG_VERBOSITY, &verbose);
    ssh_options_set(session, SSH_OPTIONS_PROCESS_CONFIG, &process_config);
    ssh_options_set(session, SSH_OPTIONS_HOST, "localhost");

    /* Test with unknown key type in known_hosts */
    wanted = "rsa-sha2-256";
    ssh_options_set(session, SSH_OPTIONS_HOSTKEYS, wanted);
    torture_write_file("unknown_key_type", "localhost unknown AAAABBBBCCCC");
    ssh_options_set(session, SSH_OPTIONS_KNOWNHOSTS, "unknown_key_type");
    algo_list = ssh_client_select_hostkeys(session);
    assert_non_null(algo_list);
    assert_string_equal(algo_list, wanted);
    SAFE_FREE(algo_list);

    /* Test with unsupported, but existing types */
    wanted = "rsa-sha2-256-cert-v01@openssh.com,"
             "rsa-sha2-512-cert-v01@openssh.com";
    ssh_options_set(session, SSH_OPTIONS_HOSTKEYS, wanted);
    algo_list = ssh_client_select_hostkeys(session);
    assert_null(algo_list);

    /* In FIPS mode, test filtering keys not allowed */
    if (ssh_fips_mode()) {
        wanted = "ssh-ed25519,rsa-sha2-256,ssh-rsa";
        expect = "rsa-sha2-256";
        ssh_options_set(session, SSH_OPTIONS_HOSTKEYS, wanted);
        torture_write_file("no_fips", LOCALHOST_DEFAULT_ED25519);
        ssh_options_set(session, SSH_OPTIONS_KNOWNHOSTS, "no_fips");
        algo_list = ssh_client_select_hostkeys(session);
        assert_non_null(algo_list);
        assert_string_equal(algo_list, expect);
        SAFE_FREE(algo_list);
    }

    ssh_free(session);

    /* Teardown */
    rc = torture_change_dir(cwd);
    assert_int_equal(rc, 0);

    rc = torture_rmdirs(tmp_dir);
    assert_int_equal(rc, 0);

    SAFE_FREE(tmp_dir);
    SAFE_FREE(cwd);
}

#ifndef _WIN32 /* There is no /dev/null on Windows */
static void torture_knownhosts_host_exists(void **state)
{
    const char *knownhosts_file = *state;
    enum ssh_known_hosts_e found;
    ssh_session session;

    session = ssh_new();
    assert_non_null(session);

    ssh_options_set(session, SSH_OPTIONS_HOST, "localhost");
    ssh_options_set(session, SSH_OPTIONS_KNOWNHOSTS, knownhosts_file);

    /* This makes sure the system's known_hosts are not used */
    ssh_options_set(session, SSH_OPTIONS_GLOBAL_KNOWNHOSTS, "/dev/null");
    found = ssh_session_has_known_hosts_entry(session);
    assert_int_equal(found, SSH_KNOWN_HOSTS_OK);

    /* This makes sure the check will not fail when the system's known_hosts is
     * not accessible*/
    ssh_options_set(session, SSH_OPTIONS_GLOBAL_KNOWNHOSTS, "./unaccessible");
    found = ssh_session_has_known_hosts_entry(session);
    assert_int_equal(found, SSH_KNOWN_HOSTS_OK);

    /* This makes sure the check will fail for an unknown host */
    ssh_options_set(session, SSH_OPTIONS_HOST, "wurstbrot");
    found = ssh_session_has_known_hosts_entry(session);
    assert_int_equal(found, SSH_KNOWN_HOSTS_UNKNOWN);

    ssh_free(session);
}

static void torture_knownhosts_host_exists_global(void **state)
{
    const char *knownhosts_file = *state;
    enum ssh_known_hosts_e found;
    ssh_session session;

    session = ssh_new();
    assert_non_null(session);

    ssh_options_set(session, SSH_OPTIONS_HOST, "localhost");
    ssh_options_set(session, SSH_OPTIONS_GLOBAL_KNOWNHOSTS, knownhosts_file);

    /* This makes sure the user's known_hosts are not used */
    ssh_options_set(session, SSH_OPTIONS_KNOWNHOSTS, "/dev/null");
    found = ssh_session_has_known_hosts_entry(session);
    assert_int_equal(found, SSH_KNOWN_HOSTS_OK);

    /* This makes sure the check will not fail when the user's known_hosts is
     * not accessible*/
    ssh_options_set(session, SSH_OPTIONS_KNOWNHOSTS, "./unaccessible");
    found = ssh_session_has_known_hosts_entry(session);
    assert_int_equal(found, SSH_KNOWN_HOSTS_OK);

    /* This makes sure the check will fail for an unknown host */
    ssh_options_set(session, SSH_OPTIONS_HOST, "wurstbrot");
    found = ssh_session_has_known_hosts_entry(session);
    assert_int_equal(found, SSH_KNOWN_HOSTS_UNKNOWN);

    ssh_free(session);
}

static void torture_knownhosts_algorithms(void **state)
{
    const char *knownhosts_file = *state;
    char *algo_list = NULL;
    ssh_session session;
    bool process_config = false;
    const char *expect = "ssh-ed25519,rsa-sha2-512,rsa-sha2-256,"
                         "ecdsa-sha2-nistp521,ecdsa-sha2-nistp384,"
                         "ecdsa-sha2-nistp256,"
                         "sk-ssh-ed25519@openssh.com,"
                         "sk-ecdsa-sha2-nistp256@openssh.com";
    const char *expect_fips = "rsa-sha2-512,rsa-sha2-256,ecdsa-sha2-nistp521,"
                              "ecdsa-sha2-nistp384,ecdsa-sha2-nistp256";

    session = ssh_new();
    assert_non_null(session);

    /* This makes sure the global configuration file is not processed */
    ssh_options_set(session, SSH_OPTIONS_PROCESS_CONFIG, &process_config);

    ssh_options_set(session, SSH_OPTIONS_HOST, "localhost");
    ssh_options_set(session, SSH_OPTIONS_KNOWNHOSTS, knownhosts_file);
    /* This makes sure the system's known_hosts are not used */
    ssh_options_set(session, SSH_OPTIONS_GLOBAL_KNOWNHOSTS, "/dev/null");

    algo_list = ssh_client_select_hostkeys(session);
    assert_non_null(algo_list);
    if (ssh_fips_mode()) {
        assert_string_equal(algo_list, expect_fips);
    } else {
        assert_string_equal(algo_list, expect);
    }
    free(algo_list);

    ssh_free(session);
}

static void torture_knownhosts_algorithms_global(void **state)
{
    const char *knownhosts_file = *state;
    char *algo_list = NULL;
    ssh_session session;
    bool process_config = false;
    const char *expect = "ssh-ed25519,rsa-sha2-512,rsa-sha2-256,"
                         "ecdsa-sha2-nistp521,ecdsa-sha2-nistp384,"
                         "ecdsa-sha2-nistp256,"
                         "sk-ssh-ed25519@openssh.com,"
                         "sk-ecdsa-sha2-nistp256@openssh.com";
    const char *expect_fips = "rsa-sha2-512,rsa-sha2-256,ecdsa-sha2-nistp521,"
                              "ecdsa-sha2-nistp384,ecdsa-sha2-nistp256";

    session = ssh_new();
    assert_non_null(session);

    /* This makes sure the global configuration file is not processed */
    ssh_options_set(session, SSH_OPTIONS_PROCESS_CONFIG, &process_config);

    ssh_options_set(session, SSH_OPTIONS_HOST, "localhost");
    /* This makes sure the current-user's known hosts are not used */
    ssh_options_set(session, SSH_OPTIONS_KNOWNHOSTS, "/dev/null");
    ssh_options_set(session, SSH_OPTIONS_GLOBAL_KNOWNHOSTS, knownhosts_file);

    algo_list = ssh_client_select_hostkeys(session);
    assert_non_null(algo_list);
    if (ssh_fips_mode()) {
        assert_string_equal(algo_list, expect_fips);
    } else {
        assert_string_equal(algo_list, expect);
    }
    free(algo_list);

    ssh_free(session);
}

#endif /* _WIN32 There is no /dev/null on Windows */

int torture_run_tests(void) {
    int rc;
    struct CMUnitTest tests[] = {
        cmocka_unit_test(torture_knownhosts_parse_line_rsa),
        cmocka_unit_test(torture_knownhosts_parse_line_ecdsa),
        cmocka_unit_test(torture_knownhosts_parse_line_default_ed25519),
        cmocka_unit_test(torture_knownhosts_parse_line_port_ed25519),
        cmocka_unit_test(torture_knownhosts_parse_line_port_wildcard),
        cmocka_unit_test(torture_knownhosts_parse_line_standard_port),
        cmocka_unit_test(torture_knownhosts_parse_line_pattern_ed25519),
        cmocka_unit_test(torture_knownhosts_parse_line_hashed_ed25519),
        cmocka_unit_test_setup_teardown(torture_knownhosts_read_file,
                                        setup_knownhosts_file,
                                        teardown_knownhosts_file),
        cmocka_unit_test_setup_teardown(torture_knownhosts_read_file,
                                        setup_knownhosts_file_duplicate,
                                        teardown_knownhosts_file),
        cmocka_unit_test_setup_teardown(torture_knownhosts_get_algorithms_names,
                                        setup_knownhosts_file,
                                        teardown_knownhosts_file),
<<<<<<< HEAD
#ifndef HAVE_DSA
        cmocka_unit_test_setup_teardown(torture_knownhosts_get_algorithms_names_unsupported,
                                        setup_knownhosts_file_unsupported_type,
                                        teardown_knownhosts_file),
#endif
=======
        cmocka_unit_test_setup_teardown(torture_knownhosts_get_algorithms_names_unsupported,
                                        setup_knownhosts_file_unsupported_type,
                                        teardown_knownhosts_file),
>>>>>>> 894e07ae
        cmocka_unit_test_setup_teardown(torture_knownhosts_algorithms_wanted,
                                        setup_knownhosts_file,
                                        teardown_knownhosts_file),
        cmocka_unit_test(torture_knownhosts_algorithms_negative),
#ifndef _WIN32
        cmocka_unit_test_setup_teardown(torture_knownhosts_host_exists,
                                        setup_knownhosts_file,
                                        teardown_knownhosts_file),
        cmocka_unit_test_setup_teardown(torture_knownhosts_host_exists_global,
                                        setup_knownhosts_file,
                                        teardown_knownhosts_file),
        cmocka_unit_test_setup_teardown(torture_knownhosts_algorithms,
                                        setup_knownhosts_file,
                                        teardown_knownhosts_file),
        cmocka_unit_test_setup_teardown(torture_knownhosts_algorithms_global,
                                        setup_knownhosts_file,
                                        teardown_knownhosts_file),
#endif
    };

    ssh_init();
    torture_filter_tests(tests);
    rc = cmocka_run_group_tests(tests, NULL, NULL);
    ssh_finalize();
    return rc;
}<|MERGE_RESOLUTION|>--- conflicted
+++ resolved
@@ -145,10 +145,6 @@
     return rc;
 }
 
-<<<<<<< HEAD
-#ifndef HAVE_DSA
-=======
->>>>>>> 894e07ae
 static int setup_knownhosts_file_unsupported_type(void **state)
 {
     char *tmp_file = NULL;
@@ -178,10 +174,6 @@
 
     return rc;
 }
-<<<<<<< HEAD
-#endif
-=======
->>>>>>> 894e07ae
 
 static int teardown_knownhosts_file(void **state)
 {
@@ -435,10 +427,6 @@
     ssh_free(session);
 }
 
-<<<<<<< HEAD
-#ifndef HAVE_DSA
-=======
->>>>>>> 894e07ae
 /* Do not remove this test if we completely remove DSA support! */
 static void torture_knownhosts_get_algorithms_names_unsupported(void **state)
 {
@@ -461,10 +449,6 @@
 
     ssh_free(session);
 }
-<<<<<<< HEAD
-#endif
-=======
->>>>>>> 894e07ae
 
 static void torture_knownhosts_algorithms_wanted(void **state)
 {
@@ -734,17 +718,9 @@
         cmocka_unit_test_setup_teardown(torture_knownhosts_get_algorithms_names,
                                         setup_knownhosts_file,
                                         teardown_knownhosts_file),
-<<<<<<< HEAD
-#ifndef HAVE_DSA
         cmocka_unit_test_setup_teardown(torture_knownhosts_get_algorithms_names_unsupported,
                                         setup_knownhosts_file_unsupported_type,
                                         teardown_knownhosts_file),
-#endif
-=======
-        cmocka_unit_test_setup_teardown(torture_knownhosts_get_algorithms_names_unsupported,
-                                        setup_knownhosts_file_unsupported_type,
-                                        teardown_knownhosts_file),
->>>>>>> 894e07ae
         cmocka_unit_test_setup_teardown(torture_knownhosts_algorithms_wanted,
                                         setup_knownhosts_file,
                                         teardown_knownhosts_file),
