--- conflicted
+++ resolved
@@ -28,15 +28,10 @@
 static int setup_ed25519_key(void **state)
 {
     const char *keystring = NULL;
-<<<<<<< HEAD
-
-    (void) state; /* unused */
-=======
     struct pki_st *test_state = NULL;
     char *cwd = NULL;
     char *tmp_dir = NULL;
     int rc = 0;
->>>>>>> 79900e52
 
     test_state = (struct pki_st *)malloc(sizeof(struct pki_st));
     assert_non_null(test_state);
@@ -52,11 +47,6 @@
 
     *state = test_state;
 
-<<<<<<< HEAD
-    keystring = torture_get_openssh_testkey(SSH_KEYTYPE_ED25519, 0, 0);
-    torture_write_file(LIBSSH_ED25519_TESTKEY, keystring);
-    keystring = torture_get_openssh_testkey(SSH_KEYTYPE_ED25519, 0, 1);
-=======
     rc = torture_change_dir(tmp_dir);
     assert_int_equal(rc, 0);
 
@@ -65,7 +55,6 @@
     keystring = torture_get_openssh_testkey(SSH_KEYTYPE_ED25519, 0);
     torture_write_file(LIBSSH_ED25519_TESTKEY, keystring);
     keystring = torture_get_openssh_testkey(SSH_KEYTYPE_ED25519, 1);
->>>>>>> 79900e52
     torture_write_file(LIBSSH_ED25519_TESTKEY_PASSPHRASE, keystring);
 
     torture_write_file(LIBSSH_ED25519_TESTKEY ".pub",
@@ -157,8 +146,6 @@
 
     free(key_str);
     SSH_KEY_FREE(key);
-<<<<<<< HEAD
-=======
 
 }
 
@@ -206,57 +193,6 @@
 
     type = ssh_key_type(key);
     assert_true(type == SSH_KEYTYPE_ED25519);
->>>>>>> 79900e52
-
-    rc = ssh_key_is_private(key);
-    assert_true(rc == 1);
-
-    SSH_STRING_FREE_CHAR(b64_key);
-    SSH_KEY_FREE(key);
-}
-
-static void torture_pki_ed25519_import_export_privkey_base64(void **state)
-{
-    char *b64_key = NULL;
-    ssh_key key = NULL;
-    const char *passphrase = torture_get_testkey_passphrase();
-    enum ssh_keytypes_e type;
-    int rc;
-
-    (void) state; /* unused */
-
-    rc = ssh_pki_import_privkey_base64(torture_get_openssh_testkey(SSH_KEYTYPE_ED25519,
-                                                                   0,
-                                                                   false),
-                                       passphrase,
-                                       NULL,
-                                       NULL,
-                                       &key);
-    assert_return_code(rc, errno);
-
-    type = ssh_key_type(key);
-    assert_true(type == SSH_KEYTYPE_ED25519);
-
-    rc = ssh_key_is_private(key);
-    assert_true(rc == 1);
-
-    rc = ssh_pki_export_privkey_base64(key,
-                                       passphrase,
-                                       NULL,
-                                       NULL,
-                                       &b64_key);
-    assert_return_code(rc, errno);
-    SSH_KEY_FREE(key);
-
-    rc = ssh_pki_import_privkey_base64(b64_key,
-                                       passphrase,
-                                       NULL,
-                                       NULL,
-                                       &key);
-    assert_return_code(rc, errno);
-
-    type = ssh_key_type(key);
-    assert_true(type == SSH_KEYTYPE_ED25519);
 
     rc = ssh_key_is_private(key);
     assert_true(rc == 1);
@@ -275,11 +211,7 @@
 
     (void) state; /* unused */
 
-<<<<<<< HEAD
-    keystring = torture_get_openssh_testkey(SSH_KEYTYPE_ED25519, 0, 0);
-=======
     keystring = torture_get_openssh_testkey(SSH_KEYTYPE_ED25519, 0);
->>>>>>> 79900e52
     rc = ssh_pki_import_privkey_base64(keystring,
                                        passphrase,
                                        NULL,
@@ -297,8 +229,6 @@
 
     SSH_KEY_FREE(key);
     SSH_KEY_FREE(pubkey);
-<<<<<<< HEAD
-=======
 }
 
 static void torture_pki_ed25519_import_cert_file(void **state)
@@ -320,7 +250,6 @@
     assert_true(rc == 1);
 
     SSH_KEY_FREE(cert);
->>>>>>> 79900e52
 }
 
 static void torture_pki_ed25519_publickey_base64(void **state)
@@ -436,8 +365,6 @@
 
     ssh_signature_free(sign);
     SSH_KEY_FREE(key);
-<<<<<<< HEAD
-=======
 
     ssh_free(session);
 }
@@ -469,7 +396,6 @@
     ssh_signature_free(sign);
     SSH_KEY_FREE(privkey);
     SSH_KEY_FREE(cert);
->>>>>>> 79900e52
 
     ssh_free(session);
 }
@@ -596,11 +522,7 @@
     sig = ssh_signature_new();
     assert_non_null(sig);
 
-<<<<<<< HEAD
-    keystring = torture_get_openssh_testkey(SSH_KEYTYPE_ED25519, 0, 0);
-=======
     keystring = torture_get_openssh_testkey(SSH_KEYTYPE_ED25519, 0);
->>>>>>> 79900e52
     rc = ssh_pki_import_privkey_base64(keystring,
                                        NULL,
                                        NULL,
@@ -629,11 +551,7 @@
     ssh_key pubkey = NULL;
     ssh_signature sig = NULL;
     ssh_string blob = ssh_string_new(ED25519_SIG_LEN);
-<<<<<<< HEAD
-    char *pkey_ptr = strdup(strchr(torture_get_testkey_pub(SSH_KEYTYPE_ED25519,0), ' ') + 1);
-=======
     char *pkey_ptr = strdup(strchr(torture_get_testkey_pub(SSH_KEYTYPE_ED25519), ' ') + 1);
->>>>>>> 79900e52
     char *ptr = NULL;
     int rc;
     (void) state;
@@ -649,11 +567,7 @@
 
     ssh_string_fill(blob, ref_signature, ED25519_SIG_LEN);
     sig = pki_signature_from_blob(pubkey, blob, SSH_KEYTYPE_ED25519, SSH_DIGEST_AUTO);
-<<<<<<< HEAD
-    assert_true(sig != NULL);
-=======
     assert_non_null(sig);
->>>>>>> 79900e52
 
     rc = pki_ed25519_verify(pubkey, sig, HASH, sizeof(HASH));
     assert_true(rc == SSH_OK);
@@ -670,11 +584,7 @@
     ssh_key pubkey = NULL;
     ssh_signature sig = NULL;
     ssh_string blob = ssh_string_new(ED25519_SIG_LEN);
-<<<<<<< HEAD
-    char *pkey_ptr = strdup(strchr(torture_get_testkey_pub(SSH_KEYTYPE_ED25519,0), ' ') + 1);
-=======
     char *pkey_ptr = strdup(strchr(torture_get_testkey_pub(SSH_KEYTYPE_ED25519), ' ') + 1);
->>>>>>> 79900e52
     char *ptr = NULL;
     int rc;
     int i;
@@ -695,11 +605,7 @@
         ssh_string_fill(blob, ref_signature, ED25519_SIG_LEN);
         ((uint8_t *)ssh_string_data(blob))[i] ^= 0xff;
         sig = pki_signature_from_blob(pubkey, blob, SSH_KEYTYPE_ED25519, SSH_DIGEST_AUTO);
-<<<<<<< HEAD
-        assert_true(sig != NULL);
-=======
         assert_non_null(sig);
->>>>>>> 79900e52
 
         rc = pki_ed25519_verify(pubkey, sig, HASH, sizeof(HASH));
         assert_true(rc == SSH_ERROR);
@@ -721,11 +627,7 @@
     (void) state; /* unused */
 
     /* same for ED25519 */
-<<<<<<< HEAD
-    testkey = torture_get_openssh_testkey(SSH_KEYTYPE_ED25519, 0, 1);
-=======
     testkey = torture_get_openssh_testkey(SSH_KEYTYPE_ED25519, 1);
->>>>>>> 79900e52
     rc = ssh_pki_import_privkey_base64(testkey,
                                        passphrase,
                                        NULL,
@@ -759,11 +661,7 @@
 
     (void) state; /* unused */
 
-<<<<<<< HEAD
-    testkey = torture_get_openssh_testkey(SSH_KEYTYPE_ED25519, 0, 1);
-=======
     testkey = torture_get_openssh_testkey(SSH_KEYTYPE_ED25519, 1);
->>>>>>> 79900e52
     rc = ssh_pki_import_privkey_base64(testkey,
                                        passphrase,
                                        NULL,
