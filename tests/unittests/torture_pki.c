--- conflicted
+++ resolved
@@ -10,11 +10,6 @@
 #include "torture_key.h"
 #include "pki.c"
 
-<<<<<<< HEAD
-
-const unsigned char HASH[] = "1234567890123456789012345678901234567890"
-                             "123456789012345678901234";
-=======
 const unsigned char INPUT[] = "1234567890123456789012345678901234567890"
                               "123456789012345678901234";
 
@@ -77,7 +72,6 @@
 
     return 0;
 }
->>>>>>> 79900e52
 
 static void torture_pki_keytype(void **state) {
     enum ssh_keytypes_e type;
@@ -113,62 +107,6 @@
     ssh_signature_free(sig);
 }
 
-<<<<<<< HEAD
-/* Maps to enum ssh_keytypes_e */
-const char *key_types[] = {
-    "", /* UNKNOWN */
-    "ssh-dss",
-    "ssh-rsa",
-    "",/* RSA1 */
-    "ecdsa-sha2-nistp521",
-    "ssh-ed25519",
-};
-
-/* Maps to enum ssh_keytypes_e */
-const int key_sizes[] = {
-    0, /* UNKNOWN */
-    1024,
-    2048,
-    0, /* RSA1 */
-    521,
-    0,
-};
-
-/* Maps to enum ssh_keytypes_e */
-const int sig_lengths[]  = {
-    0, /* UNKNOWN */
-    20,
-    20,
-    0, /* RSA1 */
-    64,
-    33,
-};
-
-/* Maps to enum ssh_keytypes_e */
-const char *signature_types[] = {
-    "", /* UNKNOWN */
-    "ssh-dss",
-    "ssh-rsa",
-    "",/* RSA1 */
-    "ecdsa-sha2-nistp521",
-    "ssh-ed25519",
-};
-
-/* Maps to enum ssh_digest_e */
-const char *hash_signatures[] = {
-    "", /* Not used here */
-    "ssh-rsa",
-    "rsa-sha2-256",
-    "rsa-sha2-512",
-};
-
-/* Maps to enum ssh_digest_e */
-int hash_lengths[] = {
-    0, /* Not used here */
-    20,
-    32,
-    64,
-=======
 struct key_attrs {
     int sign;
     int verify;
@@ -307,7 +245,6 @@
         {0, 1, "", 0, 0, "", 0}, /* ED25519 CERT, SHA384 */
         {0, 1, "", 0, 0, "", 0}, /* ED25519 CERT, SHA512 */
     },
->>>>>>> 79900e52
 };
 
 /* This tests all the base types and their signatures against each other */
@@ -315,15 +252,6 @@
 {
     int rc;
     int verbosity = torture_libssh_verbosity();
-<<<<<<< HEAD
-    ssh_key key = NULL, verify_key = NULL;
-    ssh_signature sign = NULL, import_sig = NULL, new_sig = NULL;
-    ssh_string blob;
-    ssh_session session = ssh_new();
-    enum ssh_keytypes_e key_type, sig_type, first_key;
-    enum ssh_digest_e hash;
-    int hash_length;
-=======
     ssh_key key = NULL, verify_key = NULL, pubkey = NULL, verify_pubkey = NULL;
     ssh_signature sign = NULL, import_sig = NULL, new_sig = NULL;
     ssh_string blob;
@@ -332,37 +260,11 @@
     enum ssh_digest_e hash;
     size_t input_length = sizeof(INPUT);
     struct key_attrs skey_attrs, vkey_attrs;
->>>>>>> 79900e52
 
     (void) state;
 
     ssh_options_set(session, SSH_OPTIONS_LOG_VERBOSITY, &verbosity);
 
-<<<<<<< HEAD
-#ifdef HAVE_DSA
-    first_key = SSH_KEYTYPE_DSS;
-#else
-    first_key = SSH_KEYTYPE_RSA;
-#endif /* HAVE_DSA */
-
-    for (sig_type = first_key;
-         sig_type <= SSH_KEYTYPE_ED25519;
-         sig_type++) {
-        if (sig_type == SSH_KEYTYPE_RSA1) {
-            continue;
-        }
-        rc = ssh_pki_generate(sig_type, key_sizes[sig_type], &key);
-        assert_true(rc == SSH_OK);
-        assert_true(key != NULL);
-        assert_int_equal(key->type, sig_type);
-        assert_string_equal(key->type_c, key_types[sig_type]);
-
-        for (hash = SSH_DIGEST_AUTO;
-             hash <= SSH_DIGEST_SHA512;
-             hash++) {
-            hash_length = ((hash == SSH_DIGEST_AUTO) ?
-                              sig_lengths[sig_type] : hash_lengths[hash]);
-=======
     for (sig_type = SSH_KEYTYPE_DSS;
          sig_type <= SSH_KEYTYPE_ED25519_CERT01;
          sig_type++)
@@ -392,23 +294,10 @@
             assert_non_null(key);
             assert_int_equal(key->type, sig_type);
             assert_string_equal(key->type_c, skey_attrs.type_c);
->>>>>>> 79900e52
 
             SSH_LOG(SSH_LOG_TRACE, "Creating signature %d with hash %d",
                     sig_type, hash);
 
-<<<<<<< HEAD
-            /* Create a valid signature using this key */
-            sign = pki_do_sign_hash(key, HASH, hash_length, hash);
-            assert_true(sign != NULL);
-            assert_int_equal(sign->type, key->type);
-            if (hash == SSH_DIGEST_AUTO) {
-                assert_string_equal(sign->type_c, key->type_c);
-                assert_string_equal(sign->type_c, signature_types[sig_type]);
-            } else {
-                assert_string_equal(sign->type_c, hash_signatures[hash]);
-            }
-=======
             if (skey_attrs.expect_success == 0) {
                 /* Expect error */
                 sign = pki_do_sign(key, INPUT, input_length, hash);
@@ -427,7 +316,6 @@
             assert_non_null(sign);
             assert_int_equal(sign->type, key->type);
             assert_string_equal(sign->type_c, skey_attrs.sig_type_c);
->>>>>>> 79900e52
 
             /* Create a signature blob that can be imported and verified */
             blob = pki_signature_to_blob(sign);
@@ -441,95 +329,6 @@
                                                  hash);
             assert_non_null(import_sig);
             assert_int_equal(import_sig->type, key->type);
-<<<<<<< HEAD
-            if (hash == SSH_DIGEST_AUTO) {
-                assert_string_equal(import_sig->type_c, key->type_c);
-                assert_string_equal(import_sig->type_c, signature_types[sig_type]);
-            } else {
-                assert_string_equal(import_sig->type_c, hash_signatures[hash]);
-            }
-
-            /* Internal API: Should work */
-            rc = pki_signature_verify(session,
-                                      import_sig,
-                                      key,
-                                      HASH,
-                                      hash_length);
-            assert_true(rc == SSH_OK);
-
-            /* XXX Test all the hash versions only with RSA.
-             * This also skips the cleanup for the last hash so we can use the
-             * created signatures later on
-             */
-            if (sig_type != SSH_KEYTYPE_RSA || hash == SSH_DIGEST_SHA512) {
-                break;
-            }
-            ssh_string_free(blob);
-            ssh_signature_free(sign);
-            ssh_signature_free(import_sig);
-        }
-
-        for (key_type = first_key;
-             key_type <= SSH_KEYTYPE_ED25519;
-             key_type++) {
-            if (key_type == SSH_KEYTYPE_RSA1) {
-                continue;
-            }
-            SSH_LOG(SSH_LOG_TRACE, "Trying key %d with signature %d",
-                    key_type, sig_type);
-
-            rc = ssh_pki_generate(key_type, key_sizes[key_type], &verify_key);
-            assert_true(rc == SSH_OK);
-            assert_true(verify_key != NULL);
-
-            /* Should gradefully fail, but not crash */
-            rc = pki_signature_verify(session,
-                                      sign,
-                                      verify_key,
-                                      HASH,
-                                      hash_length);
-            assert_true(rc != SSH_OK);
-
-            /* Try the same with the imported signature */
-            rc = pki_signature_verify(session,
-                                      import_sig,
-                                      verify_key,
-                                      HASH,
-                                      hash_length);
-            assert_true(rc != SSH_OK);
-
-            /* Try to import the signature blob with different key */
-            new_sig = pki_signature_from_blob(verify_key,
-                                              blob,
-                                              sig_type,
-                                              SSH_DIGEST_SHA1);
-            if (sig_type != key_type) {
-                assert_true(new_sig == NULL);
-            } else {
-                /* Importing with the same key type should work */
-                assert_true(new_sig != NULL);
-                assert_int_equal(new_sig->type, key->type);
-                assert_string_equal(new_sig->type_c, key->type_c);
-                assert_string_equal(new_sig->type_c, signature_types[sig_type]);
-
-                /* The verificaiton should not work */
-                rc = pki_signature_verify(session,
-                                          new_sig,
-                                          verify_key,
-                                          HASH,
-                                          hash_length);
-                assert_true(rc != SSH_OK);
-
-                ssh_signature_free(new_sig);
-            }
-            SSH_KEY_FREE(verify_key);
-        }
-        ssh_string_free(blob);
-        ssh_signature_free(sign);
-        ssh_signature_free(import_sig);
-        SSH_KEY_FREE(key);
-        key = NULL;
-=======
             assert_string_equal(import_sig->type_c, skey_attrs.sig_type_c);
 
             rc = pki_signature_verify(session,
@@ -625,7 +424,6 @@
             SSH_KEY_FREE(pubkey);
             key = NULL;
         }
->>>>>>> 79900e52
     }
 
     ssh_free(session);
@@ -636,13 +434,9 @@
     struct CMUnitTest tests[] = {
         cmocka_unit_test(torture_pki_keytype),
         cmocka_unit_test(torture_pki_signature),
-<<<<<<< HEAD
-        cmocka_unit_test(torture_pki_verify_mismatch),
-=======
         cmocka_unit_test_setup_teardown(torture_pki_verify_mismatch,
                                         setup_cert_dir,
                                         teardown_cert_dir),
->>>>>>> 79900e52
     };
 
     ssh_init();
