
#include "config.h"

#define LIBSSH_STATIC

#include <sys/stat.h>
#include <fcntl.h>

#include "torture.h"
#include "torture_pki.h"
#include "torture_key.h"
#include "pki.c"

#define LIBSSH_RSA_TESTKEY "libssh_testkey.id_rsa"
#define LIBSSH_RSA_TESTKEY_PASSPHRASE "libssh_testkey_passphrase.id_rsa"

<<<<<<< HEAD
const unsigned char RSA_HASH[] = "12345678901234567890";
const unsigned char SHA256_HASH[] = "12345678901234567890123456789012";
const unsigned char SHA512_HASH[] = "1234567890123456789012345678901234567890"
                                    "123456789012345678901234";
=======
const char template[] = "temp_dir_XXXXXX";
const unsigned char INPUT[] = "1234567890123456789012345678901234567890"
                              "123456789012345678901234";

struct pki_st {
    char *cwd;
    char *temp_dir;
};
>>>>>>> 79900e52

static int setup_rsa_key(void **state)
{
    struct pki_st *test_state = NULL;
    char *cwd = NULL;
    char *tmp_dir = NULL;
    int rc = 0;

    test_state = (struct pki_st *)malloc(sizeof(struct pki_st));
    assert_non_null(test_state);

    cwd = torture_get_current_working_dir();
    assert_non_null(cwd);

    tmp_dir = torture_make_temp_dir(template);
    assert_non_null(tmp_dir);

    test_state->cwd = cwd;
    test_state->temp_dir = tmp_dir;

    *state = test_state;

    rc = torture_change_dir(tmp_dir);
    assert_int_equal(rc, 0);

    printf("Changed directory to: %s\n", tmp_dir);

    torture_write_file(LIBSSH_RSA_TESTKEY,
                       torture_get_testkey(SSH_KEYTYPE_RSA, 0));
    torture_write_file(LIBSSH_RSA_TESTKEY_PASSPHRASE,
                       torture_get_testkey(SSH_KEYTYPE_RSA, 1));
    torture_write_file(LIBSSH_RSA_TESTKEY ".pub",
<<<<<<< HEAD
                       torture_get_testkey_pub(SSH_KEYTYPE_RSA, 0));
    torture_write_file(LIBSSH_RSA_TESTKEY "-cert.pub",
                       torture_get_testkey_pub(SSH_KEYTYPE_RSA_CERT01, 0));
=======
                       torture_get_testkey_pub(SSH_KEYTYPE_RSA));
    torture_write_file(LIBSSH_RSA_TESTKEY "-cert.pub",
                       torture_get_testkey_pub(SSH_KEYTYPE_RSA_CERT01));
>>>>>>> 79900e52

    return 0;
}

<<<<<<< HEAD
static int setup_rsa_openssh_key(void **state)
{
    (void) state; /* unused */

    unlink(LIBSSH_RSA_TESTKEY);
    unlink(LIBSSH_RSA_TESTKEY_PASSPHRASE);
    unlink(LIBSSH_RSA_TESTKEY ".pub");
    unlink(LIBSSH_RSA_TESTKEY "-cert.pub");

    torture_write_file(LIBSSH_RSA_TESTKEY,
                       torture_get_openssh_testkey(SSH_KEYTYPE_RSA, 0, 0));
    torture_write_file(LIBSSH_RSA_TESTKEY_PASSPHRASE,
                       torture_get_openssh_testkey(SSH_KEYTYPE_RSA, 0, 1));
=======
static int setup_openssh_rsa_key(void **state)
{
    struct pki_st *test_state = NULL;
    char *cwd = NULL;
    char *tmp_dir = NULL;
    int rc = 0;

    test_state = (struct pki_st *)malloc(sizeof(struct pki_st));
    assert_non_null(test_state);

    cwd = torture_get_current_working_dir();
    assert_non_null(cwd);

    tmp_dir = torture_make_temp_dir(template);
    assert_non_null(tmp_dir);

    test_state->cwd = cwd;
    test_state->temp_dir = tmp_dir;

    *state = test_state;

    rc = torture_change_dir(tmp_dir);
    assert_int_equal(rc, 0);

    torture_write_file(LIBSSH_RSA_TESTKEY,
                       torture_get_openssh_testkey(SSH_KEYTYPE_RSA, 0));
    torture_write_file(LIBSSH_RSA_TESTKEY_PASSPHRASE,
                       torture_get_openssh_testkey(SSH_KEYTYPE_RSA, 1));
>>>>>>> 79900e52
    torture_write_file(LIBSSH_RSA_TESTKEY ".pub",
                       torture_get_testkey_pub(SSH_KEYTYPE_RSA));
    torture_write_file(LIBSSH_RSA_TESTKEY "-cert.pub",
                       torture_get_testkey_pub(SSH_KEYTYPE_RSA_CERT01));

    return 0;
}

static int teardown(void **state) {

    struct pki_st *test_state = NULL;
    int rc = 0;

    test_state = *((struct pki_st **)state);

    assert_non_null(test_state);
    assert_non_null(test_state->cwd);
    assert_non_null(test_state->temp_dir);

    rc = torture_change_dir(test_state->cwd);
    assert_int_equal(rc, 0);

    rc = torture_rmdirs(test_state->temp_dir);
    assert_int_equal(rc, 0);

    SAFE_FREE(test_state->temp_dir);
    SAFE_FREE(test_state->cwd);
    SAFE_FREE(test_state);

    return 0;
}

static void torture_pki_rsa_import_pubkey_file(void **state)
{
    ssh_key pubkey = NULL;
    int rc;

    (void)state;

    /* The key doesn't have the hostname as comment after the key */
    rc = ssh_pki_import_pubkey_file(LIBSSH_RSA_TESTKEY ".pub", &pubkey);
    assert_return_code(rc, errno);
    assert_non_null(pubkey);

    SSH_KEY_FREE(pubkey);
}

static void torture_pki_rsa_import_pubkey_from_openssh_privkey(void **state)
{
    ssh_key pubkey = NULL;
    int rc;

    (void)state;

    /* The key doesn't have the hostname as comment after the key */
    rc = ssh_pki_import_pubkey_file(LIBSSH_RSA_TESTKEY_PASSPHRASE, &pubkey);
    assert_return_code(rc, errno);
    assert_non_null(pubkey);

    SSH_KEY_FREE(pubkey);
}

static void torture_pki_rsa_import_privkey_base64_NULL_key(void **state)
{
    int rc;
    const char *passphrase = torture_get_testkey_passphrase();

    (void) state; /* unused */

    /* test if it returns -1 if key is NULL */
    rc = ssh_pki_import_privkey_base64(torture_get_testkey(SSH_KEYTYPE_RSA, 0),
                                       passphrase,
                                       NULL,
                                       NULL,
                                       NULL);
    assert_true(rc == -1);

}

static void torture_pki_rsa_import_privkey_base64_NULL_str(void **state)
{
    int rc;
    ssh_key key = NULL;
    const char *passphrase = torture_get_testkey_passphrase();

    (void) state; /* unused */

    /* test if it returns -1 if key_str is NULL */
    rc = ssh_pki_import_privkey_base64(NULL, passphrase, NULL, NULL, &key);
    assert_true(rc == -1);

    SSH_KEY_FREE(key);
}

static void torture_pki_rsa_import_privkey_base64(void **state)
{
    int rc;
    char *key_str = NULL;
    ssh_key key = NULL;
    const char *passphrase = torture_get_testkey_passphrase();
    enum ssh_keytypes_e type;

    (void) state; /* unused */

    key_str = torture_pki_read_file(LIBSSH_RSA_TESTKEY);
    assert_non_null(key_str);

    rc = ssh_pki_import_privkey_base64(key_str, passphrase, NULL, NULL, &key);
    assert_true(rc == 0);
    assert_non_null(key);

    type = ssh_key_type(key);
    assert_true(type == SSH_KEYTYPE_RSA);

    rc = ssh_key_is_private(key);
    assert_true(rc == 1);

    rc = ssh_key_is_public(key);
    assert_true(rc == 1);

    free(key_str);
    SSH_KEY_FREE(key);
}

static void torture_pki_rsa_import_privkey_base64_comment(void **state)
{
    int rc, file_str_len;
    const char *comment_str = "#this is line-comment\n#this is another\n";
    char *key_str = NULL, *file_str = NULL;
    ssh_key key = NULL;
    const char *passphrase = torture_get_testkey_passphrase();
    enum ssh_keytypes_e type;

    (void) state; /* unused */

    key_str = torture_pki_read_file(LIBSSH_RSA_TESTKEY);
    assert_non_null(key_str);

    file_str_len = strlen(comment_str) + strlen(key_str) + 1;
    file_str = malloc(file_str_len);
    assert_non_null(file_str);
    rc = snprintf(file_str, file_str_len, "%s%s", comment_str, key_str);
    assert_int_equal(rc, file_str_len - 1);

    rc = ssh_pki_import_privkey_base64(file_str, passphrase, NULL, NULL, &key);
    assert_true(rc == 0);
    assert_non_null(key);

    type = ssh_key_type(key);
    assert_true(type == SSH_KEYTYPE_RSA);

    rc = ssh_key_is_private(key);
    assert_true(rc == 1);

    rc = ssh_key_is_public(key);
    assert_true(rc == 1);

    free(key_str);
<<<<<<< HEAD
=======
    free(file_str);
>>>>>>> 79900e52
    SSH_KEY_FREE(key);
}

static void torture_pki_rsa_publickey_from_privatekey(void **state)
{
    int rc;
    ssh_key key = NULL;
    ssh_key pubkey = NULL;
    const char *passphrase = NULL;

    (void) state; /* unused */

    rc = ssh_pki_import_privkey_base64(torture_get_testkey(SSH_KEYTYPE_RSA, 0),
                                       passphrase,
                                       NULL,
                                       NULL,
                                       &key);
    assert_true(rc == 0);
    assert_non_null(key);

    rc = ssh_key_is_private(key);
    assert_true(rc == 1);

    rc = ssh_pki_export_privkey_to_pubkey(key, &pubkey);
    assert_true(rc == SSH_OK);
    assert_non_null(pubkey);

    SSH_KEY_FREE(key);
    SSH_KEY_FREE(pubkey);
}

static void torture_pki_rsa_copy_cert_to_privkey(void **state)
{
    /*
     * Tests copying a cert loaded into a public key to a private key.
     * The function is encryption type agnostic, no need to run this against
     * all supported key types.
     */
    int rc;
    const char *passphrase = torture_get_testkey_passphrase();
    ssh_key pubkey = NULL;
    ssh_key privkey = NULL;
    ssh_key cert = NULL;

    (void) state; /* unused */

    rc = ssh_pki_import_cert_file(LIBSSH_RSA_TESTKEY "-cert.pub", &cert);
    assert_true(rc == SSH_OK);
    assert_non_null(cert);

    rc = ssh_pki_import_pubkey_file(LIBSSH_RSA_TESTKEY ".pub", &pubkey);
    assert_true(rc == SSH_OK);
    assert_non_null(pubkey);

    rc = ssh_pki_import_privkey_base64(torture_get_testkey(SSH_KEYTYPE_RSA, 0),
                                       passphrase,
                                       NULL,
                                       NULL,
                                       &privkey);
    assert_true(rc == SSH_OK);
    assert_non_null(privkey);

    /* Basic sanity. */
    rc = ssh_pki_copy_cert_to_privkey(NULL, privkey);
    assert_true(rc == SSH_ERROR);

    rc = ssh_pki_copy_cert_to_privkey(pubkey, NULL);
    assert_true(rc == SSH_ERROR);

    /* A public key doesn't have a cert, copy should fail. */
    assert_null(pubkey->cert);
    rc = ssh_pki_copy_cert_to_privkey(pubkey, privkey);
    assert_true(rc == SSH_ERROR);

    /* Copying the cert to non-cert keys should work fine. */
    rc = ssh_pki_copy_cert_to_privkey(cert, pubkey);
    assert_true(rc == SSH_OK);
    assert_non_null(pubkey->cert);
    rc = ssh_pki_copy_cert_to_privkey(cert, privkey);
    assert_true(rc == SSH_OK);
    assert_non_null(privkey->cert);

    /* The private key's cert is already set, another copy should fail. */
    rc = ssh_pki_copy_cert_to_privkey(cert, privkey);
    assert_true(rc == SSH_ERROR);

    SSH_KEY_FREE(cert);
    SSH_KEY_FREE(privkey);
    SSH_KEY_FREE(pubkey);
}

static void torture_pki_rsa_import_cert_file(void **state) {
    int rc;
    ssh_key cert = NULL;
    enum ssh_keytypes_e type;

    (void) state; /* unused */

    rc = ssh_pki_import_cert_file(LIBSSH_RSA_TESTKEY "-cert.pub", &cert);
    assert_true(rc == 0);
    assert_non_null(cert);

    type = ssh_key_type(cert);
    assert_true(type == SSH_KEYTYPE_RSA_CERT01);

    rc = ssh_key_is_public(cert);
    assert_true(rc == 1);

    SSH_KEY_FREE(cert);
}

static void torture_pki_rsa_publickey_base64(void **state)
{
    enum ssh_keytypes_e type;
    char *b64_key = NULL, *key_buf = NULL, *p = NULL;
    const char *q = NULL;
    ssh_key key = NULL;
    int rc;

    (void) state; /* unused */

    key_buf = strdup(torture_get_testkey_pub(SSH_KEYTYPE_RSA));
    assert_non_null(key_buf);

    q = p = key_buf;
    while (p != NULL && *p != '\0' && *p != ' ') p++;
    if (p != NULL) {
        *p = '\0';
    }

    type = ssh_key_type_from_name(q);
    assert_true(type == SSH_KEYTYPE_RSA);

    q = ++p;
    while (p != NULL && *p != '\0' && *p != ' ') p++;
    if (p != NULL) {
        *p = '\0';
    }

    rc = ssh_pki_import_pubkey_base64(q, type, &key);
    assert_true(rc == 0);
    assert_non_null(key);

    rc = ssh_pki_export_pubkey_base64(key, &b64_key);
    assert_true(rc == 0);
    assert_non_null(b64_key);

    assert_string_equal(q, b64_key);

    free(b64_key);
    free(key_buf);
    SSH_KEY_FREE(key);
}

static void torture_pki_rsa_generate_pubkey_from_privkey(void **state) {
    char pubkey_generated[4096] = {0};
    ssh_key privkey = NULL;
    ssh_key pubkey = NULL;
    int rc;
    int len;

    (void) state; /* unused */

    /* remove the public key, generate it from the private key and write it. */
    unlink(LIBSSH_RSA_TESTKEY ".pub");

    rc = ssh_pki_import_privkey_file(LIBSSH_RSA_TESTKEY,
                                     NULL,
                                     NULL,
                                     NULL,
                                     &privkey);
    assert_true(rc == 0);
    assert_non_null(privkey);

    rc = ssh_pki_export_privkey_to_pubkey(privkey, &pubkey);
    assert_true(rc == SSH_OK);
    assert_non_null(pubkey);

    rc = ssh_pki_export_pubkey_file(pubkey, LIBSSH_RSA_TESTKEY ".pub");
    assert_true(rc == 0);

    rc = torture_read_one_line(LIBSSH_RSA_TESTKEY ".pub",
                               pubkey_generated,
                               sizeof(pubkey_generated));
    assert_true(rc == 0);

    len = torture_pubkey_len(torture_get_testkey_pub(SSH_KEYTYPE_RSA));
    assert_memory_equal(torture_get_testkey_pub(SSH_KEYTYPE_RSA),
                        pubkey_generated,
                        len);

    SSH_KEY_FREE(privkey);
    SSH_KEY_FREE(pubkey);
}

static void torture_pki_rsa_duplicate_key(void **state)
{
    int rc;
    char *b64_key = NULL;
    char *b64_key_gen = NULL;
    ssh_key pubkey = NULL;
<<<<<<< HEAD
=======
    ssh_key pubkey_dup = NULL;
>>>>>>> 79900e52
    ssh_key privkey = NULL;
    ssh_key privkey_dup = NULL;

    (void) state;

    rc = ssh_pki_import_pubkey_file(LIBSSH_RSA_TESTKEY ".pub", &pubkey);
    assert_true(rc == 0);
    assert_non_null(pubkey);

    rc = ssh_pki_export_pubkey_base64(pubkey, &b64_key);
    assert_true(rc == 0);
<<<<<<< HEAD
    SSH_KEY_FREE(pubkey);
=======
    assert_non_null(b64_key);
>>>>>>> 79900e52

    rc = ssh_pki_import_privkey_file(LIBSSH_RSA_TESTKEY,
                                     NULL,
                                     NULL,
                                     NULL,
                                     &privkey);
    assert_true(rc == 0);
    assert_non_null(privkey);

    privkey_dup = ssh_key_dup(privkey);
    assert_non_null(privkey_dup);

    rc = ssh_pki_export_privkey_to_pubkey(privkey, &pubkey_dup);
    assert_true(rc == SSH_OK);
<<<<<<< HEAD
    assert_non_null(pubkey);
=======
    assert_non_null(pubkey_dup);
>>>>>>> 79900e52

    rc = ssh_pki_export_pubkey_base64(pubkey_dup, &b64_key_gen);
    assert_true(rc == 0);
    assert_non_null(b64_key_gen);

    assert_string_equal(b64_key, b64_key_gen);

    rc = ssh_key_cmp(privkey, privkey_dup, SSH_KEY_CMP_PRIVATE);
    assert_true(rc == 0);

<<<<<<< HEAD
    SSH_KEY_FREE(pubkey);
=======
    rc = ssh_key_cmp(pubkey, pubkey_dup, SSH_KEY_CMP_PUBLIC);
    assert_true(rc == 0);

    SSH_KEY_FREE(pubkey);
    SSH_KEY_FREE(pubkey_dup);
>>>>>>> 79900e52
    SSH_KEY_FREE(privkey);
    SSH_KEY_FREE(privkey_dup);
    SSH_STRING_FREE_CHAR(b64_key);
    SSH_STRING_FREE_CHAR(b64_key_gen);
}

static void torture_pki_rsa_generate_key(void **state)
{
    int rc;
<<<<<<< HEAD
    ssh_key key = NULL;
=======
    ssh_key key = NULL, pubkey = NULL;
>>>>>>> 79900e52
    ssh_signature sign = NULL;
    ssh_session session=ssh_new();
    (void) state;

    if (!ssh_fips_mode()) {
        rc = ssh_pki_generate(SSH_KEYTYPE_RSA, 1024, &key);
        assert_true(rc == SSH_OK);
        assert_non_null(key);
        rc = ssh_pki_export_privkey_to_pubkey(key, &pubkey);
        assert_int_equal(rc, SSH_OK);
        assert_non_null(pubkey);
        sign = pki_do_sign(key, INPUT, sizeof(INPUT), SSH_DIGEST_SHA256);
        assert_non_null(sign);
        rc = pki_signature_verify(session, sign, pubkey, INPUT, sizeof(INPUT));
        assert_true(rc == SSH_OK);
        ssh_signature_free(sign);
        SSH_KEY_FREE(key);
        SSH_KEY_FREE(pubkey);
        key = NULL;
        pubkey = NULL;
    }

    rc = ssh_pki_generate(SSH_KEYTYPE_RSA, 2048, &key);
    assert_true(rc == SSH_OK);
    assert_non_null(key);
    rc = ssh_pki_export_privkey_to_pubkey(key, &pubkey);
    assert_int_equal(rc, SSH_OK);
    assert_non_null(pubkey);
    sign = pki_do_sign(key, INPUT, sizeof(INPUT), SSH_DIGEST_SHA256);
    assert_non_null(sign);
    rc = pki_signature_verify(session, sign, pubkey, INPUT, sizeof(INPUT));
    assert_true(rc == SSH_OK);
    ssh_signature_free(sign);
    SSH_KEY_FREE(key);
<<<<<<< HEAD
    key=NULL;
=======
    SSH_KEY_FREE(pubkey);
    key = NULL;
    pubkey = NULL;
>>>>>>> 79900e52

    rc = ssh_pki_generate(SSH_KEYTYPE_RSA, 4096, &key);
    assert_true(rc == SSH_OK);
    assert_non_null(key);
    rc = ssh_pki_export_privkey_to_pubkey(key, &pubkey);
    assert_int_equal(rc, SSH_OK);
    assert_non_null(pubkey);
    sign = pki_do_sign(key, INPUT, sizeof(INPUT), SSH_DIGEST_SHA256);
    assert_non_null(sign);
    rc = pki_signature_verify(session, sign, pubkey, INPUT, sizeof(INPUT));
    assert_true(rc == SSH_OK);
    ssh_signature_free(sign);
    SSH_KEY_FREE(key);
<<<<<<< HEAD
    key=NULL;
=======
    SSH_KEY_FREE(pubkey);
    key = NULL;
    pubkey = NULL;
>>>>>>> 79900e52

    ssh_free(session);
}

static void torture_pki_rsa_sha2(void **state)
{
    int rc;
    ssh_key key = NULL, cert = NULL, pubkey = NULL;
    ssh_signature sign;
    ssh_session session=ssh_new();
    (void) state;

    assert_non_null(session);

    /* Setup */
    rc  = ssh_pki_import_privkey_file(LIBSSH_RSA_TESTKEY, NULL, NULL, NULL, &key);
    assert_true(rc == SSH_OK);
    assert_non_null(key);

    rc  = ssh_pki_import_cert_file(LIBSSH_RSA_TESTKEY "-cert.pub", &cert);
    assert_true(rc == SSH_OK);
    assert_non_null(cert);

    /* Get the public key to verify signature */
    rc = ssh_pki_export_privkey_to_pubkey(key, &pubkey);
    assert_int_equal(rc, SSH_OK);
    assert_non_null(pubkey);

    if (!ssh_fips_mode()) {
        /* Sign using old SHA1 digest */
        sign = pki_do_sign(key, INPUT, sizeof(INPUT), SSH_DIGEST_SHA1);
        assert_non_null(sign);
        rc = pki_signature_verify(session, sign, pubkey, INPUT, sizeof(INPUT));
        assert_ssh_return_code(session, rc);
        rc = pki_signature_verify(session, sign, cert, INPUT, sizeof(INPUT));
        assert_ssh_return_code(session, rc);
        ssh_signature_free(sign);
    }

    /* Sign using new SHA256 digest */
    sign = pki_do_sign(key, INPUT, sizeof(INPUT), SSH_DIGEST_SHA256);
    assert_non_null(sign);
    rc = pki_signature_verify(session, sign, pubkey, INPUT, sizeof(INPUT));
    assert_ssh_return_code(session, rc);
    rc = pki_signature_verify(session, sign, cert, INPUT, sizeof(INPUT));
    assert_ssh_return_code(session, rc);
    ssh_signature_free(sign);
<<<<<<< HEAD
    SSH_KEY_FREE(key);
    key=NULL;
=======
>>>>>>> 79900e52

    /* Sign using rsa-sha2-512 algorithm */
    sign = pki_do_sign(key, INPUT, sizeof(INPUT), SSH_DIGEST_SHA512);
    assert_non_null(sign);
    rc = pki_signature_verify(session, sign, pubkey, INPUT, sizeof(INPUT));
    assert_ssh_return_code(session, rc);
    rc = pki_signature_verify(session, sign, cert, INPUT, sizeof(INPUT));
    assert_ssh_return_code(session, rc);
    ssh_signature_free(sign);

    /* Test that it fails when using DIGEST_AUTO */
    sign = pki_do_sign(key, INPUT, sizeof(INPUT), SSH_DIGEST_AUTO);
    assert_null(sign);

    /* Test that it fails when using SHA384 */
    sign = pki_do_sign(key, INPUT, sizeof(INPUT), SSH_DIGEST_SHA384);
    assert_null(sign);

    /* Cleanup */
    SSH_KEY_FREE(key);
    SSH_KEY_FREE(pubkey);
    SSH_KEY_FREE(cert);
    ssh_free(session);
}

<<<<<<< HEAD
static void torture_pki_rsa_sha2(void **state)
{
    int rc;
    ssh_key key = NULL;
    ssh_signature sign;
    ssh_session session=ssh_new();
    (void) state;

    assert_non_null(session);

    /* Setup */
    rc = ssh_pki_generate(SSH_KEYTYPE_RSA, 2048, &key);
    assert_true(rc == SSH_OK);
    assert_true(key != NULL);

    /* Sign using automatic digest */
    sign = pki_do_sign_hash(key, RSA_HASH, 20, SSH_DIGEST_AUTO);
    assert_true(sign != NULL);
    rc = pki_signature_verify(session, sign, key, RSA_HASH, 20);
    assert_ssh_return_code(session, rc);
    ssh_signature_free(sign);

    /* Sign using old SHA1 digest */
    sign = pki_do_sign_hash(key, RSA_HASH, 20, SSH_DIGEST_SHA1);
    assert_true(sign != NULL);
    rc = pki_signature_verify(session, sign, key, RSA_HASH, 20);
    assert_ssh_return_code(session, rc);
    ssh_signature_free(sign);

    /* Sign using new SHA256 digest */
    sign = pki_do_sign_hash(key, SHA256_HASH, 32, SSH_DIGEST_SHA256);
    assert_true(sign != NULL);
    rc = pki_signature_verify(session, sign, key, SHA256_HASH, 32);
    assert_ssh_return_code(session, rc);
    ssh_signature_free(sign);

    /* Sign using rsa-sha2-512 algorithm */
    sign = pki_do_sign_hash(key, SHA512_HASH, 64, SSH_DIGEST_SHA512);
    assert_true(sign != NULL);
    rc = pki_signature_verify(session, sign, key, SHA512_HASH, 64);
    assert_ssh_return_code(session, rc);
    ssh_signature_free(sign);

    /* Cleanup */
    SSH_KEY_FREE(key);
    ssh_free(session);
=======
static int test_sign_verify_data(ssh_key key,
                                 enum ssh_digest_e hash_type,
                                 const unsigned char *input,
                                 size_t input_len)
{
    ssh_signature sig;
    ssh_key pubkey = NULL;
    int rc;

    /* Get the public key to verify signature */
    rc = ssh_pki_export_privkey_to_pubkey(key, &pubkey);
    assert_int_equal(rc, SSH_OK);
    assert_non_null(pubkey);

    /* Sign the buffer */
    sig = pki_sign_data(key, hash_type, input, input_len);
    assert_non_null(sig);

    /* Verify signature */
    rc = pki_verify_data_signature(sig, pubkey, input, input_len);
    assert_int_equal(rc, SSH_OK);

    ssh_signature_free(sig);
    SSH_KEY_FREE(pubkey);

    return rc;
}

static void torture_pki_sign_data_rsa(void **state)
{
    int rc;
    ssh_key key = NULL;

    (void) state;

    /* Setup */
    rc = ssh_pki_generate(SSH_KEYTYPE_RSA, 2048, &key);
    assert_int_equal(rc, SSH_OK);
    assert_non_null(key);

    if (!ssh_fips_mode()) {
        /* Test using SHA1 */
        rc = test_sign_verify_data(key, SSH_DIGEST_SHA1, INPUT, sizeof(INPUT));
        assert_int_equal(rc, SSH_OK);
    }

    /* Test using SHA256 */
    rc = test_sign_verify_data(key, SSH_DIGEST_SHA256, INPUT, sizeof(INPUT));
    assert_int_equal(rc, SSH_OK);

    /* Test using SHA512 */
    rc = test_sign_verify_data(key, SSH_DIGEST_SHA512, INPUT, sizeof(INPUT));
    assert_int_equal(rc, SSH_OK);

    /* Cleanup */
    SSH_KEY_FREE(key);
}

static void torture_pki_fail_sign_with_incompatible_hash(void **state)
{
    int rc;
    ssh_key key = NULL;
    ssh_key pubkey = NULL;
    ssh_signature sig, bad_sig;

    (void) state;

    /* Setup */
    rc = ssh_pki_generate(SSH_KEYTYPE_RSA, 2048, &key);
    assert_int_equal(rc, SSH_OK);
    assert_non_null(key);

    /* Get the public key to verify signature */
    rc = ssh_pki_export_privkey_to_pubkey(key, &pubkey);
    assert_int_equal(rc, SSH_OK);
    assert_non_null(pubkey);

    /* Sign the buffer */
    sig = pki_sign_data(key, SSH_DIGEST_SHA256, INPUT, sizeof(INPUT));
    assert_non_null(sig);

    /* Verify signature */
    rc = pki_verify_data_signature(sig, pubkey, INPUT, sizeof(INPUT));
    assert_int_equal(rc, SSH_OK);

    /* Test if signature fails with SSH_DIGEST_AUTO */
    bad_sig = pki_sign_data(key, SSH_DIGEST_AUTO, INPUT, sizeof(INPUT));
    assert_null(bad_sig);

    /* Test if verification fails with SSH_DIGEST_AUTO */
    sig->hash_type = SSH_DIGEST_AUTO;
    rc = pki_verify_data_signature(sig, pubkey, INPUT, sizeof(INPUT));
    assert_int_not_equal(rc, SSH_OK);

    /* Cleanup */
    ssh_signature_free(sig);
    SSH_KEY_FREE(pubkey);
    SSH_KEY_FREE(key);
>>>>>>> 79900e52
}

#ifdef HAVE_LIBCRYPTO
static void torture_pki_rsa_write_privkey(void **state)
{
    ssh_key origkey = NULL;
    ssh_key privkey = NULL;
    int rc;

    (void) state; /* unused */

    rc = ssh_pki_import_privkey_file(LIBSSH_RSA_TESTKEY,
                                     NULL,
                                     NULL,
                                     NULL,
                                     &origkey);
    assert_true(rc == 0);
    assert_non_null(origkey);

    unlink(LIBSSH_RSA_TESTKEY);

    rc = ssh_pki_export_privkey_file(origkey,
                                     NULL,
                                     NULL,
                                     NULL,
                                     LIBSSH_RSA_TESTKEY);
    assert_true(rc == 0);

    rc = ssh_pki_import_privkey_file(LIBSSH_RSA_TESTKEY,
                                     NULL,
                                     NULL,
                                     NULL,
                                     &privkey);
    assert_true(rc == 0);
    assert_non_null(privkey);

    rc = ssh_key_cmp(origkey, privkey, SSH_KEY_CMP_PRIVATE);
    assert_true(rc == 0);

    SSH_KEY_FREE(origkey);
    SSH_KEY_FREE(privkey);

    /* Test with passphrase */
    rc = ssh_pki_import_privkey_file(LIBSSH_RSA_TESTKEY_PASSPHRASE,
                                     torture_get_testkey_passphrase(),
                                     NULL,
                                     NULL,
                                     &origkey);
    assert_true(rc == 0);
    assert_non_null(origkey);

    unlink(LIBSSH_RSA_TESTKEY_PASSPHRASE);
    rc = ssh_pki_export_privkey_file(origkey,
                                     torture_get_testkey_passphrase(),
                                     NULL,
                                     NULL,
                                     LIBSSH_RSA_TESTKEY_PASSPHRASE);
    assert_true(rc == 0);

    /* Test with invalid passphrase */
    rc = ssh_pki_import_privkey_file(LIBSSH_RSA_TESTKEY_PASSPHRASE,
                                     "invalid secret",
                                     NULL,
                                     NULL,
                                     &privkey);
    assert_true(rc == SSH_ERROR);
    assert_null(privkey);

    rc = ssh_pki_import_privkey_file(LIBSSH_RSA_TESTKEY_PASSPHRASE,
                                     torture_get_testkey_passphrase(),
                                     NULL,
                                     NULL,
                                     &privkey);
    assert_true(rc == 0);
    assert_non_null(privkey);

    rc = ssh_key_cmp(origkey, privkey, SSH_KEY_CMP_PRIVATE);
    assert_true(rc == 0);

    SSH_KEY_FREE(origkey);
    SSH_KEY_FREE(privkey);
}
#endif /* HAVE_LIBCRYPTO */

static void torture_pki_rsa_import_privkey_base64_passphrase(void **state)
{
    int rc;
    ssh_key key = NULL;
    const char *passphrase = torture_get_testkey_passphrase();

    (void) state; /* unused */


    rc = ssh_pki_import_privkey_base64(torture_get_testkey(SSH_KEYTYPE_RSA, 1),
                                       passphrase,
                                       NULL,
                                       NULL,
                                       &key);
    assert_return_code(rc, errno);
    assert_non_null(key);

    rc = ssh_key_is_private(key);
    assert_true(rc == 1);

    SSH_KEY_FREE(key);

    /* test if it returns -1 if passphrase is wrong */
    rc = ssh_pki_import_privkey_base64(torture_get_testkey(SSH_KEYTYPE_RSA, 1),
                                       "wrong passphrase !!",
                                       NULL,
                                       NULL,
                                       &key);
    assert_true(rc == -1);
    SSH_KEY_FREE(key);

#ifndef HAVE_LIBCRYPTO
    /* test if it returns -1 if passphrase is NULL */
    /* libcrypto asks for a passphrase, so skip this test */
    rc = ssh_pki_import_privkey_base64(torture_get_testkey(SSH_KEYTYPE_RSA, 1),
                                       NULL,
                                       NULL,
                                       NULL,
                                       &key);
    assert_true(rc == -1);
    SSH_KEY_FREE(key);
#endif
}

static void
torture_pki_rsa_import_openssh_privkey_base64_passphrase(void **state)
{
    int rc;
    ssh_key key = NULL;
    const char *passphrase = torture_get_testkey_passphrase();
    const char *keystring = NULL;

    (void) state; /* unused */

<<<<<<< HEAD
    keystring = torture_get_openssh_testkey(SSH_KEYTYPE_RSA, 0, 1);
    assert_true(keystring != NULL);
=======
    keystring = torture_get_openssh_testkey(SSH_KEYTYPE_RSA, 1);
    assert_non_null(keystring);
>>>>>>> 79900e52

    rc = ssh_pki_import_privkey_base64(keystring,
                                       passphrase,
                                       NULL,
                                       NULL,
                                       &key);
    assert_return_code(rc, errno);
<<<<<<< HEAD
=======
    assert_non_null(key);
>>>>>>> 79900e52

    rc = ssh_key_is_private(key);
    assert_true(rc == 1);

    SSH_KEY_FREE(key);

    /* test if it returns -1 if passphrase is wrong */
    rc = ssh_pki_import_privkey_base64(keystring,
                                       "wrong passphrase !!",
                                       NULL,
                                       NULL,
                                       &key);
    assert_true(rc == -1);
    SSH_KEY_FREE(key);

    /* test if it returns -1 if passphrase is NULL */
    /* libcrypto asks for a passphrase, so skip this test */
    rc = ssh_pki_import_privkey_base64(keystring,
                                       NULL,
                                       NULL,
                                       NULL,
                                       &key);
    assert_true(rc == -1);
    SSH_KEY_FREE(key);
}

int torture_run_tests(void) {
    int rc;
    struct CMUnitTest tests[] = {
        cmocka_unit_test_setup_teardown(torture_pki_rsa_import_pubkey_file,
                                        setup_rsa_key,
                                        teardown),
        cmocka_unit_test_setup_teardown(torture_pki_rsa_import_pubkey_from_openssh_privkey,
<<<<<<< HEAD
                                        setup_rsa_openssh_key,
=======
                                        setup_openssh_rsa_key,
>>>>>>> 79900e52
                                        teardown),
        cmocka_unit_test_setup_teardown(torture_pki_rsa_import_privkey_base64_NULL_key,
                                        setup_rsa_key,
                                        teardown),
        cmocka_unit_test_setup_teardown(torture_pki_rsa_import_privkey_base64_NULL_str,
                                        setup_rsa_key,
                                        teardown),
        cmocka_unit_test_setup_teardown(torture_pki_rsa_import_privkey_base64,
                                        setup_rsa_key,
                                        teardown),
<<<<<<< HEAD
        cmocka_unit_test_setup_teardown(torture_pki_rsa_import_privkey_base64,
                                        setup_rsa_openssh_key,
=======
        cmocka_unit_test_setup_teardown(torture_pki_rsa_import_privkey_base64_comment,
                                        setup_rsa_key,
                                        teardown),
        cmocka_unit_test_setup_teardown(torture_pki_rsa_import_privkey_base64,
                                        setup_openssh_rsa_key,
>>>>>>> 79900e52
                                        teardown),
        cmocka_unit_test_setup_teardown(torture_pki_rsa_publickey_from_privatekey,
                                        setup_rsa_key,
                                        teardown),
        cmocka_unit_test(torture_pki_rsa_import_privkey_base64_passphrase),
        cmocka_unit_test(torture_pki_rsa_import_openssh_privkey_base64_passphrase),
        cmocka_unit_test_setup_teardown(torture_pki_rsa_copy_cert_to_privkey,
                                        setup_rsa_key,
                                        teardown),
        cmocka_unit_test_setup_teardown(torture_pki_rsa_import_cert_file,
                                        setup_rsa_key,
                                        teardown),
        cmocka_unit_test_setup_teardown(torture_pki_rsa_publickey_base64,
                                        setup_rsa_key,
                                        teardown),
        cmocka_unit_test_setup_teardown(torture_pki_rsa_generate_pubkey_from_privkey,
                                        setup_rsa_key,
                                        teardown),
        cmocka_unit_test_setup_teardown(torture_pki_rsa_duplicate_key,
                                        setup_rsa_key,
                                        teardown),
        cmocka_unit_test(torture_pki_rsa_generate_key),
#if defined(HAVE_LIBCRYPTO)
        cmocka_unit_test_setup_teardown(torture_pki_rsa_write_privkey,
                                        setup_rsa_key,
                                        teardown),
#endif /* HAVE_LIBCRYPTO */
<<<<<<< HEAD
        cmocka_unit_test(torture_pki_rsa_sha2),
=======
        cmocka_unit_test(torture_pki_sign_data_rsa),
        cmocka_unit_test(torture_pki_fail_sign_with_incompatible_hash),
        cmocka_unit_test_setup_teardown(torture_pki_rsa_sha2,
                                        setup_rsa_key,
                                        teardown),
>>>>>>> 79900e52
    };

    ssh_init();
    torture_filter_tests(tests);
    rc = cmocka_run_group_tests(tests, NULL, NULL);
    ssh_finalize();
    return rc;
}<|MERGE_RESOLUTION|>--- conflicted
+++ resolved
@@ -14,12 +14,6 @@
 #define LIBSSH_RSA_TESTKEY "libssh_testkey.id_rsa"
 #define LIBSSH_RSA_TESTKEY_PASSPHRASE "libssh_testkey_passphrase.id_rsa"
 
-<<<<<<< HEAD
-const unsigned char RSA_HASH[] = "12345678901234567890";
-const unsigned char SHA256_HASH[] = "12345678901234567890123456789012";
-const unsigned char SHA512_HASH[] = "1234567890123456789012345678901234567890"
-                                    "123456789012345678901234";
-=======
 const char template[] = "temp_dir_XXXXXX";
 const unsigned char INPUT[] = "1234567890123456789012345678901234567890"
                               "123456789012345678901234";
@@ -28,7 +22,6 @@
     char *cwd;
     char *temp_dir;
 };
->>>>>>> 79900e52
 
 static int setup_rsa_key(void **state)
 {
@@ -61,34 +54,13 @@
     torture_write_file(LIBSSH_RSA_TESTKEY_PASSPHRASE,
                        torture_get_testkey(SSH_KEYTYPE_RSA, 1));
     torture_write_file(LIBSSH_RSA_TESTKEY ".pub",
-<<<<<<< HEAD
-                       torture_get_testkey_pub(SSH_KEYTYPE_RSA, 0));
-    torture_write_file(LIBSSH_RSA_TESTKEY "-cert.pub",
-                       torture_get_testkey_pub(SSH_KEYTYPE_RSA_CERT01, 0));
-=======
                        torture_get_testkey_pub(SSH_KEYTYPE_RSA));
     torture_write_file(LIBSSH_RSA_TESTKEY "-cert.pub",
                        torture_get_testkey_pub(SSH_KEYTYPE_RSA_CERT01));
->>>>>>> 79900e52
 
     return 0;
 }
 
-<<<<<<< HEAD
-static int setup_rsa_openssh_key(void **state)
-{
-    (void) state; /* unused */
-
-    unlink(LIBSSH_RSA_TESTKEY);
-    unlink(LIBSSH_RSA_TESTKEY_PASSPHRASE);
-    unlink(LIBSSH_RSA_TESTKEY ".pub");
-    unlink(LIBSSH_RSA_TESTKEY "-cert.pub");
-
-    torture_write_file(LIBSSH_RSA_TESTKEY,
-                       torture_get_openssh_testkey(SSH_KEYTYPE_RSA, 0, 0));
-    torture_write_file(LIBSSH_RSA_TESTKEY_PASSPHRASE,
-                       torture_get_openssh_testkey(SSH_KEYTYPE_RSA, 0, 1));
-=======
 static int setup_openssh_rsa_key(void **state)
 {
     struct pki_st *test_state = NULL;
@@ -117,7 +89,6 @@
                        torture_get_openssh_testkey(SSH_KEYTYPE_RSA, 0));
     torture_write_file(LIBSSH_RSA_TESTKEY_PASSPHRASE,
                        torture_get_openssh_testkey(SSH_KEYTYPE_RSA, 1));
->>>>>>> 79900e52
     torture_write_file(LIBSSH_RSA_TESTKEY ".pub",
                        torture_get_testkey_pub(SSH_KEYTYPE_RSA));
     torture_write_file(LIBSSH_RSA_TESTKEY "-cert.pub",
@@ -276,10 +247,7 @@
     assert_true(rc == 1);
 
     free(key_str);
-<<<<<<< HEAD
-=======
     free(file_str);
->>>>>>> 79900e52
     SSH_KEY_FREE(key);
 }
 
@@ -481,10 +449,7 @@
     char *b64_key = NULL;
     char *b64_key_gen = NULL;
     ssh_key pubkey = NULL;
-<<<<<<< HEAD
-=======
     ssh_key pubkey_dup = NULL;
->>>>>>> 79900e52
     ssh_key privkey = NULL;
     ssh_key privkey_dup = NULL;
 
@@ -496,11 +461,7 @@
 
     rc = ssh_pki_export_pubkey_base64(pubkey, &b64_key);
     assert_true(rc == 0);
-<<<<<<< HEAD
-    SSH_KEY_FREE(pubkey);
-=======
     assert_non_null(b64_key);
->>>>>>> 79900e52
 
     rc = ssh_pki_import_privkey_file(LIBSSH_RSA_TESTKEY,
                                      NULL,
@@ -515,11 +476,7 @@
 
     rc = ssh_pki_export_privkey_to_pubkey(privkey, &pubkey_dup);
     assert_true(rc == SSH_OK);
-<<<<<<< HEAD
-    assert_non_null(pubkey);
-=======
     assert_non_null(pubkey_dup);
->>>>>>> 79900e52
 
     rc = ssh_pki_export_pubkey_base64(pubkey_dup, &b64_key_gen);
     assert_true(rc == 0);
@@ -530,15 +487,11 @@
     rc = ssh_key_cmp(privkey, privkey_dup, SSH_KEY_CMP_PRIVATE);
     assert_true(rc == 0);
 
-<<<<<<< HEAD
-    SSH_KEY_FREE(pubkey);
-=======
     rc = ssh_key_cmp(pubkey, pubkey_dup, SSH_KEY_CMP_PUBLIC);
     assert_true(rc == 0);
 
     SSH_KEY_FREE(pubkey);
     SSH_KEY_FREE(pubkey_dup);
->>>>>>> 79900e52
     SSH_KEY_FREE(privkey);
     SSH_KEY_FREE(privkey_dup);
     SSH_STRING_FREE_CHAR(b64_key);
@@ -548,11 +501,7 @@
 static void torture_pki_rsa_generate_key(void **state)
 {
     int rc;
-<<<<<<< HEAD
-    ssh_key key = NULL;
-=======
     ssh_key key = NULL, pubkey = NULL;
->>>>>>> 79900e52
     ssh_signature sign = NULL;
     ssh_session session=ssh_new();
     (void) state;
@@ -587,13 +536,9 @@
     assert_true(rc == SSH_OK);
     ssh_signature_free(sign);
     SSH_KEY_FREE(key);
-<<<<<<< HEAD
-    key=NULL;
-=======
     SSH_KEY_FREE(pubkey);
     key = NULL;
     pubkey = NULL;
->>>>>>> 79900e52
 
     rc = ssh_pki_generate(SSH_KEYTYPE_RSA, 4096, &key);
     assert_true(rc == SSH_OK);
@@ -607,13 +552,9 @@
     assert_true(rc == SSH_OK);
     ssh_signature_free(sign);
     SSH_KEY_FREE(key);
-<<<<<<< HEAD
-    key=NULL;
-=======
     SSH_KEY_FREE(pubkey);
     key = NULL;
     pubkey = NULL;
->>>>>>> 79900e52
 
     ssh_free(session);
 }
@@ -661,11 +602,6 @@
     rc = pki_signature_verify(session, sign, cert, INPUT, sizeof(INPUT));
     assert_ssh_return_code(session, rc);
     ssh_signature_free(sign);
-<<<<<<< HEAD
-    SSH_KEY_FREE(key);
-    key=NULL;
-=======
->>>>>>> 79900e52
 
     /* Sign using rsa-sha2-512 algorithm */
     sign = pki_do_sign(key, INPUT, sizeof(INPUT), SSH_DIGEST_SHA512);
@@ -691,54 +627,6 @@
     ssh_free(session);
 }
 
-<<<<<<< HEAD
-static void torture_pki_rsa_sha2(void **state)
-{
-    int rc;
-    ssh_key key = NULL;
-    ssh_signature sign;
-    ssh_session session=ssh_new();
-    (void) state;
-
-    assert_non_null(session);
-
-    /* Setup */
-    rc = ssh_pki_generate(SSH_KEYTYPE_RSA, 2048, &key);
-    assert_true(rc == SSH_OK);
-    assert_true(key != NULL);
-
-    /* Sign using automatic digest */
-    sign = pki_do_sign_hash(key, RSA_HASH, 20, SSH_DIGEST_AUTO);
-    assert_true(sign != NULL);
-    rc = pki_signature_verify(session, sign, key, RSA_HASH, 20);
-    assert_ssh_return_code(session, rc);
-    ssh_signature_free(sign);
-
-    /* Sign using old SHA1 digest */
-    sign = pki_do_sign_hash(key, RSA_HASH, 20, SSH_DIGEST_SHA1);
-    assert_true(sign != NULL);
-    rc = pki_signature_verify(session, sign, key, RSA_HASH, 20);
-    assert_ssh_return_code(session, rc);
-    ssh_signature_free(sign);
-
-    /* Sign using new SHA256 digest */
-    sign = pki_do_sign_hash(key, SHA256_HASH, 32, SSH_DIGEST_SHA256);
-    assert_true(sign != NULL);
-    rc = pki_signature_verify(session, sign, key, SHA256_HASH, 32);
-    assert_ssh_return_code(session, rc);
-    ssh_signature_free(sign);
-
-    /* Sign using rsa-sha2-512 algorithm */
-    sign = pki_do_sign_hash(key, SHA512_HASH, 64, SSH_DIGEST_SHA512);
-    assert_true(sign != NULL);
-    rc = pki_signature_verify(session, sign, key, SHA512_HASH, 64);
-    assert_ssh_return_code(session, rc);
-    ssh_signature_free(sign);
-
-    /* Cleanup */
-    SSH_KEY_FREE(key);
-    ssh_free(session);
-=======
 static int test_sign_verify_data(ssh_key key,
                                  enum ssh_digest_e hash_type,
                                  const unsigned char *input,
@@ -837,7 +725,6 @@
     ssh_signature_free(sig);
     SSH_KEY_FREE(pubkey);
     SSH_KEY_FREE(key);
->>>>>>> 79900e52
 }
 
 #ifdef HAVE_LIBCRYPTO
@@ -976,13 +863,8 @@
 
     (void) state; /* unused */
 
-<<<<<<< HEAD
-    keystring = torture_get_openssh_testkey(SSH_KEYTYPE_RSA, 0, 1);
-    assert_true(keystring != NULL);
-=======
     keystring = torture_get_openssh_testkey(SSH_KEYTYPE_RSA, 1);
     assert_non_null(keystring);
->>>>>>> 79900e52
 
     rc = ssh_pki_import_privkey_base64(keystring,
                                        passphrase,
@@ -990,10 +872,7 @@
                                        NULL,
                                        &key);
     assert_return_code(rc, errno);
-<<<<<<< HEAD
-=======
-    assert_non_null(key);
->>>>>>> 79900e52
+    assert_non_null(key);
 
     rc = ssh_key_is_private(key);
     assert_true(rc == 1);
@@ -1027,11 +906,7 @@
                                         setup_rsa_key,
                                         teardown),
         cmocka_unit_test_setup_teardown(torture_pki_rsa_import_pubkey_from_openssh_privkey,
-<<<<<<< HEAD
-                                        setup_rsa_openssh_key,
-=======
                                         setup_openssh_rsa_key,
->>>>>>> 79900e52
                                         teardown),
         cmocka_unit_test_setup_teardown(torture_pki_rsa_import_privkey_base64_NULL_key,
                                         setup_rsa_key,
@@ -1042,16 +917,11 @@
         cmocka_unit_test_setup_teardown(torture_pki_rsa_import_privkey_base64,
                                         setup_rsa_key,
                                         teardown),
-<<<<<<< HEAD
-        cmocka_unit_test_setup_teardown(torture_pki_rsa_import_privkey_base64,
-                                        setup_rsa_openssh_key,
-=======
         cmocka_unit_test_setup_teardown(torture_pki_rsa_import_privkey_base64_comment,
                                         setup_rsa_key,
                                         teardown),
         cmocka_unit_test_setup_teardown(torture_pki_rsa_import_privkey_base64,
                                         setup_openssh_rsa_key,
->>>>>>> 79900e52
                                         teardown),
         cmocka_unit_test_setup_teardown(torture_pki_rsa_publickey_from_privatekey,
                                         setup_rsa_key,
@@ -1079,15 +949,11 @@
                                         setup_rsa_key,
                                         teardown),
 #endif /* HAVE_LIBCRYPTO */
-<<<<<<< HEAD
-        cmocka_unit_test(torture_pki_rsa_sha2),
-=======
         cmocka_unit_test(torture_pki_sign_data_rsa),
         cmocka_unit_test(torture_pki_fail_sign_with_incompatible_hash),
         cmocka_unit_test_setup_teardown(torture_pki_rsa_sha2,
                                         setup_rsa_key,
                                         teardown),
->>>>>>> 79900e52
     };
 
     ssh_init();
