project(unittests C)

include_directories(${OPENSSL_INCLUDE_DIR})

<<<<<<< HEAD
add_cmocka_test(torture_buffer torture_buffer.c ${TEST_TARGET_LIBRARIES})
target_compile_options(torture_buffer PRIVATE ${DEFAULT_C_COMPILE_FLAGS})

add_cmocka_test(torture_callbacks torture_callbacks.c ${TEST_TARGET_LIBRARIES})
target_compile_options(torture_callbacks PRIVATE ${DEFAULT_C_COMPILE_FLAGS})

add_cmocka_test(torture_crypto torture_crypto.c ${TEST_TARGET_LIBRARIES})
target_compile_options(torture_crypto PRIVATE ${DEFAULT_C_COMPILE_FLAGS})

add_cmocka_test(torture_init torture_init.c ${TEST_TARGET_LIBRARIES})
target_compile_options(torture_init PRIVATE ${DEFAULT_C_COMPILE_FLAGS})

add_cmocka_test(torture_list torture_list.c ${TEST_TARGET_LIBRARIES})
target_compile_options(torture_list PRIVATE ${DEFAULT_C_COMPILE_FLAGS})

add_cmocka_test(torture_misc torture_misc.c ${TEST_TARGET_LIBRARIES})
target_compile_options(torture_misc PRIVATE ${DEFAULT_C_COMPILE_FLAGS})

add_cmocka_test(torture_config torture_config.c ${TEST_TARGET_LIBRARIES})
target_compile_options(torture_config PRIVATE ${DEFAULT_C_COMPILE_FLAGS})

add_cmocka_test(torture_options torture_options.c ${TEST_TARGET_LIBRARIES})
target_compile_options(torture_options PRIVATE ${DEFAULT_C_COMPILE_FLAGS})

add_cmocka_test(torture_isipaddr torture_isipaddr.c ${TEST_TARGET_LIBRARIES})
target_compile_options(torture_isipaddr PRIVATE ${DEFAULT_C_COMPILE_FLAGS})

add_cmocka_test(torture_knownhosts_parsing torture_knownhosts_parsing.c ${TEST_TARGET_LIBRARIES})
target_compile_options(torture_knownhosts_parsing PRIVATE ${DEFAULT_C_COMPILE_FLAGS})

add_cmocka_test(torture_hashes torture_hashes.c ${TEST_TARGET_LIBRARIES})
target_compile_options(torture_hashes PRIVATE ${DEFAULT_C_COMPILE_FLAGS})

add_cmocka_test(torture_packet_filter torture_packet_filter.c ${TORTURE_LIBRARY})
target_compile_options(torture_packet_filter PRIVATE ${DEFAULT_C_COMPILE_FLAGS})

if (CMAKE_USE_PTHREADS_INIT)
    add_cmocka_test(torture_rand torture_rand.c ${TEST_TARGET_LIBRARIES})
    target_compile_options(torture_rand PRIVATE ${DEFAULT_C_COMPILE_FLAGS})
    target_link_libraries(torture_rand Threads::Threads)

    add_cmocka_test(torture_threads_init torture_threads_init.c ${TEST_TARGET_LIBRARIES})
    target_compile_options(torture_threads_init PRIVATE ${DEFAULT_C_COMPILE_FLAGS})
    target_link_libraries(torture_threads_init Threads::Threads)

    add_cmocka_test(torture_threads_buffer torture_threads_buffer.c ${TEST_TARGET_LIBRARIES})
    target_compile_options(torture_threads_buffer PRIVATE ${DEFAULT_C_COMPILE_FLAGS})
    target_link_libraries(torture_threads_buffer Threads::Threads)

    add_cmocka_test(torture_threads_crypto torture_threads_crypto.c ${TEST_TARGET_LIBRARIES})
    target_compile_options(torture_threads_crypto PRIVATE ${DEFAULT_C_COMPILE_FLAGS})
    target_link_libraries(torture_threads_crypto Threads::Threads)
endif ()

if (UNIX AND NOT WIN32)
    # this uses a socketpair
    add_cmocka_test(torture_packet torture_packet.c ${TEST_TARGET_LIBRARIES})
    target_compile_options(torture_packet PRIVATE ${DEFAULT_C_COMPILE_FLAGS})

    # requires ssh-keygen
    add_cmocka_test(torture_keyfiles torture_keyfiles.c ${TEST_TARGET_LIBRARIES})

    add_cmocka_test(torture_pki torture_pki.c ${TEST_TARGET_LIBRARIES})
    target_compile_options(torture_pki PRIVATE ${DEFAULT_C_COMPILE_FLAGS})

    add_cmocka_test(torture_pki_rsa torture_pki_rsa.c ${TEST_TARGET_LIBRARIES})
    target_compile_options(torture_pki_rsa PRIVATE ${DEFAULT_C_COMPILE_FLAGS})

    add_cmocka_test(torture_pki_ed25519 torture_pki_ed25519.c ${TEST_TARGET_LIBRARIES})
    target_compile_options(torture_pki_ed25519 PRIVATE ${DEFAULT_C_COMPILE_FLAGS})

    if (HAVE_DSA)
        add_cmocka_test(torture_pki_dsa torture_pki_dsa.c ${TEST_TARGET_LIBRARIES})
        target_compile_options(torture_pki_dsa PRIVATE ${DEFAULT_C_COMPILE_FLAGS})
=======
set(LIBSSH_UNIT_TESTS
    torture_buffer
    torture_bytearray
    torture_callbacks
    torture_crypto
    torture_init
    torture_list
    torture_misc
    torture_config
    torture_options
    torture_isipaddr
    torture_knownhosts_parsing
    torture_hashes
    torture_packet_filter
    torture_temp_dir
    torture_temp_file
    torture_push_pop_dir
    torture_session_keys
    torture_tokens
)

set(LIBSSH_THREAD_UNIT_TESTS
    torture_rand
    torture_threads_init
    torture_threads_buffer
    torture_threads_crypto
)

if (UNIX AND NOT WIN32)
    set(LIBSSH_UNIT_TESTS
        ${LIBSSH_UNIT_TESTS}
        # this uses a socketpair
        torture_packet
        # requires ssh-keygen
        torture_keyfiles
        torture_pki
        torture_pki_rsa
        torture_pki_ed25519
        # requires /dev/null
        torture_channel
    )

    if (WITH_SERVER)
        set(LIBSSH_UNIT_TESTS
            ${LIBSSH_UNIT_TESTS}
            torture_bind_config)

        if (WITH_GEX)
            set(LIBSSH_UNIT_TESTS
                ${LIBSSH_UNIT_TESTS}
                torture_moduli)
        endif()
    endif()


    if (HAVE_DSA)
        set(LIBSSH_UNIT_TESTS
            ${LIBSSH_UNIT_TESTS}
            torture_pki_dsa
        )
>>>>>>> 79900e52
    endif()

    if (HAVE_ECC)
<<<<<<< HEAD
        add_cmocka_test(torture_pki_ecdsa torture_pki_ecdsa.c ${TEST_TARGET_LIBRARIES})
        target_compile_options(torture_pki_ecdsa PRIVATE ${DEFAULT_C_COMPILE_FLAGS})
    endif()

    # requires /dev/null
    add_cmocka_test(torture_channel torture_channel.c ${TEST_TARGET_LIBRARIES})
    target_compile_options(torture_channel PRIVATE ${DEFAULT_C_COMPILE_FLAGS})
    # requires pthread
    if (CMAKE_USE_PTHREADS_INIT)
        add_cmocka_test(torture_threads_pki_rsa torture_threads_pki_rsa.c ${TEST_TARGET_LIBRARIES})
        target_compile_options(torture_threads_pki_rsa PRIVATE ${DEFAULT_C_COMPILE_FLAGS})
        target_link_libraries(torture_threads_pki_rsa Threads::Threads)

        # Not working correctly
        #if (WITH_SERVER)
        #    add_cmocka_test(torture_server_x11 torture_server_x11.c ${TEST_TARGET_LIBRARIES})
        #endif (WITH_SERVER)
    endif ()
endif (UNIX AND NOT WIN32)
=======
        set(LIBSSH_UNIT_TESTS
            ${LIBSSH_UNIT_TESTS}
            torture_pki_ecdsa
        )
    endif()

    set(LIBSSH_THREAD_UNIT_TESTS
        ${LIBSSH_THREAD_UNIT_TESTS}
        # requires pthread
        torture_threads_pki_rsa
    )
    # Not working correctly
    #if (WITH_SERVER)
    #    add_cmocka_test(torture_server_x11 torture_server_x11.c ${TEST_TARGET_LIBRARIES})
    #endif (WITH_SERVER)
endif (UNIX AND NOT WIN32)

foreach(_UNIT_TEST ${LIBSSH_UNIT_TESTS})
    add_cmocka_test(${_UNIT_TEST}
                    SOURCES ${_UNIT_TEST}.c
                    COMPILE_OPTIONS ${DEFAULT_C_COMPILE_FLAGS}
                    LINK_LIBRARIES ${TEST_TARGET_LIBRARIES}
    )
endforeach()

if (CMAKE_USE_PTHREADS_INIT)
    foreach(_UNIT_TEST ${LIBSSH_THREAD_UNIT_TESTS})
        add_cmocka_test(${_UNIT_TEST}
                        SOURCES ${_UNIT_TEST}.c
                        COMPILE_OPTIONS ${DEFAULT_C_COMPILE_FLAGS}
                        LINK_LIBRARIES ${TEST_TARGET_LIBRARIES} Threads::Threads
        )
    endforeach()
endif ()
>>>>>>> 79900e52
<|MERGE_RESOLUTION|>--- conflicted
+++ resolved
@@ -2,82 +2,6 @@
 
 include_directories(${OPENSSL_INCLUDE_DIR})
 
-<<<<<<< HEAD
-add_cmocka_test(torture_buffer torture_buffer.c ${TEST_TARGET_LIBRARIES})
-target_compile_options(torture_buffer PRIVATE ${DEFAULT_C_COMPILE_FLAGS})
-
-add_cmocka_test(torture_callbacks torture_callbacks.c ${TEST_TARGET_LIBRARIES})
-target_compile_options(torture_callbacks PRIVATE ${DEFAULT_C_COMPILE_FLAGS})
-
-add_cmocka_test(torture_crypto torture_crypto.c ${TEST_TARGET_LIBRARIES})
-target_compile_options(torture_crypto PRIVATE ${DEFAULT_C_COMPILE_FLAGS})
-
-add_cmocka_test(torture_init torture_init.c ${TEST_TARGET_LIBRARIES})
-target_compile_options(torture_init PRIVATE ${DEFAULT_C_COMPILE_FLAGS})
-
-add_cmocka_test(torture_list torture_list.c ${TEST_TARGET_LIBRARIES})
-target_compile_options(torture_list PRIVATE ${DEFAULT_C_COMPILE_FLAGS})
-
-add_cmocka_test(torture_misc torture_misc.c ${TEST_TARGET_LIBRARIES})
-target_compile_options(torture_misc PRIVATE ${DEFAULT_C_COMPILE_FLAGS})
-
-add_cmocka_test(torture_config torture_config.c ${TEST_TARGET_LIBRARIES})
-target_compile_options(torture_config PRIVATE ${DEFAULT_C_COMPILE_FLAGS})
-
-add_cmocka_test(torture_options torture_options.c ${TEST_TARGET_LIBRARIES})
-target_compile_options(torture_options PRIVATE ${DEFAULT_C_COMPILE_FLAGS})
-
-add_cmocka_test(torture_isipaddr torture_isipaddr.c ${TEST_TARGET_LIBRARIES})
-target_compile_options(torture_isipaddr PRIVATE ${DEFAULT_C_COMPILE_FLAGS})
-
-add_cmocka_test(torture_knownhosts_parsing torture_knownhosts_parsing.c ${TEST_TARGET_LIBRARIES})
-target_compile_options(torture_knownhosts_parsing PRIVATE ${DEFAULT_C_COMPILE_FLAGS})
-
-add_cmocka_test(torture_hashes torture_hashes.c ${TEST_TARGET_LIBRARIES})
-target_compile_options(torture_hashes PRIVATE ${DEFAULT_C_COMPILE_FLAGS})
-
-add_cmocka_test(torture_packet_filter torture_packet_filter.c ${TORTURE_LIBRARY})
-target_compile_options(torture_packet_filter PRIVATE ${DEFAULT_C_COMPILE_FLAGS})
-
-if (CMAKE_USE_PTHREADS_INIT)
-    add_cmocka_test(torture_rand torture_rand.c ${TEST_TARGET_LIBRARIES})
-    target_compile_options(torture_rand PRIVATE ${DEFAULT_C_COMPILE_FLAGS})
-    target_link_libraries(torture_rand Threads::Threads)
-
-    add_cmocka_test(torture_threads_init torture_threads_init.c ${TEST_TARGET_LIBRARIES})
-    target_compile_options(torture_threads_init PRIVATE ${DEFAULT_C_COMPILE_FLAGS})
-    target_link_libraries(torture_threads_init Threads::Threads)
-
-    add_cmocka_test(torture_threads_buffer torture_threads_buffer.c ${TEST_TARGET_LIBRARIES})
-    target_compile_options(torture_threads_buffer PRIVATE ${DEFAULT_C_COMPILE_FLAGS})
-    target_link_libraries(torture_threads_buffer Threads::Threads)
-
-    add_cmocka_test(torture_threads_crypto torture_threads_crypto.c ${TEST_TARGET_LIBRARIES})
-    target_compile_options(torture_threads_crypto PRIVATE ${DEFAULT_C_COMPILE_FLAGS})
-    target_link_libraries(torture_threads_crypto Threads::Threads)
-endif ()
-
-if (UNIX AND NOT WIN32)
-    # this uses a socketpair
-    add_cmocka_test(torture_packet torture_packet.c ${TEST_TARGET_LIBRARIES})
-    target_compile_options(torture_packet PRIVATE ${DEFAULT_C_COMPILE_FLAGS})
-
-    # requires ssh-keygen
-    add_cmocka_test(torture_keyfiles torture_keyfiles.c ${TEST_TARGET_LIBRARIES})
-
-    add_cmocka_test(torture_pki torture_pki.c ${TEST_TARGET_LIBRARIES})
-    target_compile_options(torture_pki PRIVATE ${DEFAULT_C_COMPILE_FLAGS})
-
-    add_cmocka_test(torture_pki_rsa torture_pki_rsa.c ${TEST_TARGET_LIBRARIES})
-    target_compile_options(torture_pki_rsa PRIVATE ${DEFAULT_C_COMPILE_FLAGS})
-
-    add_cmocka_test(torture_pki_ed25519 torture_pki_ed25519.c ${TEST_TARGET_LIBRARIES})
-    target_compile_options(torture_pki_ed25519 PRIVATE ${DEFAULT_C_COMPILE_FLAGS})
-
-    if (HAVE_DSA)
-        add_cmocka_test(torture_pki_dsa torture_pki_dsa.c ${TEST_TARGET_LIBRARIES})
-        target_compile_options(torture_pki_dsa PRIVATE ${DEFAULT_C_COMPILE_FLAGS})
-=======
 set(LIBSSH_UNIT_TESTS
     torture_buffer
     torture_bytearray
@@ -138,31 +62,9 @@
             ${LIBSSH_UNIT_TESTS}
             torture_pki_dsa
         )
->>>>>>> 79900e52
     endif()
 
     if (HAVE_ECC)
-<<<<<<< HEAD
-        add_cmocka_test(torture_pki_ecdsa torture_pki_ecdsa.c ${TEST_TARGET_LIBRARIES})
-        target_compile_options(torture_pki_ecdsa PRIVATE ${DEFAULT_C_COMPILE_FLAGS})
-    endif()
-
-    # requires /dev/null
-    add_cmocka_test(torture_channel torture_channel.c ${TEST_TARGET_LIBRARIES})
-    target_compile_options(torture_channel PRIVATE ${DEFAULT_C_COMPILE_FLAGS})
-    # requires pthread
-    if (CMAKE_USE_PTHREADS_INIT)
-        add_cmocka_test(torture_threads_pki_rsa torture_threads_pki_rsa.c ${TEST_TARGET_LIBRARIES})
-        target_compile_options(torture_threads_pki_rsa PRIVATE ${DEFAULT_C_COMPILE_FLAGS})
-        target_link_libraries(torture_threads_pki_rsa Threads::Threads)
-
-        # Not working correctly
-        #if (WITH_SERVER)
-        #    add_cmocka_test(torture_server_x11 torture_server_x11.c ${TEST_TARGET_LIBRARIES})
-        #endif (WITH_SERVER)
-    endif ()
-endif (UNIX AND NOT WIN32)
-=======
         set(LIBSSH_UNIT_TESTS
             ${LIBSSH_UNIT_TESTS}
             torture_pki_ecdsa
@@ -197,4 +99,3 @@
         )
     endforeach()
 endif ()
->>>>>>> 79900e52
