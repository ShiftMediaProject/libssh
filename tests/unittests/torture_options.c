#define LIBSSH_STATIC

#ifndef _WIN32
#define _POSIX_PTHREAD_SEMANTICS
# include <pwd.h>
#endif

#include "torture.h"
#include <libssh/session.h>
#include <libssh/misc.h>

static void setup(void **state) {
    ssh_session session = ssh_new();
    *state = session;
}

static void teardown(void **state) {
    ssh_free(*state);
}

static void torture_options_set_host(void **state) {
    ssh_session session = *state;
    int rc;

    rc = ssh_options_set(session, SSH_OPTIONS_HOST, "localhost");
    assert_true(rc == 0);
    assert_string_equal(session->opts.host, "localhost");

    rc = ssh_options_set(session, SSH_OPTIONS_HOST, "guru@meditation");
    assert_true(rc == 0);
    assert_string_equal(session->opts.host, "meditation");
    assert_string_equal(session->opts.username, "guru");
}

static void torture_options_get_host(void **state) {
    ssh_session session = *state;
    int rc;
    char* host = NULL;

    rc = ssh_options_set(session, SSH_OPTIONS_HOST, "localhost");
    assert_true(rc == 0);
    assert_string_equal(session->opts.host, "localhost");

    assert_false(ssh_options_get(session, SSH_OPTIONS_HOST, &host));

    assert_string_equal(host, "localhost");
    free(host);
}

static void torture_options_set_port(void **state) {
    ssh_session session = *state;
    int rc;
    unsigned int port = 42;

    rc = ssh_options_set(session, SSH_OPTIONS_PORT, &port);
    assert_true(rc == 0);
    assert_true(session->opts.port == port);

    rc = ssh_options_set(session, SSH_OPTIONS_PORT_STR, "23");
    assert_true(rc == 0);
    assert_true(session->opts.port == 23);

    rc = ssh_options_set(session, SSH_OPTIONS_PORT_STR, "five");
    assert_true(rc == -1);

    rc = ssh_options_set(session, SSH_OPTIONS_PORT, NULL);
    assert_true(rc == -1);
}

static void torture_options_get_port(void **state) {
  ssh_session session = *state;
  unsigned int given_port = 1234;
  unsigned int port_container;
  int rc;
  rc = ssh_options_set(session, SSH_OPTIONS_PORT, &given_port);
  assert_true(rc == 0);
  rc = ssh_options_get_port(session, &port_container);
  assert_true(rc == 0);
  assert_int_equal(port_container, 1234);
}

static void torture_options_get_user(void **state) {
  ssh_session session = *state;
  char* user = NULL;
  int rc;
  rc = ssh_options_set(session, SSH_OPTIONS_USER, "magicaltrevor");
  assert_true(rc == SSH_OK);
  rc = ssh_options_get(session, SSH_OPTIONS_USER, &user);
  assert_string_equal(user, "magicaltrevor");
  free(user);
}

static void torture_options_set_fd(void **state) {
    ssh_session session = *state;
    socket_t fd = 42;
    int rc;

    rc = ssh_options_set(session, SSH_OPTIONS_FD, &fd);
    assert_true(rc == 0);
    assert_true(session->opts.fd == fd);

    rc = ssh_options_set(session, SSH_OPTIONS_FD, NULL);
    assert_true(rc == SSH_ERROR);
    assert_true(session->opts.fd == SSH_INVALID_SOCKET);
}

static void torture_options_set_user(void **state) {
    ssh_session session = *state;
    int rc;
#ifndef _WIN32
# ifndef NSS_BUFLEN_PASSWD
#  define NSS_BUFLEN_PASSWD 4096
# endif /* NSS_BUFLEN_PASSWD */
    struct passwd pwd;
    struct passwd *pwdbuf;
    char buf[NSS_BUFLEN_PASSWD];

    /* get local username */
    rc = getpwuid_r(getuid(), &pwd, buf, NSS_BUFLEN_PASSWD, &pwdbuf);
    assert_true(rc == 0);
#endif /* _WIN32 */

    rc = ssh_options_set(session, SSH_OPTIONS_USER, "guru");
    assert_true(rc == 0);
    assert_string_equal(session->opts.username, "guru");


    rc = ssh_options_set(session, SSH_OPTIONS_USER, NULL);
    assert_true(rc == 0);

#ifndef _WIN32
    assert_string_equal(session->opts.username, pwd.pw_name);
#endif
}

/* TODO */
#if 0
static voidtorture_options_set_sshdir)
{
}
END_TEST
#endif

static void torture_options_set_identity(void **state) {
    ssh_session session = *state;
    int rc;

    rc = ssh_options_set(session, SSH_OPTIONS_ADD_IDENTITY, "identity1");
    assert_true(rc == 0);
    assert_string_equal(session->opts.identity->root->data, "identity1");

    rc = ssh_options_set(session, SSH_OPTIONS_IDENTITY, "identity2");
    assert_true(rc == 0);
    assert_string_equal(session->opts.identity->root->data, "identity2");
    assert_string_equal(session->opts.identity->root->next->data, "identity1");
}

static void torture_options_get_identity(void **state) {
    ssh_session session = *state;
    char *identity = NULL;
    int rc;

    rc = ssh_options_set(session, SSH_OPTIONS_ADD_IDENTITY, "identity1");
    assert_true(rc == 0);
    rc = ssh_options_get(session, SSH_OPTIONS_IDENTITY, &identity);
    assert_true(rc == SSH_OK);
    assert_string_equal(identity, "identity1");
    SAFE_FREE(identity);

    rc = ssh_options_set(session, SSH_OPTIONS_IDENTITY, "identity2");
    assert_true(rc == 0);
    assert_string_equal(session->opts.identity->root->data, "identity2");
    rc = ssh_options_get(session, SSH_OPTIONS_IDENTITY, &identity);
    assert_true(rc == SSH_OK);
    assert_string_equal(identity, "identity2");
    free(identity);
}

static void torture_options_proxycommand(void **state) {
    ssh_session session = *state;
    int rc;

    /* Enable ProxyCommand */
    rc = ssh_options_set(session, SSH_OPTIONS_PROXYCOMMAND, "ssh -q -A -X -W %h:%p JUMPHOST");
    assert_int_equal(rc, 0);

    assert_string_equal(session->opts.ProxyCommand, "ssh -q -A -X -W %h:%p JUMPHOST");

    /* Disable ProxyCommand */
    rc = ssh_options_set(session, SSH_OPTIONS_PROXYCOMMAND, "none");
    assert_int_equal(rc, 0);

    assert_null(session->opts.ProxyCommand);
}

static void torture_options_proxycommand(void **state) {
    ssh_session session = *state;
    int rc;

    /* Enable ProxyCommand */
    rc = ssh_options_set(session, SSH_OPTIONS_PROXYCOMMAND, "ssh -q -A -X -W %h:%p JUMPHOST");
    assert_int_equal(rc, 0);

    assert_string_equal(session->ProxyCommand, "ssh -q -A -X -W %h:%p JUMPHOST");

    /* Disable ProxyCommand */
    rc = ssh_options_set(session, SSH_OPTIONS_PROXYCOMMAND, "none");
    assert_int_equal(rc, 0);

    assert_true(session->ProxyCommand == NULL);
}

int torture_run_tests(void) {
    int rc;
    const UnitTest tests[] = {
        unit_test_setup_teardown(torture_options_set_host, setup, teardown),
        unit_test_setup_teardown(torture_options_get_host, setup, teardown),
        unit_test_setup_teardown(torture_options_set_port, setup, teardown),
        unit_test_setup_teardown(torture_options_get_port, setup, teardown),
        unit_test_setup_teardown(torture_options_set_fd, setup, teardown),
        unit_test_setup_teardown(torture_options_set_user, setup, teardown),
        unit_test_setup_teardown(torture_options_get_user, setup, teardown),
        unit_test_setup_teardown(torture_options_set_identity, setup, teardown),
<<<<<<< HEAD
=======
        unit_test_setup_teardown(torture_options_get_identity, setup, teardown),
>>>>>>> 4919771f
        unit_test_setup_teardown(torture_options_proxycommand, setup, teardown),
    };

    ssh_init();
    rc=run_tests(tests);
    ssh_finalize();
    return rc;
}<|MERGE_RESOLUTION|>--- conflicted
+++ resolved
@@ -221,10 +221,7 @@
         unit_test_setup_teardown(torture_options_set_user, setup, teardown),
         unit_test_setup_teardown(torture_options_get_user, setup, teardown),
         unit_test_setup_teardown(torture_options_set_identity, setup, teardown),
-<<<<<<< HEAD
-=======
         unit_test_setup_teardown(torture_options_get_identity, setup, teardown),
->>>>>>> 4919771f
         unit_test_setup_teardown(torture_options_proxycommand, setup, teardown),
     };
 
