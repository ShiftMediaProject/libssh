#include "config.h"

#define LIBSSH_STATIC

#ifndef _WIN32
#define _POSIX_PTHREAD_SEMANTICS
# include <pwd.h>
#endif

#include "torture.h"
#include "torture_key.h"
#include <libssh/session.h>
#include <libssh/misc.h>
#include <libssh/pki_priv.h>
#include <libssh/options.h>
<<<<<<< HEAD
=======
#ifdef WITH_SERVER
#include <libssh/bind.h>
#define LIBSSH_CUSTOM_BIND_CONFIG_FILE "my_bind_config"
#endif
#ifdef HAVE_DSA
#define LIBSSH_DSA_TESTKEY        "libssh_testkey.id_dsa"
#endif
#define LIBSSH_RSA_TESTKEY        "libssh_testkey.id_rsa"
#define LIBSSH_ED25519_TESTKEY    "libssh_testkey.id_ed25519"
#ifdef HAVE_ECC
#define LIBSSH_ECDSA_521_TESTKEY  "libssh_testkey.id_ecdsa521"
#endif
>>>>>>> 79900e52

static int setup(void **state)
{
    ssh_session session;
    int verbosity;

    session = ssh_new();

    verbosity = torture_libssh_verbosity();
    ssh_options_set(session, SSH_OPTIONS_LOG_VERBOSITY, &verbosity);

<<<<<<< HEAD
=======
    session->client = 1;

>>>>>>> 79900e52
    *state = session;

    return 0;
}

static int teardown(void **state)
{
    ssh_free(*state);

    return 0;
}

static void torture_options_set_host(void **state) {
    ssh_session session = *state;
    int rc;

    rc = ssh_options_set(session, SSH_OPTIONS_HOST, "localhost");
    assert_true(rc == 0);
    assert_non_null(session->opts.host);
    assert_string_equal(session->opts.host, "localhost");

    rc = ssh_options_set(session, SSH_OPTIONS_HOST, "guru@meditation");
    assert_true(rc == 0);
    assert_non_null(session->opts.host);
    assert_string_equal(session->opts.host, "meditation");
    assert_non_null(session->opts.username);
    assert_string_equal(session->opts.username, "guru");
}

static void torture_options_set_ciphers(void **state) {
    ssh_session session = *state;
    int rc;

    /* Test known ciphers */
    rc = ssh_options_set(session, SSH_OPTIONS_CIPHERS_C_S,
                         "aes128-ctr,aes192-ctr,aes256-ctr");
    assert_true(rc == 0);
    assert_non_null(session->opts.wanted_methods[SSH_CRYPT_C_S]);
    if (ssh_fips_mode()) {
        assert_string_equal(session->opts.wanted_methods[SSH_CRYPT_C_S],
                            "aes128-ctr,aes256-ctr");
    } else {
        assert_string_equal(session->opts.wanted_methods[SSH_CRYPT_C_S],
                            "aes128-ctr,aes192-ctr,aes256-ctr");
    }

    /* Test one unknown cipher */
    rc = ssh_options_set(session, SSH_OPTIONS_CIPHERS_C_S,
                         "aes128-ctr,unknown-crap@example.com,aes256-ctr");
    assert_true(rc == 0);
    assert_non_null(session->opts.wanted_methods[SSH_CRYPT_C_S]);
    assert_string_equal(session->opts.wanted_methods[SSH_CRYPT_C_S],
                        "aes128-ctr,aes256-ctr");

    /* Test all unknown ciphers */
    rc = ssh_options_set(session, SSH_OPTIONS_CIPHERS_C_S,
                         "unknown-crap@example.com,more-crap@example.com");
    assert_false(rc == 0);
}

static void torture_options_set_key_exchange(void **state)
{
    ssh_session session = *state;
    int rc;

    /* Test known kexes */
    rc = ssh_options_set(session,
                         SSH_OPTIONS_KEY_EXCHANGE,
<<<<<<< HEAD
                         "curve25519-sha256,curve25519-sha256@libssh.org,ecdh-sha2-nistp256,diffie-hellman-group16-sha512,diffie-hellman-group18-sha512,diffie-hellman-group14-sha1");
    assert_true(rc == 0);
    assert_string_equal(session->opts.wanted_methods[SSH_KEX],
                        "curve25519-sha256,curve25519-sha256@libssh.org,ecdh-sha2-nistp256,diffie-hellman-group16-sha512,diffie-hellman-group18-sha512,diffie-hellman-group14-sha1");
=======
                         "curve25519-sha256,curve25519-sha256@libssh.org,"
                         "ecdh-sha2-nistp256,diffie-hellman-group16-sha512,"
                         "diffie-hellman-group18-sha512,"
                         "diffie-hellman-group14-sha1");
    assert_true(rc == 0);
    assert_non_null(session->opts.wanted_methods[SSH_KEX]);
    if (ssh_fips_mode()) {
        assert_string_equal(session->opts.wanted_methods[SSH_KEX],
                            "ecdh-sha2-nistp256,diffie-hellman-group16-sha512,"
                            "diffie-hellman-group18-sha512");
    } else {
        assert_string_equal(session->opts.wanted_methods[SSH_KEX],
                            "curve25519-sha256,curve25519-sha256@libssh.org,"
                            "ecdh-sha2-nistp256,diffie-hellman-group16-sha512,"
                            "diffie-hellman-group18-sha512,"
                            "diffie-hellman-group14-sha1");
    }
>>>>>>> 79900e52

    /* Test one unknown kex */
    rc = ssh_options_set(session,
                         SSH_OPTIONS_KEY_EXCHANGE,
<<<<<<< HEAD
                         "curve25519-sha256,curve25519-sha256@libssh.org,unknown-crap@example.com,diffie-hellman-group16-sha512,diffie-hellman-group18-sha512,diffie-hellman-group14-sha1");
=======
                         "diffie-hellman-group16-sha512,"
                         "unknown-crap@example.com,"
                         "diffie-hellman-group18-sha512");
>>>>>>> 79900e52
    assert_true(rc == 0);
    assert_non_null(session->opts.wanted_methods[SSH_KEX]);
    assert_string_equal(session->opts.wanted_methods[SSH_KEX],
<<<<<<< HEAD
                        "curve25519-sha256,curve25519-sha256@libssh.org,diffie-hellman-group16-sha512,diffie-hellman-group18-sha512,diffie-hellman-group14-sha1");
=======
                        "diffie-hellman-group16-sha512,"
                        "diffie-hellman-group18-sha512");
>>>>>>> 79900e52

    /* Test all unknown kexes */
    rc = ssh_options_set(session,
                         SSH_OPTIONS_KEY_EXCHANGE,
                         "unknown-crap@example.com,more-crap@example.com");
    assert_false(rc == 0);
}

static void torture_options_set_hostkey(void **state) {
    ssh_session session = *state;
    int rc;

    /* Test known host keys */
    rc = ssh_options_set(session,
                         SSH_OPTIONS_HOSTKEYS,
                         "ssh-ed25519,ecdsa-sha2-nistp384,ssh-rsa");
    assert_true(rc == 0);
    assert_non_null(session->opts.wanted_methods[SSH_HOSTKEYS]);
    if (ssh_fips_mode()) {
        assert_string_equal(session->opts.wanted_methods[SSH_HOSTKEYS],
                "ecdsa-sha2-nistp384");
    } else {
        assert_string_equal(session->opts.wanted_methods[SSH_HOSTKEYS],
                "ssh-ed25519,ecdsa-sha2-nistp384,ssh-rsa");
    }

    /* Test one unknown host key */
    rc = ssh_options_set(session,
                         SSH_OPTIONS_HOSTKEYS,
                         "ecdsa-sha2-nistp521,"
                         "unknown-crap@example.com,"
                         "rsa-sha2-256");
    assert_true(rc == 0);
    assert_non_null(session->opts.wanted_methods[SSH_HOSTKEYS]);
    assert_string_equal(session->opts.wanted_methods[SSH_HOSTKEYS],
                        "ecdsa-sha2-nistp521,"
                        "rsa-sha2-256");

    /* Test all unknown host keys */
    rc = ssh_options_set(session,
                         SSH_OPTIONS_HOSTKEYS,
                         "unknown-crap@example.com,more-crap@example.com");
    assert_false(rc == 0);
}

static void torture_options_set_pubkey_accepted_types(void **state) {
    ssh_session session = *state;
    int rc;
    enum ssh_digest_e type;

    /* Test known public key algorithms */
    rc = ssh_options_set(session,
                         SSH_OPTIONS_PUBLICKEY_ACCEPTED_TYPES,
                         "ssh-ed25519,ecdsa-sha2-nistp384,ssh-rsa");
    assert_true(rc == 0);
<<<<<<< HEAD
    assert_string_equal(session->opts.pubkey_accepted_types,
                        "ssh-ed25519,ecdsa-sha2-nistp384,ssh-rsa");

    /* Test one unknown public key algorithms */
    rc = ssh_options_set(session,
                         SSH_OPTIONS_PUBLICKEY_ACCEPTED_TYPES,
                         "ssh-ed25519,unknown-crap@example.com,ssh-rsa");
    assert_true(rc == 0);
    assert_string_equal(session->opts.pubkey_accepted_types,
                        "ssh-ed25519,ssh-rsa");

    /* Test all unknown public key algorithms */
    rc = ssh_options_set(session,
                         SSH_OPTIONS_PUBLICKEY_ACCEPTED_TYPES,
                         "unknown-crap@example.com,more-crap@example.com");
    assert_false(rc == 0);

    /* Test that the option affects the algorithm selection for RSA keys */
    /* simulate the SHA2 extension was negotiated */
    session->extensions = SSH_EXT_SIG_RSA_SHA256;

    /* previous configuration did not list the SHA2 extension algoritms, so
     * it should not be used */
    type = ssh_key_type_to_hash(session, SSH_KEYTYPE_RSA);
    assert_int_equal(type, SSH_DIGEST_SHA1);
=======
    assert_non_null(session->opts.pubkey_accepted_types);
    if (ssh_fips_mode()) {
        assert_string_equal(session->opts.pubkey_accepted_types,
                            "ecdsa-sha2-nistp384");
    } else {
        assert_string_equal(session->opts.pubkey_accepted_types,
                            "ssh-ed25519,ecdsa-sha2-nistp384,ssh-rsa");
    }

    if (!ssh_fips_mode()) {
        /* Test one unknown public key algorithms */
        rc = ssh_options_set(session,
                             SSH_OPTIONS_PUBLICKEY_ACCEPTED_TYPES,
                             "ssh-ed25519,unknown-crap@example.com,ssh-rsa");
        assert_true(rc == 0);
        assert_non_null(session->opts.pubkey_accepted_types);
        assert_string_equal(session->opts.pubkey_accepted_types,
                            "ssh-ed25519,ssh-rsa");

        /* Test all unknown public key algorithms */
        rc = ssh_options_set(session,
                             SSH_OPTIONS_PUBLICKEY_ACCEPTED_TYPES,
                             "unknown-crap@example.com,more-crap@example.com");
        assert_false(rc == 0);

        /* Test that the option affects the algorithm selection for RSA keys */
        /* simulate the SHA2 extension was negotiated */
        session->extensions = SSH_EXT_SIG_RSA_SHA256;

        /* previous configuration did not list the SHA2 extension algoritms, so
         * it should not be used */
        type = ssh_key_type_to_hash(session, SSH_KEYTYPE_RSA);
        assert_int_equal(type, SSH_DIGEST_SHA1);
    }
>>>>>>> 79900e52

    /* now, lets allow the signature from SHA2 extension and expect
     * it to be used */
    rc = ssh_options_set(session,
                         SSH_OPTIONS_PUBLICKEY_ACCEPTED_TYPES,
                         "rsa-sha2-256,ssh-rsa");
    assert_true(rc == 0);
<<<<<<< HEAD
    assert_string_equal(session->opts.pubkey_accepted_types,
                        "rsa-sha2-256,ssh-rsa");
=======
    assert_non_null(session->opts.pubkey_accepted_types);
    if (ssh_fips_mode()) {
        assert_string_equal(session->opts.pubkey_accepted_types,
                "rsa-sha2-256");
    } else {
        assert_string_equal(session->opts.pubkey_accepted_types,
                "rsa-sha2-256,ssh-rsa");
    }

    /* Test that the option affects the algorithm selection for RSA keys */
    /* simulate the SHA2 extension was negotiated */
    session->extensions = SSH_EXT_SIG_RSA_SHA256;

>>>>>>> 79900e52
    type = ssh_key_type_to_hash(session, SSH_KEYTYPE_RSA);
    assert_int_equal(type, SSH_DIGEST_SHA256);
}

static void torture_options_set_macs(void **state) {
    ssh_session session = *state;
    int rc;

    /* Test known MACs */
    rc = ssh_options_set(session, SSH_OPTIONS_HMAC_S_C, "hmac-sha1");
    assert_true(rc == 0);
    assert_non_null(session->opts.wanted_methods[SSH_MAC_S_C]);
    assert_string_equal(session->opts.wanted_methods[SSH_MAC_S_C], "hmac-sha1");

    /* Test multiple known MACs */
    rc = ssh_options_set(session,
                         SSH_OPTIONS_HMAC_S_C,
                         "hmac-sha1-etm@openssh.com,hmac-sha2-256-etm@openssh.com,hmac-sha1,hmac-sha2-256");
    assert_true(rc == 0);
    assert_non_null(session->opts.wanted_methods[SSH_MAC_S_C]);
    assert_string_equal(session->opts.wanted_methods[SSH_MAC_S_C],
                        "hmac-sha1-etm@openssh.com,hmac-sha2-256-etm@openssh.com,hmac-sha1,hmac-sha2-256");

    /* Test unknown MACs */
    rc = ssh_options_set(session, SSH_OPTIONS_HMAC_S_C, "unknown-crap@example.com,hmac-sha1-etm@openssh.com,unknown@example.com");
    assert_true(rc == 0);
    assert_non_null(session->opts.wanted_methods[SSH_MAC_S_C]);
    assert_string_equal(session->opts.wanted_methods[SSH_MAC_S_C], "hmac-sha1-etm@openssh.com");

    /* Test all unknown MACs */
    rc = ssh_options_set(session, SSH_OPTIONS_HMAC_S_C, "unknown-crap@example.com");
    assert_false(rc == 0);
}

static void torture_options_get_host(void **state) {
    ssh_session session = *state;
    int rc;
    char* host = NULL;

    rc = ssh_options_set(session, SSH_OPTIONS_HOST, "localhost");
    assert_true(rc == 0);
    assert_string_equal(session->opts.host, "localhost");

    assert_false(ssh_options_get(session, SSH_OPTIONS_HOST, &host));

    assert_string_equal(host, "localhost");
    free(host);
}

static void torture_options_set_port(void **state) {
    ssh_session session = *state;
    int rc;
    unsigned int port = 42;

    rc = ssh_options_set(session, SSH_OPTIONS_PORT, &port);
    assert_true(rc == 0);
    assert_true(session->opts.port == port);

    rc = ssh_options_set(session, SSH_OPTIONS_PORT_STR, "23");
    assert_true(rc == 0);
    assert_true(session->opts.port == 23);

    rc = ssh_options_set(session, SSH_OPTIONS_PORT_STR, "five");
    assert_true(rc == -1);

    rc = ssh_options_set(session, SSH_OPTIONS_PORT, NULL);
    assert_true(rc == -1);
}

static void torture_options_get_port(void **state) {
  ssh_session session = *state;
  unsigned int given_port = 1234;
  unsigned int port_container;
  int rc;
  rc = ssh_options_set(session, SSH_OPTIONS_PORT, &given_port);
  assert_true(rc == 0);
  rc = ssh_options_get_port(session, &port_container);
  assert_true(rc == 0);
  assert_int_equal(port_container, 1234);
}

static void torture_options_get_user(void **state) {
  ssh_session session = *state;
  char* user = NULL;
  int rc;
  rc = ssh_options_set(session, SSH_OPTIONS_USER, "magicaltrevor");
  assert_int_equal(rc, SSH_OK);
  rc = ssh_options_get(session, SSH_OPTIONS_USER, &user);
  assert_int_equal(rc, SSH_OK);
  assert_non_null(user);
  assert_string_equal(user, "magicaltrevor");
  free(user);
}

static void torture_options_set_fd(void **state) {
    ssh_session session = *state;
    socket_t fd = 42;
    int rc;

    rc = ssh_options_set(session, SSH_OPTIONS_FD, &fd);
    assert_true(rc == 0);
    assert_true(session->opts.fd == fd);

    rc = ssh_options_set(session, SSH_OPTIONS_FD, NULL);
    assert_true(rc == SSH_ERROR);
    assert_true(session->opts.fd == SSH_INVALID_SOCKET);
}

static void torture_options_set_user(void **state) {
    ssh_session session = *state;
    int rc;
#ifndef _WIN32
# ifndef NSS_BUFLEN_PASSWD
#  define NSS_BUFLEN_PASSWD 4096
# endif /* NSS_BUFLEN_PASSWD */
    struct passwd pwd;
    struct passwd *pwdbuf;
    char buf[NSS_BUFLEN_PASSWD];

    /* get local username */
    rc = getpwuid_r(getuid(), &pwd, buf, NSS_BUFLEN_PASSWD, &pwdbuf);
    assert_true(rc == 0);
#endif /* _WIN32 */

    rc = ssh_options_set(session, SSH_OPTIONS_USER, "guru");
    assert_true(rc == 0);
    assert_string_equal(session->opts.username, "guru");


    rc = ssh_options_set(session, SSH_OPTIONS_USER, NULL);
    assert_true(rc == 0);

#ifndef _WIN32
    assert_string_equal(session->opts.username, pwd.pw_name);
#endif
}

/* TODO */
#if 0
static voidtorture_options_set_sshdir)
{
}
END_TEST
#endif

static void torture_options_set_identity(void **state) {
    ssh_session session = *state;
    int rc;

    rc = ssh_options_set(session, SSH_OPTIONS_ADD_IDENTITY, "identity1");
    assert_true(rc == 0);
    assert_string_equal(session->opts.identity->root->data, "identity1");

    rc = ssh_options_set(session, SSH_OPTIONS_IDENTITY, "identity2");
    assert_true(rc == 0);
    assert_string_equal(session->opts.identity->root->data, "identity2");
    assert_string_equal(session->opts.identity->root->next->data, "identity1");
}

static void torture_options_get_identity(void **state) {
    ssh_session session = *state;
    char *identity = NULL;
    int rc;

    rc = ssh_options_set(session, SSH_OPTIONS_ADD_IDENTITY, "identity1");
    assert_true(rc == 0);
    rc = ssh_options_get(session, SSH_OPTIONS_IDENTITY, &identity);
    assert_int_equal(rc, SSH_OK);
    assert_non_null(identity);
    assert_string_equal(identity, "identity1");
    SAFE_FREE(identity);

    rc = ssh_options_set(session, SSH_OPTIONS_IDENTITY, "identity2");
    assert_int_equal(rc, SSH_OK);
    assert_string_equal(session->opts.identity->root->data, "identity2");
    rc = ssh_options_get(session, SSH_OPTIONS_IDENTITY, &identity);
    assert_int_equal(rc, SSH_OK);
    assert_non_null(identity);
    assert_string_equal(identity, "identity2");
    free(identity);
}

static void torture_options_set_global_knownhosts(void **state)
{
    ssh_session session = *state;
    int rc;

    rc = ssh_options_set(session,
                         SSH_OPTIONS_GLOBAL_KNOWNHOSTS,
                         "/etc/libssh/known_hosts");
    assert_ssh_return_code(session, rc);
    assert_string_equal(session->opts.global_knownhosts,
                        "/etc/libssh/known_hosts");
}

static void torture_options_get_global_knownhosts(void **state)
{
    ssh_session session = *state;
    char *str = NULL;
    int rc;

    rc = ssh_options_set(session,
                         SSH_OPTIONS_GLOBAL_KNOWNHOSTS,
                         "/etc/libssh/known_hosts");
    assert_ssh_return_code(session, rc);
    assert_string_equal(session->opts.global_knownhosts,
                        "/etc/libssh/known_hosts");


    rc = ssh_options_get(session, SSH_OPTIONS_GLOBAL_KNOWNHOSTS, &str);
    assert_ssh_return_code(session, rc);
    assert_string_equal(session->opts.global_knownhosts,
                        "/etc/libssh/known_hosts");

    SSH_STRING_FREE_CHAR(str);
}

static void torture_options_set_knownhosts(void **state)
{
    ssh_session session = *state;
    int rc;

    rc = ssh_options_set(session,
                         SSH_OPTIONS_KNOWNHOSTS,
                         "/home/libssh/.ssh/known_hosts");
    assert_ssh_return_code(session, rc);
    assert_string_equal(session->opts.knownhosts,
                        "/home/libssh/.ssh/known_hosts");

    /* The NULL value should not crash the libssh */
    rc = ssh_options_set(session, SSH_OPTIONS_KNOWNHOSTS, NULL);
    assert_ssh_return_code(session, rc);
    assert_null(session->opts.knownhosts);

    /* ssh_options_apply() should set the path to correct value */
    rc = ssh_options_apply(session);
    assert_ssh_return_code(session, rc);
<<<<<<< HEAD
    assert_true(session->opts.knownhosts != NULL);
=======
    assert_non_null(session->opts.knownhosts);
>>>>>>> 79900e52
}

static void torture_options_get_knownhosts(void **state)
{
    ssh_session session = *state;
    char *str = NULL;
    int rc;

    rc = ssh_options_set(session,
                         SSH_OPTIONS_KNOWNHOSTS,
                         "/home/libssh/.ssh/known_hosts");
    assert_ssh_return_code(session, rc);
    assert_string_equal(session->opts.knownhosts,
                        "/home/libssh/.ssh/known_hosts");


    rc = ssh_options_get(session, SSH_OPTIONS_KNOWNHOSTS, &str);
    assert_ssh_return_code(session, rc);
    assert_string_equal(session->opts.knownhosts,
                        "/home/libssh/.ssh/known_hosts");

    SSH_STRING_FREE_CHAR(str);
}

static void torture_options_proxycommand(void **state) {
    ssh_session session = *state;
    int rc;

    /* Enable ProxyCommand */
    rc = ssh_options_set(session, SSH_OPTIONS_PROXYCOMMAND, "ssh -q -A -X -W %h:%p JUMPHOST");
    assert_int_equal(rc, 0);

    assert_string_equal(session->opts.ProxyCommand, "ssh -q -A -X -W %h:%p JUMPHOST");

    /* Disable ProxyCommand */
    rc = ssh_options_set(session, SSH_OPTIONS_PROXYCOMMAND, "none");
    assert_int_equal(rc, 0);

    assert_null(session->opts.ProxyCommand);
}

static void torture_options_config_host(void **state) {
    ssh_session session = *state;
    FILE *config = NULL;

    /* create a new config file */
    config = fopen("test_config", "w");
    assert_non_null(config);
    fputs("Host testhost1\nPort 42\n"
          "Host testhost2,testhost3\nPort 43\n"
          "Host testhost4 testhost5\nPort 44\n",
          config);
    fclose(config);

    ssh_options_set(session, SSH_OPTIONS_HOST, "testhost1");
    ssh_options_parse_config(session, "test_config");

    assert_int_equal(session->opts.port, 42);

    torture_reset_config(session);
    ssh_options_set(session, SSH_OPTIONS_HOST, "testhost2");
    ssh_options_parse_config(session, "test_config");
    assert_int_equal(session->opts.port, 43);

    session->opts.port = 0;

    torture_reset_config(session);
    ssh_options_set(session, SSH_OPTIONS_HOST, "testhost3");
    ssh_options_parse_config(session, "test_config");
    assert_int_equal(session->opts.port, 43);

<<<<<<< HEAD
=======
    torture_reset_config(session);
>>>>>>> 79900e52
    ssh_options_set(session, SSH_OPTIONS_HOST, "testhost4");
    ssh_options_parse_config(session, "test_config");
    assert_int_equal(session->opts.port, 44);

    session->opts.port = 0;

<<<<<<< HEAD
=======
    torture_reset_config(session);
>>>>>>> 79900e52
    ssh_options_set(session, SSH_OPTIONS_HOST, "testhost5");
    ssh_options_parse_config(session, "test_config");
    assert_int_equal(session->opts.port, 44);

    unlink("test_config");
}

static void torture_options_config_match(void **state)
{
    ssh_session session = *state;
    FILE *config = NULL;
    int rv;

    /* Required for options_parse_config() */
    ssh_options_set(session, SSH_OPTIONS_HOST, "testhost1");

    /* The Match keyword requires argument */
    config = fopen("test_config", "w");
    assert_non_null(config);
    fputs("Match\n",
          config);
    fclose(config);

    rv = ssh_options_parse_config(session, "test_config");
    assert_ssh_return_code_equal(session, rv, SSH_ERROR);

    /* The Match all keyword needs to be the only one (start) */
<<<<<<< HEAD
=======
    torture_reset_config(session);
>>>>>>> 79900e52
    config = fopen("test_config", "w");
    assert_non_null(config);
    fputs("Match all host local\n",
          config);
    fclose(config);

    rv = ssh_options_parse_config(session, "test_config");
    assert_ssh_return_code_equal(session, rv, SSH_ERROR);

    /* The Match all keyword needs to be the only one (end) */
<<<<<<< HEAD
=======
    torture_reset_config(session);
>>>>>>> 79900e52
    config = fopen("test_config", "w");
    assert_non_null(config);
    fputs("Match host local all\n",
          config);
    fclose(config);

    rv = ssh_options_parse_config(session, "test_config");
    assert_ssh_return_code_equal(session, rv, SSH_ERROR);

    /* The Match host keyword requires an argument */
<<<<<<< HEAD
=======
    torture_reset_config(session);
>>>>>>> 79900e52
    config = fopen("test_config", "w");
    assert_non_null(config);
    fputs("Match host\n",
          config);
    fclose(config);

    rv = ssh_options_parse_config(session, "test_config");
    assert_ssh_return_code_equal(session, rv, SSH_ERROR);

    /* The Match user keyword requires an argument */
<<<<<<< HEAD
=======
    torture_reset_config(session);
>>>>>>> 79900e52
    config = fopen("test_config", "w");
    assert_non_null(config);
    fputs("Match user\n",
          config);
    fclose(config);

    rv = ssh_options_parse_config(session, "test_config");
    assert_ssh_return_code_equal(session, rv, SSH_ERROR);

<<<<<<< HEAD
    /* The Match canonical keyword is ignored */
=======
    /* The Match canonical keyword is the same as match all */
    torture_reset_config(session);
>>>>>>> 79900e52
    config = fopen("test_config", "w");
    assert_non_null(config);
    fputs("Match canonical\n"
          "\tPort 33\n"
          "Match all\n"
          "\tPort 34\n",
          config);
    fclose(config);

    rv = ssh_options_parse_config(session, "test_config");
    assert_ssh_return_code_equal(session, rv, SSH_OK);
<<<<<<< HEAD
    assert_int_equal(session->opts.port, 34);
=======
    assert_int_equal(session->opts.port, 33);
>>>>>>> 79900e52

    session->opts.port = 0;

    /* The Match originalhost keyword is ignored */
<<<<<<< HEAD
=======
    torture_reset_config(session);
>>>>>>> 79900e52
    config = fopen("test_config", "w");
    assert_non_null(config);
    fputs("Match originalhost origin\n"
          "\tPort 33\n"
          "Match all\n"
          "\tPort 34\n",
          config);
    fclose(config);

    rv = ssh_options_parse_config(session, "test_config");
    assert_ssh_return_code(session, rv);
    assert_int_equal(session->opts.port, 34);

    session->opts.port = 0;

    /* The Match localuser keyword is ignored */
<<<<<<< HEAD
=======
    torture_reset_config(session);
>>>>>>> 79900e52
    config = fopen("test_config", "w");
    assert_non_null(config);
    fputs("Match originalhost origin\n"
          "\tPort 33\n"
          "Match all\n"
          "\tPort 34\n",
          config);
    fclose(config);

    rv = ssh_options_parse_config(session, "test_config");
    assert_ssh_return_code(session, rv);
    assert_int_equal(session->opts.port, 34);

    session->opts.port = 0;

    /* The Match exec keyword is ignored */
<<<<<<< HEAD
=======
    torture_reset_config(session);
>>>>>>> 79900e52
    config = fopen("test_config", "w");
    assert_non_null(config);
    fputs("Match exec /bin/true\n"
          "\tPort 33\n"
          "Match all\n"
          "\tPort 34\n",
          config);
    fclose(config);

    rv = ssh_options_parse_config(session, "test_config");
    assert_ssh_return_code(session, rv);
    assert_int_equal(session->opts.port, 34);

    session->opts.port = 0;

<<<<<<< HEAD
    unlink("test_config");
}


=======
    /* The Match exec keyword can accept more arguments */
    torture_reset_config(session);
    config = fopen("test_config", "w");
    assert_non_null(config);
    fputs("Match exec /bin/true 1 \n"
          "\tPort 33\n"
          "Match all\n"
          "\tPort 34\n",
          config);
    fclose(config);

    rv = ssh_options_parse_config(session, "test_config");
    assert_ssh_return_code(session, rv);
    assert_int_equal(session->opts.port, 34);

    session->opts.port = 0;

    /* Commands containing whitespace characters must be quoted. */
    torture_reset_config(session);
    config = fopen("test_config", "w");
    assert_non_null(config);
    fputs("Match exec \"/bin/true 1\"\n"
          "\tPort 33\n"
          "Match all\n"
          "\tPort 34\n",
          config);
    fclose(config);

    rv = ssh_options_parse_config(session, "test_config");
    assert_ssh_return_code(session, rv);
    assert_int_equal(session->opts.port, 34);

    session->opts.port = 0;

    unlink("test_config");
}

static void torture_options_copy(void **state)
{
    ssh_session session = *state, new = NULL;
    struct ssh_iterator *it = NULL, *it2 = NULL;
    FILE *config = NULL;
    int i, level = 9;
    int rv;

    /* Required for options_parse_config() */
    ssh_options_set(session, SSH_OPTIONS_HOST, "example");

    /* Impossible to set through the configuration */
    rv = ssh_options_set(session, SSH_OPTIONS_COMPRESSION_LEVEL, &level);
    assert_ssh_return_code(session, rv);
    level = 1;
    rv = ssh_options_set(session, SSH_OPTIONS_NODELAY, &level);
    assert_ssh_return_code(session, rv);

    /* The Match keyword requires argument */
    config = fopen("test_config", "w");
    assert_non_null(config);
    fputs("IdentityFile ~/.ssh/id_ecdsa\n"
          "User tester\n"
          "Hostname example.com\n"
          "BindAddress 127.0.0.2\n"
          "GlobalKnownHostsFile /etc/ssh/known_hosts2\n"
          "UserKnownHostsFile ~/.ssh/known_hosts2\n"
          "KexAlgorithms curve25519-sha256,ecdh-sha2-nistp521\n"
          "Ciphers aes256-ctr\n"
          "MACs hmac-sha2-256\n"
          "HostKeyAlgorithms ssh-ed25519,ecdsa-sha2-nistp521\n"
          "Compression yes\n"
          "PubkeyAcceptedTypes ssh-ed25519,ecdsa-sha2-nistp521\n"
          "ProxyCommand nc 127.0.0.10 22\n"
          /* ops.custombanner */
          "ConnectTimeout 42\n"
          "Port 222\n"
          "StrictHostKeyChecking no\n"
          "GSSAPIServerIdentity my.example.com\n"
          "GSSAPIClientIdentity home.sweet\n"
          "GSSAPIDelegateCredentials yes\n"
          "PubkeyAuthentication yes\n" /* sets flags */
          "GSSAPIAuthentication no\n" /* sets flags */
          "",
          config);
    fclose(config);

    rv = ssh_options_parse_config(session, "test_config");
    assert_ssh_return_code(session, rv);

    rv = ssh_options_copy(session, &new);
    assert_ssh_return_code(session, rv);
    assert_non_null(new);

    /* Check the identities match */
    it = ssh_list_get_iterator(session->opts.identity);
    assert_non_null(it);
    it2 = ssh_list_get_iterator(new->opts.identity);
    assert_non_null(it2);
    while (it != NULL && it2 != NULL) {
        assert_string_equal(it->data, it2->data);
        it = it->next;
        it2 = it2->next;
    }
    assert_null(it);
    assert_null(it2);

    assert_string_equal(session->opts.username, new->opts.username);
    assert_string_equal(session->opts.host, new->opts.host);
    assert_string_equal(session->opts.bindaddr, new->opts.bindaddr);
    assert_string_equal(session->opts.sshdir, new->opts.sshdir);
    assert_string_equal(session->opts.knownhosts, new->opts.knownhosts);
    assert_string_equal(session->opts.global_knownhosts,
                        new->opts.global_knownhosts);
    for (i = 0; i < 10; i++) {
        if (session->opts.wanted_methods[i] == NULL) {
            assert_null(new->opts.wanted_methods[i]);
        } else {
            assert_string_equal(session->opts.wanted_methods[i],
                                new->opts.wanted_methods[i]);
        }
    }
    assert_string_equal(session->opts.pubkey_accepted_types,
                        new->opts.pubkey_accepted_types);
    assert_string_equal(session->opts.ProxyCommand, new->opts.ProxyCommand);
    /* TODO custombanner */
    assert_int_equal(session->opts.timeout, new->opts.timeout);
    assert_int_equal(session->opts.timeout_usec, new->opts.timeout_usec);
    assert_int_equal(session->opts.port, new->opts.port);
    assert_int_equal(session->opts.StrictHostKeyChecking,
                     new->opts.StrictHostKeyChecking);
    assert_int_equal(session->opts.compressionlevel,
                     new->opts.compressionlevel);
    assert_string_equal(session->opts.gss_server_identity,
                        new->opts.gss_server_identity);
    assert_string_equal(session->opts.gss_client_identity,
                        new->opts.gss_client_identity);
    assert_int_equal(session->opts.gss_delegate_creds,
                     new->opts.gss_delegate_creds);
    assert_int_equal(session->opts.flags, new->opts.flags);
    assert_int_equal(session->opts.nodelay, new->opts.nodelay);
    assert_true(session->opts.config_processed == new->opts.config_processed);
    assert_memory_equal(session->opts.options_seen, new->opts.options_seen,
                        sizeof(session->opts.options_seen));

    ssh_free(new);
}
>>>>>>> 79900e52

#ifdef WITH_SERVER
const char template[] = "temp_dir_XXXXXX";

struct bind_st {
    char *cwd;
    char *temp_dir;
    ssh_bind bind;
};

static int ssh_bind_setup_files(void **state)
{
    struct bind_st *test_state = NULL;
    char *cwd = NULL;
    char *tmp_dir = NULL;
    int rc = 0;

    test_state = (struct bind_st *)malloc(sizeof(struct bind_st));
    assert_non_null(test_state);

    cwd = torture_get_current_working_dir();
    assert_non_null(cwd);

    tmp_dir = torture_make_temp_dir(template);
    assert_non_null(tmp_dir);

    test_state->cwd = cwd;
    test_state->temp_dir = tmp_dir;

    *state = test_state;

    rc = torture_change_dir(tmp_dir);
    assert_int_equal(rc, 0);

    printf("Changed directory to: %s\n", tmp_dir);

    /* For ed25519 the test keys are not available in legacy PEM format. Using
     * the new OpenSSH format for all algorithms */
    torture_write_file(LIBSSH_RSA_TESTKEY,
                       torture_get_openssh_testkey(SSH_KEYTYPE_RSA, 0));

    torture_write_file(LIBSSH_ED25519_TESTKEY,
                       torture_get_openssh_testkey(SSH_KEYTYPE_ED25519, 0));
#ifdef HAVE_ECC
    torture_write_file(LIBSSH_ECDSA_521_TESTKEY,
                       torture_get_openssh_testkey(SSH_KEYTYPE_ECDSA_P521, 0));
#endif
#ifdef HAVE_DSA
    torture_write_file(LIBSSH_DSA_TESTKEY,
                       torture_get_openssh_testkey(SSH_KEYTYPE_DSS, 0));
#endif
    torture_write_file(LIBSSH_CUSTOM_BIND_CONFIG_FILE,
                       "Port 42\n");
    return 0;
}


/* sshbind options */
static int sshbind_setup(void **state)
{
    int rc;
    struct bind_st *test_state = NULL;

    rc = ssh_bind_setup_files((void **)&test_state);
    assert_int_equal(rc, 0);
    assert_non_null(test_state);

    test_state->bind = ssh_bind_new();
    assert_non_null(test_state->bind);

    *state = test_state;

    return 0;
}

static int sshbind_teardown(void **state)
{
    struct bind_st *test_state = NULL;
    int rc;

    assert_non_null(state);
    test_state = *((struct bind_st **)state);

    assert_non_null(test_state);
    assert_non_null(test_state->cwd);
    assert_non_null(test_state->temp_dir);
    assert_non_null(test_state->bind);

    rc = torture_change_dir(test_state->cwd);
    assert_int_equal(rc, 0);

    rc = torture_rmdirs(test_state->temp_dir);
    assert_int_equal(rc, 0);

    SAFE_FREE(test_state->temp_dir);
    SAFE_FREE(test_state->cwd);
    ssh_bind_free(test_state->bind);
    SAFE_FREE(test_state);

    return 0;
}

static void torture_bind_options_import_key(void **state)
{
    struct bind_st *test_state;
    ssh_bind bind;
    int rc;
    const char *base64_key;
    ssh_key key = ssh_key_new();

    assert_non_null(state);
    test_state = *((struct bind_st **)state);
    assert_non_null(test_state);
    assert_non_null(test_state->bind);
    bind = test_state->bind;

    /* set null */
    rc = ssh_bind_options_set(bind, SSH_BIND_OPTIONS_IMPORT_KEY, NULL);
    assert_int_equal(rc, -1);
    /* set invalid key */
    rc = ssh_bind_options_set(bind, SSH_BIND_OPTIONS_IMPORT_KEY, key);
    assert_int_equal(rc, -1);
    SSH_KEY_FREE(key);

    /* set rsa key */
    base64_key = torture_get_testkey(SSH_KEYTYPE_RSA, 0);
    rc = ssh_pki_import_privkey_base64(base64_key, NULL, NULL, NULL, &key);
    assert_int_equal(rc, SSH_OK);
    assert_non_null(key);

    rc = ssh_bind_options_set(bind, SSH_BIND_OPTIONS_IMPORT_KEY, key);
    assert_int_equal(rc, 0);
#ifdef HAVE_DSA
    /* set dsa key */
<<<<<<< HEAD
    base64_key = torture_get_testkey(SSH_KEYTYPE_DSS, 0, 0);
=======
    base64_key = torture_get_testkey(SSH_KEYTYPE_DSS, 0);
>>>>>>> 79900e52
    rc = ssh_pki_import_privkey_base64(base64_key, NULL, NULL, NULL, &key);
    assert_int_equal(rc, SSH_OK);
    assert_non_null(key);

    rc = ssh_bind_options_set(bind, SSH_BIND_OPTIONS_IMPORT_KEY, key);
    assert_int_equal(rc, 0);
#endif
#ifdef HAVE_ECC
    /* set ecdsa key */
<<<<<<< HEAD
    base64_key = torture_get_testkey(SSH_KEYTYPE_ECDSA, 521, 0);
=======
    base64_key = torture_get_testkey(SSH_KEYTYPE_ECDSA_P521, 0);
>>>>>>> 79900e52
    rc = ssh_pki_import_privkey_base64(base64_key, NULL, NULL, NULL, &key);
    assert_int_equal(rc, SSH_OK);
    assert_non_null(key);

    rc = ssh_bind_options_set(bind, SSH_BIND_OPTIONS_IMPORT_KEY, key);
    assert_int_equal(rc, 0);
#endif
}

static void torture_bind_options_hostkey(void **state)
{
    struct bind_st *test_state;
    ssh_bind bind;
    int rc;

    assert_non_null(state);
    test_state = *((struct bind_st **)state);
    assert_non_null(test_state);
    assert_non_null(test_state->bind);
    bind = test_state->bind;

    /* Test RSA key */
    rc = ssh_bind_options_set(bind,
                              SSH_BIND_OPTIONS_HOSTKEY,
                              LIBSSH_RSA_TESTKEY);
    assert_int_equal(rc, 0);
    assert_non_null(bind->rsakey);
    assert_string_equal(bind->rsakey, LIBSSH_RSA_TESTKEY);

    /* Test ED25519 key */
    rc = ssh_bind_options_set(bind,
                              SSH_BIND_OPTIONS_HOSTKEY,
                              LIBSSH_ED25519_TESTKEY);
    assert_int_equal(rc, 0);
    assert_non_null(bind->ed25519key);
    assert_string_equal(bind->ed25519key, LIBSSH_ED25519_TESTKEY);

#ifdef HAVE_ECC
    /* Test ECDSA key */
    rc = ssh_bind_options_set(bind,
                              SSH_BIND_OPTIONS_HOSTKEY,
                              LIBSSH_ECDSA_521_TESTKEY);
    assert_int_equal(rc, 0);
    assert_non_null(bind->ecdsakey);
    assert_string_equal(bind->ecdsakey, LIBSSH_ECDSA_521_TESTKEY);
#endif
#ifdef HAVE_DSA
    /* Test DSA key */
    rc = ssh_bind_options_set(bind,
                              SSH_BIND_OPTIONS_HOSTKEY,
                              LIBSSH_DSA_TESTKEY);
    assert_int_equal(rc, 0);
    assert_non_null(bind->dsakey);
    assert_string_equal(bind->dsakey, LIBSSH_DSA_TESTKEY);
#endif
}

static void torture_bind_options_bindaddr(void **state)
{
    struct bind_st *test_state;
    ssh_bind bind;
    int rc;

    const char *address = "127.0.0.1";

    assert_non_null(state);
    test_state = *((struct bind_st **)state);
    assert_non_null(test_state);
    assert_non_null(test_state->bind);
    bind = test_state->bind;

    rc = ssh_bind_options_set(bind, SSH_BIND_OPTIONS_BINDADDR, address);
    assert_int_equal(rc, 0);
    assert_non_null(bind->bindaddr);
    assert_string_equal(bind->bindaddr, address);
}

static void torture_bind_options_bindport(void **state)
{
    struct bind_st *test_state;
    ssh_bind bind;
    unsigned int given_port = 1234;
    int rc;

    assert_non_null(state);
    test_state = *((struct bind_st **)state);
    assert_non_null(test_state);
    assert_non_null(test_state->bind);
    bind = test_state->bind;

    rc = ssh_bind_options_set(bind, SSH_BIND_OPTIONS_BINDPORT, &given_port);
    assert_int_equal(rc, 0);
    assert_int_equal(bind->bindport, 1234);
}

static void torture_bind_options_bindport_str(void **state)
{
    struct bind_st *test_state;
    ssh_bind bind;
    int rc;

    assert_non_null(state);
    test_state = *((struct bind_st **)state);
    assert_non_null(test_state);
    assert_non_null(test_state->bind);
    bind = test_state->bind;

    rc = ssh_bind_options_set(bind, SSH_BIND_OPTIONS_BINDPORT_STR, "23");
    assert_int_equal(rc, 0);
    assert_int_equal(bind->bindport, 23);
}

static void torture_bind_options_log_verbosity(void **state)
{
    struct bind_st *test_state;
    ssh_bind bind;
    int verbosity = SSH_LOG_PACKET;
    int previous_level, new_level;
    int rc;

    assert_non_null(state);
    test_state = *((struct bind_st **)state);
    assert_non_null(test_state);
    assert_non_null(test_state->bind);
    bind = test_state->bind;

    previous_level = ssh_get_log_level();

    rc = ssh_bind_options_set(bind, SSH_BIND_OPTIONS_LOG_VERBOSITY, &verbosity);
    assert_int_equal(rc, 0);

    new_level = ssh_get_log_level();
    assert_int_equal(new_level, verbosity);

    rc = ssh_set_log_level(previous_level);
    assert_int_equal(rc, SSH_OK);
}

static void torture_bind_options_log_verbosity_str(void **state)
{
    struct bind_st *test_state;
    ssh_bind bind;
    int rc;
    int previous_level, new_level;

    assert_non_null(state);
    test_state = *((struct bind_st **)state);
    assert_non_null(test_state);
    assert_non_null(test_state->bind);
    bind = test_state->bind;

    previous_level = ssh_get_log_level();

    rc = ssh_bind_options_set(bind, SSH_BIND_OPTIONS_LOG_VERBOSITY_STR, "3");
    assert_int_equal(rc, 0);

    new_level = ssh_get_log_level();
    assert_int_equal(new_level, SSH_LOG_PACKET);

    rc = ssh_set_log_level(previous_level);
    assert_int_equal(rc, SSH_OK);
}

#ifdef HAVE_DSA
static void torture_bind_options_dsakey(void **state)
{
    struct bind_st *test_state;
    ssh_bind bind;
    int rc;

    assert_non_null(state);
    test_state = *((struct bind_st **)state);
    assert_non_null(test_state);
    assert_non_null(test_state->bind);
    bind = test_state->bind;

    rc = ssh_bind_options_set(bind,
                              SSH_BIND_OPTIONS_DSAKEY,
                              LIBSSH_DSA_TESTKEY);
    assert_int_equal(rc, 0);
    assert_non_null(bind->dsakey);
    assert_string_equal(bind->dsakey, LIBSSH_DSA_TESTKEY);
}
#endif

static void torture_bind_options_rsakey(void **state)
{
    struct bind_st *test_state;
    ssh_bind bind;
    int rc;

    assert_non_null(state);
    test_state = *((struct bind_st **)state);
    assert_non_null(test_state);
    assert_non_null(test_state->bind);
    bind = test_state->bind;

    rc = ssh_bind_options_set(bind,
                              SSH_BIND_OPTIONS_RSAKEY,
                              LIBSSH_RSA_TESTKEY);
    assert_int_equal(rc, 0);
    assert_non_null(bind->rsakey);
    assert_string_equal(bind->rsakey, LIBSSH_RSA_TESTKEY);
}

#ifdef HAVE_ECC
static void torture_bind_options_ecdsakey(void **state)
{
    struct bind_st *test_state;
    ssh_bind bind;
    int rc;

    assert_non_null(state);
    test_state = *((struct bind_st **)state);
    assert_non_null(test_state);
    assert_non_null(test_state->bind);
    bind = test_state->bind;

    rc = ssh_bind_options_set(bind,
                              SSH_BIND_OPTIONS_ECDSAKEY,
                              LIBSSH_ECDSA_521_TESTKEY);
    assert_int_equal(rc, 0);
    assert_non_null(bind->ecdsakey);
    assert_string_equal(bind->ecdsakey, LIBSSH_ECDSA_521_TESTKEY);
}
#endif

static void torture_bind_options_banner(void **state)
{
    struct bind_st *test_state;
    ssh_bind bind;
    const char *banner = "This is the new banner";
    int rc;

    assert_non_null(state);
    test_state = *((struct bind_st **)state);
    assert_non_null(test_state);
    assert_non_null(test_state->bind);
    bind = test_state->bind;

    rc = ssh_bind_options_set(bind,
                              SSH_BIND_OPTIONS_BANNER,
                              banner);
    assert_int_equal(rc, 0);
    assert_non_null(bind->banner);
    assert_string_equal(bind->banner, banner);
}

static void torture_bind_options_set_ciphers(void **state)
{
    struct bind_st *test_state;
    ssh_bind bind;
    int rc;

    assert_non_null(state);
    test_state = *((struct bind_st **)state);
    assert_non_null(test_state);
    assert_non_null(test_state->bind);
    bind = test_state->bind;
    assert_non_null(bind->wanted_methods);

    /* Test known ciphers */
    rc = ssh_bind_options_set(bind, SSH_BIND_OPTIONS_CIPHERS_C_S,
                              "aes128-ctr,aes192-ctr,aes256-ctr");
    assert_int_equal(rc, 0);
    assert_non_null(bind->wanted_methods[SSH_CRYPT_C_S]);
    if (ssh_fips_mode()) {
        assert_string_equal(bind->wanted_methods[SSH_CRYPT_C_S],
                            "aes128-ctr,aes256-ctr");
    } else {
        assert_string_equal(bind->wanted_methods[SSH_CRYPT_C_S],
                            "aes128-ctr,aes192-ctr,aes256-ctr");
    }

    /* Test one unknown cipher */
    rc = ssh_bind_options_set(bind, SSH_BIND_OPTIONS_CIPHERS_C_S,
                         "aes128-ctr,unknown-crap@example.com,aes256-ctr");
    assert_int_equal(rc, 0);
    assert_non_null(bind->wanted_methods[SSH_CRYPT_C_S]);
    assert_string_equal(bind->wanted_methods[SSH_CRYPT_C_S],
                        "aes128-ctr,aes256-ctr");

    /* Test all unknown ciphers */
    rc = ssh_bind_options_set(bind, SSH_BIND_OPTIONS_CIPHERS_C_S,
                         "unknown-crap@example.com,more-crap@example.com");
    assert_int_not_equal(rc, 0);

    /* Test known ciphers */
    rc = ssh_bind_options_set(bind, SSH_BIND_OPTIONS_CIPHERS_S_C,
                              "aes128-ctr,aes192-ctr,aes256-ctr");
    assert_int_equal(rc, 0);
    assert_non_null(bind->wanted_methods[SSH_CRYPT_S_C]);
    if (ssh_fips_mode()) {
        assert_string_equal(bind->wanted_methods[SSH_CRYPT_S_C],
                            "aes128-ctr,aes256-ctr");
    } else {
        assert_string_equal(bind->wanted_methods[SSH_CRYPT_S_C],
                            "aes128-ctr,aes192-ctr,aes256-ctr");
    }

    /* Test one unknown cipher */
    rc = ssh_bind_options_set(bind, SSH_BIND_OPTIONS_CIPHERS_S_C,
                         "aes128-ctr,unknown-crap@example.com,aes256-ctr");
    assert_int_equal(rc, 0);
    assert_non_null(bind->wanted_methods[SSH_CRYPT_S_C]);
    assert_string_equal(bind->wanted_methods[SSH_CRYPT_S_C],
                        "aes128-ctr,aes256-ctr");

    /* Test all unknown ciphers */
    rc = ssh_bind_options_set(bind, SSH_BIND_OPTIONS_CIPHERS_S_C,
                         "unknown-crap@example.com,more-crap@example.com");
    assert_int_not_equal(rc, 0);
}

static void torture_bind_options_set_key_exchange(void **state)
{
    struct bind_st *test_state;
    ssh_bind bind;
    int rc;

    assert_non_null(state);
    test_state = *((struct bind_st **)state);
    assert_non_null(test_state);
    assert_non_null(test_state->bind);
    bind = test_state->bind;
    assert_non_null(bind->wanted_methods);

    /* Test known kexes */
    rc = ssh_bind_options_set(bind,
                              SSH_BIND_OPTIONS_KEY_EXCHANGE,
                              "curve25519-sha256,curve25519-sha256@libssh.org,"
                              "ecdh-sha2-nistp256,diffie-hellman-group16-sha512,"
                              "diffie-hellman-group18-sha512,"
                              "diffie-hellman-group14-sha1");
    assert_int_equal(rc, 0);
    assert_non_null(bind->wanted_methods[SSH_KEX]);
    if (ssh_fips_mode()) {
        assert_string_equal(bind->wanted_methods[SSH_KEX],
                            "ecdh-sha2-nistp256,diffie-hellman-group16-sha512,"
                            "diffie-hellman-group18-sha512");
    } else {
        assert_string_equal(bind->wanted_methods[SSH_KEX],
                            "curve25519-sha256,curve25519-sha256@libssh.org,"
                            "ecdh-sha2-nistp256,diffie-hellman-group16-sha512,"
                            "diffie-hellman-group18-sha512,"
                            "diffie-hellman-group14-sha1");
    }

    /* Test one unknown kex */
    rc = ssh_bind_options_set(bind,
                              SSH_BIND_OPTIONS_KEY_EXCHANGE,
                         "diffie-hellman-group16-sha512,"
                         "unknown-crap@example.com,"
                         "diffie-hellman-group18-sha512");
    assert_int_equal(rc, 0);
    assert_non_null(bind->wanted_methods[SSH_KEX]);
    assert_string_equal(bind->wanted_methods[SSH_KEX],
                        "diffie-hellman-group16-sha512,"
                        "diffie-hellman-group18-sha512");

    /* Test all unknown kexes */
    rc = ssh_bind_options_set(bind,
                              SSH_BIND_OPTIONS_KEY_EXCHANGE,
                              "unknown-crap@example.com,more-crap@example.com");
    assert_int_not_equal(rc, 0);
}

static void torture_bind_options_set_macs(void **state)
{
    struct bind_st *test_state;
    ssh_bind bind;
    int rc;

    assert_non_null(state);
    test_state = *((struct bind_st **)state);
    assert_non_null(test_state);
    assert_non_null(test_state->bind);
    bind = test_state->bind;
    assert_non_null(bind->wanted_methods);

    /* Test known MACs */
    rc = ssh_bind_options_set(bind, SSH_BIND_OPTIONS_HMAC_S_C, "hmac-sha1");
    assert_int_equal(rc, 0);
    assert_non_null(bind->wanted_methods[SSH_MAC_S_C]);
    assert_string_equal(bind->wanted_methods[SSH_MAC_S_C], "hmac-sha1");

    /* Test multiple known MACs */
    rc = ssh_bind_options_set(bind,
                              SSH_BIND_OPTIONS_HMAC_S_C,
                              "hmac-sha1,hmac-sha2-256");
    assert_int_equal(rc, 0);
    assert_non_null(bind->wanted_methods[SSH_MAC_S_C]);
    assert_string_equal(bind->wanted_methods[SSH_MAC_S_C],
                        "hmac-sha1,hmac-sha2-256");

    /* Test unknown MACs */
    rc = ssh_bind_options_set(bind,
                              SSH_BIND_OPTIONS_HMAC_S_C,
                              "unknown-crap@example.com,hmac-sha1,unknown@example.com");
    assert_int_equal(rc, 0);
    assert_non_null(bind->wanted_methods[SSH_MAC_S_C]);
    assert_string_equal(bind->wanted_methods[SSH_MAC_S_C], "hmac-sha1");

    /* Test all unknown MACs */
    rc = ssh_bind_options_set(bind, SSH_BIND_OPTIONS_HMAC_S_C, "unknown-crap@example.com");
    assert_int_not_equal(rc, 0);

    /* Test known MACs */
    rc = ssh_bind_options_set(bind, SSH_BIND_OPTIONS_HMAC_C_S, "hmac-sha1");
    assert_int_equal(rc, 0);
    assert_non_null(bind->wanted_methods[SSH_MAC_C_S]);
    assert_string_equal(bind->wanted_methods[SSH_MAC_C_S], "hmac-sha1");

    /* Test multiple known MACs */
    rc = ssh_bind_options_set(bind,
                              SSH_BIND_OPTIONS_HMAC_C_S,
                              "hmac-sha1,hmac-sha2-256");
    assert_int_equal(rc, 0);
    assert_non_null(bind->wanted_methods[SSH_MAC_C_S]);
    assert_string_equal(bind->wanted_methods[SSH_MAC_C_S],
                        "hmac-sha1,hmac-sha2-256");

    /* Test unknown MACs */
    rc = ssh_bind_options_set(bind,
                              SSH_BIND_OPTIONS_HMAC_C_S,
                              "unknown-crap@example.com,hmac-sha1,unknown@example.com");
    assert_int_equal(rc, 0);
    assert_non_null(bind->wanted_methods[SSH_MAC_C_S]);
    assert_string_equal(bind->wanted_methods[SSH_MAC_C_S], "hmac-sha1");

    /* Test all unknown MACs */
    rc = ssh_bind_options_set(bind, SSH_BIND_OPTIONS_HMAC_C_S, "unknown-crap@example.com");
    assert_int_not_equal(rc, 0);
}

static void torture_bind_options_parse_config(void **state)
{
    struct bind_st *test_state;
    ssh_bind bind;
    char *cwd = NULL;
    int rc;

    assert_non_null(state);
    test_state = *((struct bind_st **)state);
    assert_non_null(test_state);
    assert_non_null(test_state->bind);
    bind = test_state->bind;

    cwd = torture_get_current_working_dir();
    assert_non_null(cwd);

    rc = ssh_bind_options_set(bind,
                              SSH_BIND_OPTIONS_CONFIG_DIR,
                              (const char *)cwd);
    assert_int_equal(rc, 0);
    assert_non_null(bind->config_dir);
    assert_string_equal(bind->config_dir, cwd);

    rc = ssh_bind_options_parse_config(bind, "%d/"LIBSSH_CUSTOM_BIND_CONFIG_FILE);
    assert_int_equal(rc, 0);
    assert_int_equal(bind->bindport, 42);

    SAFE_FREE(cwd);
}

static void torture_bind_options_config_dir(void **state)
{
    struct bind_st *test_state;
    ssh_bind bind;
    const char *new_dir = "/new/dir/";
    const char *replacement_dir = "/replacement/dir/";
    int rc;

    assert_non_null(state);
    test_state = *((struct bind_st **)state);
    assert_non_null(test_state);
    assert_non_null(test_state->bind);
    bind = test_state->bind;

    rc = ssh_bind_options_set(bind,
                              SSH_BIND_OPTIONS_CONFIG_DIR,
                              new_dir);
    assert_int_equal(rc, 0);
    assert_non_null(bind->config_dir);
    assert_string_equal(bind->config_dir, new_dir);

    rc = ssh_bind_options_set(bind,
                              SSH_BIND_OPTIONS_CONFIG_DIR,
                              replacement_dir);
    assert_int_equal(rc, 0);
    assert_non_null(bind->config_dir);
    assert_string_equal(bind->config_dir, replacement_dir);
}

static void torture_bind_options_set_pubkey_accepted_key_types(void **state)
{
    struct bind_st *test_state;
    ssh_bind bind;
    int rc;

    assert_non_null(state);
    test_state = *((struct bind_st **)state);
    assert_non_null(test_state);
    assert_non_null(test_state->bind);
    bind = test_state->bind;

    /* Test known Pubkey Types */
    rc = ssh_bind_options_set(bind, SSH_BIND_OPTIONS_PUBKEY_ACCEPTED_KEY_TYPES,
        "ssh-ed25519,ecdsa-sha2-nistp384,ssh-rsa");
    assert_int_equal(rc, 0);
    assert_non_null(bind->pubkey_accepted_key_types);
    if (ssh_fips_mode()) {
        assert_string_equal(bind->pubkey_accepted_key_types,
                            "ecdsa-sha2-nistp384");
    } else {
        assert_string_equal(bind->pubkey_accepted_key_types,
                            "ssh-ed25519,ecdsa-sha2-nistp384,ssh-rsa");
    }

    SAFE_FREE(bind->pubkey_accepted_key_types);

    /* Test with some unknown type */
    rc = ssh_bind_options_set(bind, SSH_BIND_OPTIONS_PUBKEY_ACCEPTED_KEY_TYPES,
        "ecdsa-sha2-nistp384,unknown-type,rsa-sha2-256");
    assert_int_equal(rc, 0);
    assert_non_null(bind->pubkey_accepted_key_types);
    assert_string_equal(bind->pubkey_accepted_key_types,
        "ecdsa-sha2-nistp384,rsa-sha2-256");

    SAFE_FREE(bind->pubkey_accepted_key_types);

    /* Test with only unknown type */
    rc = ssh_bind_options_set(bind, SSH_BIND_OPTIONS_PUBKEY_ACCEPTED_KEY_TYPES,
        "unknown-type");
    assert_int_equal(rc, -1);
    assert_null(bind->pubkey_accepted_key_types);

    /* Test with something set and then try unknown type */
    rc = ssh_bind_options_set(bind, SSH_BIND_OPTIONS_PUBKEY_ACCEPTED_KEY_TYPES,
        "ecdsa-sha2-nistp384");
    assert_int_equal(rc, 0);
    assert_non_null(bind->pubkey_accepted_key_types);
    assert_string_equal(bind->pubkey_accepted_key_types,
        "ecdsa-sha2-nistp384");
    rc = ssh_bind_options_set(bind, SSH_BIND_OPTIONS_PUBKEY_ACCEPTED_KEY_TYPES,
        "unknown-type");
    assert_int_equal(rc, -1);

    /* Check that nothing changed */
    assert_non_null(bind->pubkey_accepted_key_types);
    assert_string_equal(bind->pubkey_accepted_key_types,
        "ecdsa-sha2-nistp384");
}

static void torture_bind_options_set_hostkey_algorithms(void **state)
{
    struct bind_st *test_state;
    ssh_bind bind;
    int rc;

    assert_non_null(state);
    test_state = *((struct bind_st **)state);
    assert_non_null(test_state);
    assert_non_null(test_state->bind);
    bind = test_state->bind;

    /* Test known Pubkey Types */
    rc = ssh_bind_options_set(bind, SSH_BIND_OPTIONS_HOSTKEY_ALGORITHMS,
                              "ssh-ed25519,ecdsa-sha2-nistp384,ssh-rsa");
    assert_int_equal(rc, 0);
    assert_non_null(bind->wanted_methods[SSH_HOSTKEYS]);
    if (ssh_fips_mode()) {
        assert_string_equal(bind->wanted_methods[SSH_HOSTKEYS],
                "ecdsa-sha2-nistp384");
    } else {
        assert_string_equal(bind->wanted_methods[SSH_HOSTKEYS],
                "ssh-ed25519,ecdsa-sha2-nistp384,ssh-rsa");
    }

    SAFE_FREE(bind->wanted_methods[SSH_HOSTKEYS]);

    /* Test with some unknown type */
    rc = ssh_bind_options_set(bind, SSH_BIND_OPTIONS_HOSTKEY_ALGORITHMS,
        "ecdsa-sha2-nistp384,unknown-type");
    assert_int_equal(rc, 0);
    assert_non_null(bind->wanted_methods[SSH_HOSTKEYS]);
    assert_string_equal(bind->wanted_methods[SSH_HOSTKEYS],
        "ecdsa-sha2-nistp384");

    SAFE_FREE(bind->wanted_methods[SSH_HOSTKEYS]);

    /* Test with only unknown type */
    rc = ssh_bind_options_set(bind, SSH_BIND_OPTIONS_HOSTKEY_ALGORITHMS,
        "unknown-type");
    assert_int_equal(rc, -1);
    assert_null(bind->wanted_methods[SSH_HOSTKEYS]);

    /* Test with something set and then try unknown type */
    rc = ssh_bind_options_set(bind, SSH_BIND_OPTIONS_HOSTKEY_ALGORITHMS,
        "ecdsa-sha2-nistp384");
    assert_int_equal(rc, 0);
    assert_non_null(bind->wanted_methods[SSH_HOSTKEYS]);
    assert_string_equal(bind->wanted_methods[SSH_HOSTKEYS],
        "ecdsa-sha2-nistp384");
    rc = ssh_bind_options_set(bind, SSH_BIND_OPTIONS_HOSTKEY_ALGORITHMS,
        "unknown-type");
    assert_int_equal(rc, -1);

    /* Check that nothing changed */
    assert_non_null(bind->wanted_methods[SSH_HOSTKEYS]);
    assert_string_equal(bind->wanted_methods[SSH_HOSTKEYS],
        "ecdsa-sha2-nistp384");
}

#endif /* WITH_SERVER */


int torture_run_tests(void) {
    int rc;
    struct CMUnitTest tests[] = {
        cmocka_unit_test_setup_teardown(torture_options_set_host, setup, teardown),
        cmocka_unit_test_setup_teardown(torture_options_get_host, setup, teardown),
        cmocka_unit_test_setup_teardown(torture_options_set_port, setup, teardown),
        cmocka_unit_test_setup_teardown(torture_options_get_port, setup, teardown),
        cmocka_unit_test_setup_teardown(torture_options_set_fd, setup, teardown),
        cmocka_unit_test_setup_teardown(torture_options_set_user, setup, teardown),
        cmocka_unit_test_setup_teardown(torture_options_get_user, setup, teardown),
        cmocka_unit_test_setup_teardown(torture_options_set_identity, setup, teardown),
        cmocka_unit_test_setup_teardown(torture_options_get_identity, setup, teardown),
        cmocka_unit_test_setup_teardown(torture_options_set_global_knownhosts, setup, teardown),
        cmocka_unit_test_setup_teardown(torture_options_get_global_knownhosts, setup, teardown),
        cmocka_unit_test_setup_teardown(torture_options_set_knownhosts, setup, teardown),
        cmocka_unit_test_setup_teardown(torture_options_get_knownhosts, setup, teardown),
        cmocka_unit_test_setup_teardown(torture_options_proxycommand, setup, teardown),
        cmocka_unit_test_setup_teardown(torture_options_set_ciphers, setup, teardown),
        cmocka_unit_test_setup_teardown(torture_options_set_key_exchange, setup, teardown),
        cmocka_unit_test_setup_teardown(torture_options_set_hostkey, setup, teardown),
        cmocka_unit_test_setup_teardown(torture_options_set_pubkey_accepted_types, setup, teardown),
        cmocka_unit_test_setup_teardown(torture_options_set_macs, setup, teardown),
<<<<<<< HEAD
        cmocka_unit_test_setup_teardown(torture_options_config_host, setup, teardown),
        cmocka_unit_test_setup_teardown(torture_options_config_match,
                                        setup, teardown)
=======
        cmocka_unit_test_setup_teardown(torture_options_copy, setup, teardown),
        cmocka_unit_test_setup_teardown(torture_options_config_host, setup, teardown),
        cmocka_unit_test_setup_teardown(torture_options_config_match,
                                        setup, teardown),
>>>>>>> 79900e52
    };

#ifdef WITH_SERVER
    struct CMUnitTest sshbind_tests[] = {
        cmocka_unit_test_setup_teardown(torture_bind_options_import_key,
                sshbind_setup, sshbind_teardown),
        cmocka_unit_test_setup_teardown(torture_bind_options_hostkey,
                sshbind_setup, sshbind_teardown),
        cmocka_unit_test_setup_teardown(torture_bind_options_bindaddr,
                sshbind_setup, sshbind_teardown),
        cmocka_unit_test_setup_teardown(torture_bind_options_bindport,
                sshbind_setup, sshbind_teardown),
        cmocka_unit_test_setup_teardown(torture_bind_options_bindport_str,
                sshbind_setup, sshbind_teardown),
        cmocka_unit_test_setup_teardown(torture_bind_options_log_verbosity,
                sshbind_setup, sshbind_teardown),
        cmocka_unit_test_setup_teardown(torture_bind_options_log_verbosity_str,
                sshbind_setup, sshbind_teardown),
#ifdef HAVE_DSA
        cmocka_unit_test_setup_teardown(torture_bind_options_dsakey,
                sshbind_setup, sshbind_teardown),
#endif
        cmocka_unit_test_setup_teardown(torture_bind_options_rsakey,
                sshbind_setup, sshbind_teardown),
#ifdef HAVE_ECC
        cmocka_unit_test_setup_teardown(torture_bind_options_ecdsakey,
                sshbind_setup, sshbind_teardown),
#endif
        cmocka_unit_test_setup_teardown(torture_bind_options_banner,
                sshbind_setup, sshbind_teardown),
        cmocka_unit_test_setup_teardown(torture_bind_options_set_ciphers,
                sshbind_setup, sshbind_teardown),
        cmocka_unit_test_setup_teardown(torture_bind_options_set_key_exchange,
                sshbind_setup, sshbind_teardown),
        cmocka_unit_test_setup_teardown(torture_bind_options_set_macs,
                sshbind_setup, sshbind_teardown),
        cmocka_unit_test_setup_teardown(torture_bind_options_parse_config,
                sshbind_setup, sshbind_teardown),
        cmocka_unit_test_setup_teardown(torture_bind_options_config_dir,
                sshbind_setup, sshbind_teardown),
        cmocka_unit_test_setup_teardown(torture_bind_options_set_pubkey_accepted_key_types,
                                        sshbind_setup, sshbind_teardown),
        cmocka_unit_test_setup_teardown(torture_bind_options_set_hostkey_algorithms,
                                        sshbind_setup, sshbind_teardown),
    };
#endif /* WITH_SERVER */

    ssh_init();
    torture_filter_tests(tests);
    rc = cmocka_run_group_tests(tests, NULL, NULL);
#ifdef WITH_SERVER
    rc += cmocka_run_group_tests(sshbind_tests, NULL, NULL);
#endif /* WITH_SERVER */
    ssh_finalize();
    return rc;
}<|MERGE_RESOLUTION|>--- conflicted
+++ resolved
@@ -13,8 +13,6 @@
 #include <libssh/misc.h>
 #include <libssh/pki_priv.h>
 #include <libssh/options.h>
-<<<<<<< HEAD
-=======
 #ifdef WITH_SERVER
 #include <libssh/bind.h>
 #define LIBSSH_CUSTOM_BIND_CONFIG_FILE "my_bind_config"
@@ -27,7 +25,6 @@
 #ifdef HAVE_ECC
 #define LIBSSH_ECDSA_521_TESTKEY  "libssh_testkey.id_ecdsa521"
 #endif
->>>>>>> 79900e52
 
 static int setup(void **state)
 {
@@ -39,11 +36,8 @@
     verbosity = torture_libssh_verbosity();
     ssh_options_set(session, SSH_OPTIONS_LOG_VERBOSITY, &verbosity);
 
-<<<<<<< HEAD
-=======
     session->client = 1;
 
->>>>>>> 79900e52
     *state = session;
 
     return 0;
@@ -112,12 +106,6 @@
     /* Test known kexes */
     rc = ssh_options_set(session,
                          SSH_OPTIONS_KEY_EXCHANGE,
-<<<<<<< HEAD
-                         "curve25519-sha256,curve25519-sha256@libssh.org,ecdh-sha2-nistp256,diffie-hellman-group16-sha512,diffie-hellman-group18-sha512,diffie-hellman-group14-sha1");
-    assert_true(rc == 0);
-    assert_string_equal(session->opts.wanted_methods[SSH_KEX],
-                        "curve25519-sha256,curve25519-sha256@libssh.org,ecdh-sha2-nistp256,diffie-hellman-group16-sha512,diffie-hellman-group18-sha512,diffie-hellman-group14-sha1");
-=======
                          "curve25519-sha256,curve25519-sha256@libssh.org,"
                          "ecdh-sha2-nistp256,diffie-hellman-group16-sha512,"
                          "diffie-hellman-group18-sha512,"
@@ -135,27 +123,18 @@
                             "diffie-hellman-group18-sha512,"
                             "diffie-hellman-group14-sha1");
     }
->>>>>>> 79900e52
 
     /* Test one unknown kex */
     rc = ssh_options_set(session,
                          SSH_OPTIONS_KEY_EXCHANGE,
-<<<<<<< HEAD
-                         "curve25519-sha256,curve25519-sha256@libssh.org,unknown-crap@example.com,diffie-hellman-group16-sha512,diffie-hellman-group18-sha512,diffie-hellman-group14-sha1");
-=======
                          "diffie-hellman-group16-sha512,"
                          "unknown-crap@example.com,"
                          "diffie-hellman-group18-sha512");
->>>>>>> 79900e52
     assert_true(rc == 0);
     assert_non_null(session->opts.wanted_methods[SSH_KEX]);
     assert_string_equal(session->opts.wanted_methods[SSH_KEX],
-<<<<<<< HEAD
-                        "curve25519-sha256,curve25519-sha256@libssh.org,diffie-hellman-group16-sha512,diffie-hellman-group18-sha512,diffie-hellman-group14-sha1");
-=======
                         "diffie-hellman-group16-sha512,"
                         "diffie-hellman-group18-sha512");
->>>>>>> 79900e52
 
     /* Test all unknown kexes */
     rc = ssh_options_set(session,
@@ -211,33 +190,6 @@
                          SSH_OPTIONS_PUBLICKEY_ACCEPTED_TYPES,
                          "ssh-ed25519,ecdsa-sha2-nistp384,ssh-rsa");
     assert_true(rc == 0);
-<<<<<<< HEAD
-    assert_string_equal(session->opts.pubkey_accepted_types,
-                        "ssh-ed25519,ecdsa-sha2-nistp384,ssh-rsa");
-
-    /* Test one unknown public key algorithms */
-    rc = ssh_options_set(session,
-                         SSH_OPTIONS_PUBLICKEY_ACCEPTED_TYPES,
-                         "ssh-ed25519,unknown-crap@example.com,ssh-rsa");
-    assert_true(rc == 0);
-    assert_string_equal(session->opts.pubkey_accepted_types,
-                        "ssh-ed25519,ssh-rsa");
-
-    /* Test all unknown public key algorithms */
-    rc = ssh_options_set(session,
-                         SSH_OPTIONS_PUBLICKEY_ACCEPTED_TYPES,
-                         "unknown-crap@example.com,more-crap@example.com");
-    assert_false(rc == 0);
-
-    /* Test that the option affects the algorithm selection for RSA keys */
-    /* simulate the SHA2 extension was negotiated */
-    session->extensions = SSH_EXT_SIG_RSA_SHA256;
-
-    /* previous configuration did not list the SHA2 extension algoritms, so
-     * it should not be used */
-    type = ssh_key_type_to_hash(session, SSH_KEYTYPE_RSA);
-    assert_int_equal(type, SSH_DIGEST_SHA1);
-=======
     assert_non_null(session->opts.pubkey_accepted_types);
     if (ssh_fips_mode()) {
         assert_string_equal(session->opts.pubkey_accepted_types,
@@ -272,7 +224,6 @@
         type = ssh_key_type_to_hash(session, SSH_KEYTYPE_RSA);
         assert_int_equal(type, SSH_DIGEST_SHA1);
     }
->>>>>>> 79900e52
 
     /* now, lets allow the signature from SHA2 extension and expect
      * it to be used */
@@ -280,10 +231,6 @@
                          SSH_OPTIONS_PUBLICKEY_ACCEPTED_TYPES,
                          "rsa-sha2-256,ssh-rsa");
     assert_true(rc == 0);
-<<<<<<< HEAD
-    assert_string_equal(session->opts.pubkey_accepted_types,
-                        "rsa-sha2-256,ssh-rsa");
-=======
     assert_non_null(session->opts.pubkey_accepted_types);
     if (ssh_fips_mode()) {
         assert_string_equal(session->opts.pubkey_accepted_types,
@@ -297,7 +244,6 @@
     /* simulate the SHA2 extension was negotiated */
     session->extensions = SSH_EXT_SIG_RSA_SHA256;
 
->>>>>>> 79900e52
     type = ssh_key_type_to_hash(session, SSH_KEYTYPE_RSA);
     assert_int_equal(type, SSH_DIGEST_SHA256);
 }
@@ -535,11 +481,7 @@
     /* ssh_options_apply() should set the path to correct value */
     rc = ssh_options_apply(session);
     assert_ssh_return_code(session, rc);
-<<<<<<< HEAD
-    assert_true(session->opts.knownhosts != NULL);
-=======
     assert_non_null(session->opts.knownhosts);
->>>>>>> 79900e52
 }
 
 static void torture_options_get_knownhosts(void **state)
@@ -611,20 +553,14 @@
     ssh_options_parse_config(session, "test_config");
     assert_int_equal(session->opts.port, 43);
 
-<<<<<<< HEAD
-=======
     torture_reset_config(session);
->>>>>>> 79900e52
     ssh_options_set(session, SSH_OPTIONS_HOST, "testhost4");
     ssh_options_parse_config(session, "test_config");
     assert_int_equal(session->opts.port, 44);
 
     session->opts.port = 0;
 
-<<<<<<< HEAD
-=======
     torture_reset_config(session);
->>>>>>> 79900e52
     ssh_options_set(session, SSH_OPTIONS_HOST, "testhost5");
     ssh_options_parse_config(session, "test_config");
     assert_int_equal(session->opts.port, 44);
@@ -652,10 +588,7 @@
     assert_ssh_return_code_equal(session, rv, SSH_ERROR);
 
     /* The Match all keyword needs to be the only one (start) */
-<<<<<<< HEAD
-=======
     torture_reset_config(session);
->>>>>>> 79900e52
     config = fopen("test_config", "w");
     assert_non_null(config);
     fputs("Match all host local\n",
@@ -666,10 +599,7 @@
     assert_ssh_return_code_equal(session, rv, SSH_ERROR);
 
     /* The Match all keyword needs to be the only one (end) */
-<<<<<<< HEAD
-=======
     torture_reset_config(session);
->>>>>>> 79900e52
     config = fopen("test_config", "w");
     assert_non_null(config);
     fputs("Match host local all\n",
@@ -680,10 +610,7 @@
     assert_ssh_return_code_equal(session, rv, SSH_ERROR);
 
     /* The Match host keyword requires an argument */
-<<<<<<< HEAD
-=======
     torture_reset_config(session);
->>>>>>> 79900e52
     config = fopen("test_config", "w");
     assert_non_null(config);
     fputs("Match host\n",
@@ -694,10 +621,7 @@
     assert_ssh_return_code_equal(session, rv, SSH_ERROR);
 
     /* The Match user keyword requires an argument */
-<<<<<<< HEAD
-=======
     torture_reset_config(session);
->>>>>>> 79900e52
     config = fopen("test_config", "w");
     assert_non_null(config);
     fputs("Match user\n",
@@ -707,12 +631,8 @@
     rv = ssh_options_parse_config(session, "test_config");
     assert_ssh_return_code_equal(session, rv, SSH_ERROR);
 
-<<<<<<< HEAD
-    /* The Match canonical keyword is ignored */
-=======
     /* The Match canonical keyword is the same as match all */
     torture_reset_config(session);
->>>>>>> 79900e52
     config = fopen("test_config", "w");
     assert_non_null(config);
     fputs("Match canonical\n"
@@ -724,19 +644,12 @@
 
     rv = ssh_options_parse_config(session, "test_config");
     assert_ssh_return_code_equal(session, rv, SSH_OK);
-<<<<<<< HEAD
-    assert_int_equal(session->opts.port, 34);
-=======
     assert_int_equal(session->opts.port, 33);
->>>>>>> 79900e52
 
     session->opts.port = 0;
 
     /* The Match originalhost keyword is ignored */
-<<<<<<< HEAD
-=======
     torture_reset_config(session);
->>>>>>> 79900e52
     config = fopen("test_config", "w");
     assert_non_null(config);
     fputs("Match originalhost origin\n"
@@ -753,10 +666,7 @@
     session->opts.port = 0;
 
     /* The Match localuser keyword is ignored */
-<<<<<<< HEAD
-=======
     torture_reset_config(session);
->>>>>>> 79900e52
     config = fopen("test_config", "w");
     assert_non_null(config);
     fputs("Match originalhost origin\n"
@@ -773,10 +683,7 @@
     session->opts.port = 0;
 
     /* The Match exec keyword is ignored */
-<<<<<<< HEAD
-=======
     torture_reset_config(session);
->>>>>>> 79900e52
     config = fopen("test_config", "w");
     assert_non_null(config);
     fputs("Match exec /bin/true\n"
@@ -792,12 +699,6 @@
 
     session->opts.port = 0;
 
-<<<<<<< HEAD
-    unlink("test_config");
-}
-
-
-=======
     /* The Match exec keyword can accept more arguments */
     torture_reset_config(session);
     config = fopen("test_config", "w");
@@ -942,7 +843,6 @@
 
     ssh_free(new);
 }
->>>>>>> 79900e52
 
 #ifdef WITH_SERVER
 const char template[] = "temp_dir_XXXXXX";
@@ -1077,11 +977,7 @@
     assert_int_equal(rc, 0);
 #ifdef HAVE_DSA
     /* set dsa key */
-<<<<<<< HEAD
-    base64_key = torture_get_testkey(SSH_KEYTYPE_DSS, 0, 0);
-=======
     base64_key = torture_get_testkey(SSH_KEYTYPE_DSS, 0);
->>>>>>> 79900e52
     rc = ssh_pki_import_privkey_base64(base64_key, NULL, NULL, NULL, &key);
     assert_int_equal(rc, SSH_OK);
     assert_non_null(key);
@@ -1091,11 +987,7 @@
 #endif
 #ifdef HAVE_ECC
     /* set ecdsa key */
-<<<<<<< HEAD
-    base64_key = torture_get_testkey(SSH_KEYTYPE_ECDSA, 521, 0);
-=======
     base64_key = torture_get_testkey(SSH_KEYTYPE_ECDSA_P521, 0);
->>>>>>> 79900e52
     rc = ssh_pki_import_privkey_base64(base64_key, NULL, NULL, NULL, &key);
     assert_int_equal(rc, SSH_OK);
     assert_non_null(key);
@@ -1735,16 +1627,10 @@
         cmocka_unit_test_setup_teardown(torture_options_set_hostkey, setup, teardown),
         cmocka_unit_test_setup_teardown(torture_options_set_pubkey_accepted_types, setup, teardown),
         cmocka_unit_test_setup_teardown(torture_options_set_macs, setup, teardown),
-<<<<<<< HEAD
-        cmocka_unit_test_setup_teardown(torture_options_config_host, setup, teardown),
-        cmocka_unit_test_setup_teardown(torture_options_config_match,
-                                        setup, teardown)
-=======
         cmocka_unit_test_setup_teardown(torture_options_copy, setup, teardown),
         cmocka_unit_test_setup_teardown(torture_options_config_host, setup, teardown),
         cmocka_unit_test_setup_teardown(torture_options_config_match,
                                         setup, teardown),
->>>>>>> 79900e52
     };
 
 #ifdef WITH_SERVER
