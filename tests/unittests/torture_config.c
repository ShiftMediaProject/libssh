--- conflicted
+++ resolved
@@ -14,10 +14,7 @@
 #include "match.c"
 #include "config.c"
 #include "libssh/socket.h"
-<<<<<<< HEAD
-=======
 #include "libssh/misc.h"
->>>>>>> 894e07ae
 
 extern LIBSSH_THREAD int ssh_log_level;
 
@@ -738,11 +735,7 @@
     torture_setenv("OPENSSH_PROXYJUMP", "1");
     _parse_config(session, file, string, SSH_OK);
     assert_string_equal(session->opts.ProxyCommand,
-<<<<<<< HEAD
-            "ssh -W '[%h]:%p' many-spaces.com");
-=======
                         "ssh -W '[%h]:%p' many-spaces.com");
->>>>>>> 894e07ae
     assert_string_equal(session->opts.host, "equal.sign");
 
     ret = ssh_config_parse_file(session, "/etc/ssh/ssh_config");
@@ -1042,8 +1035,6 @@
     torture_reset_config(session);
     ssh_options_set(session, SSH_OPTIONS_HOST, "simple");
     _parse_config(session, file, string, SSH_OK);
-<<<<<<< HEAD
-=======
     helper_proxy_jump_check(session->opts.proxy_jumps->root,
                             "jumpbox",
                             NULL,
@@ -1122,7 +1113,6 @@
     torture_reset_config(session);
     ssh_options_set(session, SSH_OPTIONS_HOST, "simple");
     _parse_config(session, file, string, SSH_OK);
->>>>>>> 894e07ae
     assert_string_equal(session->opts.ProxyCommand, "ssh -W '[%h]:%p' jumpbox");
 
     /* With username */
@@ -1172,10 +1162,7 @@
     assert_string_equal(session->opts.ProxyCommand,
                         "ssh -W '[%h]:%p' 2620:52:0::fed");
 
-<<<<<<< HEAD
-=======
-
->>>>>>> 894e07ae
+
     /* Multiple @ is allowed in second jump */
     config = "Host allowed-hostname\n"
              "\tProxyJump localhost,user@principal.com@jumpbox:22\n";
@@ -1189,8 +1176,6 @@
     _parse_config(session, file, string, SSH_OK);
     assert_string_equal(session->opts.ProxyCommand,
                         "ssh -J user@principal.com@jumpbox:22 -W '[%h]:%p' localhost");
-<<<<<<< HEAD
-=======
 
     /* Multiple @ is allowed */
     config = "Host allowed-hostname\n"
@@ -1223,7 +1208,6 @@
                             "jumpbox",
                             "user@principal.com",
                             "22");
->>>>>>> 894e07ae
 
     /* Multiple @ is allowed */
     config = "Host allowed-hostname\n"
@@ -1236,12 +1220,6 @@
     torture_reset_config(session);
     ssh_options_set(session, SSH_OPTIONS_HOST, "allowed-hostname");
     _parse_config(session, file, string, SSH_OK);
-<<<<<<< HEAD
-    assert_string_equal(session->opts.ProxyCommand,
-                        "ssh -l user@principal.com -p 22 -W '[%h]:%p' jumpbox");
-
-    /* In this part, we try various other config files and strings. */
-=======
     helper_proxy_jump_check(session->opts.proxy_jumps->root,
                             "jumpbox",
                             "user@principal.com",
@@ -1250,7 +1228,6 @@
 
     /* In this part, we try various other config files and strings. */
     torture_setenv("OPENSSH_PROXYJUMP", "1");
->>>>>>> 894e07ae
 
     /* Try to create some invalid configurations */
     /* Non-numeric port */
@@ -2030,11 +2007,7 @@
 {
     char *p = NULL, *tok = NULL;
     char data[256];
-<<<<<<< HEAD
-#ifdef __unix__
-=======
 #ifdef WITH_EXEC
->>>>>>> 894e07ae
     FILE *outfile = NULL, *infile = NULL;
     int pid;
     char buffer[256] = {0};
@@ -2078,11 +2051,7 @@
     assert_string_equal(tok, data);
     assert_int_equal(*p, '\0');
 
-<<<<<<< HEAD
-#ifdef __unix__
-=======
 #ifdef WITH_EXEC
->>>>>>> 894e07ae
     /* Check if the command would get correctly executed
      * Use the script file "hello world.sh" to echo the first argument
      * Run as <= "/workdir/hello world.sh" "hello libssh" => */
@@ -2112,11 +2081,7 @@
 
     fclose(outfile);
     assert_string_equal(buffer, "hello libssh");
-<<<<<<< HEAD
-#endif
-=======
 #endif /* WITH_EXEC */
->>>>>>> 894e07ae
 }
 
 /* ssh_config_get_token() should behave as expected
