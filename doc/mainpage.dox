/**

@mainpage

This is the online reference for developing with the libssh library. It
documents the libssh C API and the C++ wrapper.

@section main-linking Linking

We created a small howto how to link libssh against your application, read
@subpage libssh_linking.

@section main-tutorial Tutorial

You should start by reading @subpage libssh_tutorial, then reading the documentation of
the interesting functions as you go.

@section main-features Features

The libssh library provides:

 - <strong>Key Exchange Methods</strong>: <i>curve25519-sha256, curve25519-sha256@libssh.org, ecdh-sha2-nistp256, ecdh-sha2-nistp384, ecdh-sha2-nistp521</i>, diffie-hellman-group1-sha1, diffie-hellman-group14-sha1
 - <strong>Public Key Algorithms</strong>: ssh-ed25519, ecdsa-sha2-nistp256, ecdsa-sha2-nistp384, ecdsa-sha2-nistp521, ssh-rsa, rsa-sha2-512, rsa-sha2-256,ssh-dss
 - <strong>Ciphers</strong>: <i>aes256-ctr, aes192-ctr, aes128-ctr</i>, aes256-cbc (rijndael-cbc@lysator.liu.se), aes192-cbc, aes128-cbc, 3des-cbc, blowfish-cbc
 - <strong>Compression Schemes</strong>: zlib, <i>zlib@openssh.com</i>, none
 - <strong>MAC hashes</strong>: hmac-sha1, hmac-sha2-256, hmac-sha2-512, hmac-md5
 - <strong>Authentication</strong>: none, password, public-key, keyboard-interactive, <i>gssapi-with-mic</i>
 - <strong>Channels</strong>: shell, exec (incl. SCP wrapper), direct-tcpip, subsystem, <i>auth-agent-req@openssh.com</i>
 - <strong>Global Requests</strong>: tcpip-forward, forwarded-tcpip
 - <strong>Channel Requests</strong>: x11, pty, <i>exit-status, signal, exit-signal, keepalive@openssh.com, auth-agent-req@openssh.com</i>
 - <strong>Subsystems</strong>: sftp(version 3), <i>OpenSSH Extensions</i>
 - <strong>SFTP</strong>: <i>statvfs@openssh.com, fstatvfs@openssh.com</i>
 - <strong>Thread-safe</strong>: Just don't share sessions
 - <strong>Non-blocking</strong>: it can be used both blocking and non-blocking
 - <strong>Your sockets</strong>: the app hands over the socket, or uses libssh sockets
 - <b>OpenSSL</b> or <b>gcrypt</b>: builds with either

@section main-additional-features Additional Features

 - Client <b>and</b> server support
<<<<<<< HEAD
 - SSHv2 and SSHv1 protocol support
=======
 - SSHv2 protocol support
>>>>>>> 7f6b3fab
 - Supports <a href="https://test.libssh.org/" target="_blank">Linux, UNIX, BSD, Solaris, OS/2 and Windows</a>
 - Automated test cases with nightly <a href="https://test.libssh.org/" target="_blank">tests</a>
 - Event model based on poll(2), or a poll(2)-emulation.

@section main-copyright Copyright Policy

libssh is a project with distributed copyright ownership, which means we prefer
the copyright on parts of libssh to be held by individuals rather than
corporations if possible. There are historical legal reasons for this, but one
of the best ways to explain it is that it’s much easier to work with
individuals who have ownership than corporate legal departments if we ever need
to make reasonable compromises with people using and working with libssh.

We track the ownership of every part of libssh via git, our source code control
system, so we know the provenance of every piece of code that is committed to
libssh.

So if possible, if you’re doing libssh changes on behalf of a company who
normally owns all the work you do please get them to assign personal copyright
ownership of your changes to you as an individual, that makes things very easy
for us to work with and avoids bringing corporate legal departments into the
picture.

If you can’t do this we can still accept patches from you owned by your
employer under a standard employment contract with corporate copyright
ownership. It just requires a simple set-up process first.

We use a process very similar to the way things are done in the Linux Kernel
community, so it should be very easy to get a sign off from your corporate
legal department. The only changes we’ve made are to accommodate the license we
use, which is LGPLv2 (or later) whereas the Linux kernel uses GPLv2.

The process is called signing.

How to sign your work
----------------------

Once you have permission to contribute to libssh from your employer, simply
email a copy of the following text from your corporate email address to:

contributing@libssh.org

@verbatim
libssh Developer's Certificate of Origin. Version 1.0

By making a contribution to this project, I certify that:

(a) The contribution was created in whole or in part by me and I
    have the right to submit it under the appropriate
    version of the GNU General Public License; or

(b) The contribution is based upon previous work that, to the best of
    my knowledge, is covered under an appropriate open source license
    and I have the right under that license to submit that work with
    modifications, whether created in whole or in part by me, under
    the GNU General Public License, in the appropriate version; or

(c) The contribution was provided directly to me by some other
    person who certified (a) or (b) and I have not modified it.

(d) I understand and agree that this project and the contribution are
    public and that a record of the contribution (including all
    metadata and personal information I submit with it, including my
    sign-off) is maintained indefinitely and may be redistributed
    consistent with the libssh Team's policies and the requirements of
    the GNU GPL where they are relevant.

(e) I am granting this work to this project under the terms of the
    GNU Lesser General Public License as published by the
    Free Software Foundation; either version 2.1 of
    the License, or (at the option of the project) any later version.

https://www.gnu.org/licenses/lgpl-2.1.html
@endverbatim

We will maintain a copy of that email as a record that you have the rights to
contribute code to libssh under the required licenses whilst working for the
company where the email came from.

Then when sending in a patch via the normal mechanisms described above, add a
line that states:

@verbatim
   Signed-off-by: Random J Developer <random@developer.example.org>
@endverbatim

using your real name and the email address you sent the original email you used
to send the libssh Developer’s Certificate of Origin to us (sorry, no
pseudonyms or anonymous contributions.)

That’s it! Such code can then quite happily contain changes that have copyright
messages such as:

@verbatim
   (c) Example Corporation.
@endverbatim

and can be merged into the libssh codebase in the same way as patches from any
other individual. You don’t need to send in a copy of the libssh Developer’s
Certificate of Origin for each patch, or inside each patch. Just the sign-off
message is all that is required once we’ve received the initial email.

Have fun and happy libssh hacking!

The libssh Team

@section main-rfc Internet standard

@subsection main-rfc-secsh Secure Shell (SSH)

The following RFC documents described SSH-2 protcol as an Internet standard.

 - <a href="https://tools.ietf.org/html/rfc4250" target="_blank">RFC 4250</a>,
    The Secure Shell (SSH) Protocol Assigned Numbers
 - <a href="https://tools.ietf.org/html/rfc4251" target="_blank">RFC 4251</a>,
    The Secure Shell (SSH) Protocol Architecture
 - <a href="https://tools.ietf.org/html/rfc4252" target="_blank">RFC 4252</a>,
    The Secure Shell (SSH) Authentication Protocol
 - <a href="https://tools.ietf.org/html/rfc4253" target="_blank">RFC 4253</a>,
    The Secure Shell (SSH) Transport Layer Protocol
 - <a href="https://tools.ietf.org/html/rfc4254" target="_blank">RFC 4254</a>,
    The Secure Shell (SSH) Connection Protocol
 - <a href="https://tools.ietf.org/html/rfc4255" target="_blank">RFC 4255</a>,
    Using DNS to Securely Publish Secure Shell (SSH) Key Fingerprints
    (not implemented in libssh)
 - <a href="https://tools.ietf.org/html/rfc4256" target="_blank">RFC 4256</a>,
    Generic Message Exchange Authentication for the Secure Shell Protocol (SSH)
 - <a href="https://tools.ietf.org/html/rfc4335" target="_blank">RFC 4335</a>,
    The Secure Shell (SSH) Session Channel Break Extension
 - <a href="https://tools.ietf.org/html/rfc4344" target="_blank">RFC 4344</a>,
    The Secure Shell (SSH) Transport Layer Encryption Modes
 - <a href="https://tools.ietf.org/html/rfc4345" target="_blank">RFC 4345</a>,
    Improved Arcfour Modes for the Secure Shell (SSH) Transport Layer Protocol

It was later modified and expanded by the following RFCs.

 - <a href="https://tools.ietf.org/html/rfc4419" target="_blank">RFC 4419</a>,
    Diffie-Hellman Group Exchange for the Secure Shell (SSH) Transport Layer
    Protocol
 - <a href="https://tools.ietf.org/html/rfc4432" target="_blank">RFC 4432</a>,
    RSA Key Exchange for the Secure Shell (SSH) Transport Layer Protocol
    (not implemented in libssh)
 - <a href="https://tools.ietf.org/html/rfc4462" target="_blank">RFC 4462</a>,
    Generic Security Service Application Program Interface (GSS-API)
    Authentication and Key Exchange for the Secure Shell (SSH) Protocol
    (only the authentication implemented in libssh)
 - <a href="https://tools.ietf.org/html/rfc4716" target="_blank">RFC 4716</a>,
    The Secure Shell (SSH) Public Key File Format
    (not implemented in libssh)
 - <a href="https://tools.ietf.org/html/rfc5647" target="_blank">RFC 5647</a>,
    AES Galois Counter Mode for the Secure Shell Transport Layer Protocol
    (the algorithm negotiation implemented according to openssh.com)
 - <a href="https://tools.ietf.org/html/rfc5656" target="_blank">RFC 5656</a>,
    Elliptic Curve Algorithm Integration in the Secure Shell Transport Layer
 - <a href="https://tools.ietf.org/html/rfc6594" target="_blank">RFC 6594</a>,
    Use of the SHA-256 Algorithm with RSA, DSA, and ECDSA in SSHFP Resource Records
    (not implemented in libssh)
 - <a href="https://tools.ietf.org/html/rfc6668" target="_blank">RFC 6668</a>,
    SHA-2 Data Integrity Verification for the Secure Shell (SSH) Transport Layer Protocol
 - <a href="https://tools.ietf.org/html/rfc7479" target="_blank">RFC 7479</a>,
    Using Ed25519 in SSHFP Resource Records
    (not implemented in libssh)
 - <a href="https://tools.ietf.org/html/rfc8160" target="_blank">RFC 8160</a>,
    IUTF8 Terminal Mode in Secure Shell (SSH)
    (not handled in libssh)
 - <a href="https://tools.ietf.org/html/rfc8270" target="_blank">RFC 8270</a>,
    Increase the Secure Shell Minimum Recommended Diffie-Hellman Modulus Size to 2048 Bits
 - <a href="https://tools.ietf.org/html/rfc8308" target="_blank">RFC 8308</a>,
    Extension Negotiation in the Secure Shell (SSH) Protocol
    (only the "server-sig-algs" extension implemented)
 - <a href="https://tools.ietf.org/html/rfc8332" target="_blank">RFC 8332</a>,
    Use of RSA Keys with SHA-256 and SHA-512 in the Secure Shell (SSH) Protocol
<<<<<<< HEAD
=======
 - <a href="https://tools.ietf.org/html/rfc8709" target="_blank">RFC 8709</a>,
    Ed25519 and Ed448 Public Key Algorithms for the Secure Shell (SSH) Protocol
>>>>>>> 7f6b3fab

There are also drafts that are being currently developed and followed.

 - <a href="https://tools.ietf.org/html/draft-ietf-curdle-ssh-kex-sha2-10" target="_blank">draft-ietf-curdle-ssh-kex-sha2-10</a>
    Key Exchange (KEX) Method Updates and Recommendations for Secure Shell (SSH)
 - <a href="https://tools.ietf.org/html/draft-miller-ssh-agent-03" target="_blank">draft-miller-ssh-agent-03</a>
    SSH Agent Protocol
 - <a href="https://tools.ietf.org/html/draft-ietf-curdle-ssh-curves-12" target="_blank">draft-ietf-curdle-ssh-curves-12</a>
    Secure Shell (SSH) Key Exchange Method using Curve25519 and Curve448

Interesting cryptography documents:

 - <a href="https://www.cryptsoft.com/pkcs11doc/" target="_blank">PKCS #11</a>, PKCS #11 reference documents, describing interface with smartcards.

@subsection main-rfc-sftp Secure Shell File Transfer Protocol (SFTP)

The protocol is not an Internet standard but it is still widely implemented.
OpenSSH and most other implementation implement Version 3 of the protocol. We
do the same in libssh.

 - <a href="https://tools.ietf.org/html/draft-ietf-secsh-filexfer-02" target="_blank">
   draft-ietf-secsh-filexfer-02.txt</a>,
   SSH File Transfer Protocol

@subsection main-rfc-extensions Secure Shell Extensions

The OpenSSH project has defined some extensions to the protocol. We support some of
them like the statvfs calls in SFTP or the ssh-agent.

 - <a href="https://api.libssh.org/rfc/PROTOCOL" target="_blank">
    OpenSSH's deviations and extensions</a>
 - <a href="https://api.libssh.org/rfc/PROTOCOL.certkeys" target="_blank">
    OpenSSH's pubkey certificate authentication</a>
 - <a href="https://api.libssh.org/rfc/PROTOCOL.chacha20poly1305" target="_blank">
    chacha20-poly1305@openssh.com authenticated encryption mode</a>
 - <a href="https://api.libssh.org/rfc/PROTOCOL.key" target="_blank">
    OpenSSH private key format (openssh-key-v1)</a>

*/<|MERGE_RESOLUTION|>--- conflicted
+++ resolved
@@ -38,11 +38,7 @@
 @section main-additional-features Additional Features
 
  - Client <b>and</b> server support
-<<<<<<< HEAD
- - SSHv2 and SSHv1 protocol support
-=======
  - SSHv2 protocol support
->>>>>>> 7f6b3fab
  - Supports <a href="https://test.libssh.org/" target="_blank">Linux, UNIX, BSD, Solaris, OS/2 and Windows</a>
  - Automated test cases with nightly <a href="https://test.libssh.org/" target="_blank">tests</a>
  - Event model based on poll(2), or a poll(2)-emulation.
@@ -215,11 +211,8 @@
     (only the "server-sig-algs" extension implemented)
  - <a href="https://tools.ietf.org/html/rfc8332" target="_blank">RFC 8332</a>,
     Use of RSA Keys with SHA-256 and SHA-512 in the Secure Shell (SSH) Protocol
-<<<<<<< HEAD
-=======
  - <a href="https://tools.ietf.org/html/rfc8709" target="_blank">RFC 8709</a>,
     Ed25519 and Ed448 Public Key Algorithms for the Secure Shell (SSH) Protocol
->>>>>>> 7f6b3fab
 
 There are also drafts that are being currently developed and followed.
 
